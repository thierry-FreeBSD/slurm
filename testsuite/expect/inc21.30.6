############################################################################
# Purpose: Test of SLURM functionality
#          to be called from test21.30
#          Tests if the MaxNodes limit is enforced
#
#
############################################################################
# Copyright (C) 2012 SchedMD LLC
# Written by Nathan Yee <nyee32@schedmd.com>
#
# This file is part of SLURM, a resource management program.
# For details, see <http://slurm.schedmd.com/>.
# Please also read the included file: DISCLAIMER.
#
# SLURM is free software; you can redistribute it and/or modify it under
# the terms of the GNU General Public License as published by the Free
# Software Foundation; either version 2 of the License, or (at your option)
# any later version.
#
# SLURM is distributed in the hope that it will be useful, but WITHOUT ANY
# WARRANTY; without even the implied warranty of MERCHANTABILITY or FITNESS
# FOR A PARTICULAR PURPOSE.  See the GNU General Public License for more
# details.
#
# You should have received a copy of the GNU General Public License along
# with SLURM; if not, write to the Free Software Foundation, Inc.,
# 51 Franklin Street, Fifth Floor, Boston, MA 02110-1301  USA.
############################################################################

proc inc21_30_6 {} {

#test MaxNode limit

	global salloc acct number srun job_id1 bin_sleep maxnode_num

	send_user "\nStarting MaxNode limit test\n\n"
	set job_id1 0

<<<<<<< HEAD
	spawn $salloc --account=$acct -N$maxnode_num $srun $bin_sleep 2
=======
	spawn $salloc --account=$acct -N$maxnode_num --exclusive -t1 $srun $bin_sleep 2
>>>>>>> c30bda8a
	expect {
		-re "Granted job allocation ($number)" {
			set job_id1 $expect_out(1,string)
		}
		-re "Pending job allocation ($number)" {
			set job_id1 $expect_out(1,string)
			send_user "\nFAILURE: This should have ran but did not\n"
			set exit_code 1
		}
		timeout {
			send_user "\nFAILURE: salloc not responding\n"
			set exit_code 1
		}
		eof {
			wait
		}
	}

	# cancels remaining jobs
	cancel_job $job_id1

<<<<<<< HEAD
	spawn $salloc --account=$acct -N[expr $maxnode_num + 1] $srun $bin_sleep 2
=======
	spawn $salloc --account=$acct -N[expr $maxnode_num + 1] --exclusive -t1 $srun $bin_sleep 2
>>>>>>> c30bda8a
	expect {
		-re "Pending job allocation ($number)" {
			set job_id1 $expect_out(1,string)
			send_user "\nThis is expected do not worry\n"
		}
		-re "Granted job allocation ($number)" {
			send_user "\nFAILURE: This should have pended but did not\n"
			set exit_code 1
		}
		timeout {
			send_user "\nFAILURE: salloc not responding\n"
			set exit_code 1
		}
		eof {
			wait
		}
	}

	# cancels remaining jobs
	cancel_job $job_id1
}<|MERGE_RESOLUTION|>--- conflicted
+++ resolved
@@ -36,11 +36,7 @@
 	send_user "\nStarting MaxNode limit test\n\n"
 	set job_id1 0
 
-<<<<<<< HEAD
-	spawn $salloc --account=$acct -N$maxnode_num $srun $bin_sleep 2
-=======
 	spawn $salloc --account=$acct -N$maxnode_num --exclusive -t1 $srun $bin_sleep 2
->>>>>>> c30bda8a
 	expect {
 		-re "Granted job allocation ($number)" {
 			set job_id1 $expect_out(1,string)
@@ -62,11 +58,7 @@
 	# cancels remaining jobs
 	cancel_job $job_id1
 
-<<<<<<< HEAD
-	spawn $salloc --account=$acct -N[expr $maxnode_num + 1] $srun $bin_sleep 2
-=======
 	spawn $salloc --account=$acct -N[expr $maxnode_num + 1] --exclusive -t1 $srun $bin_sleep 2
->>>>>>> c30bda8a
 	expect {
 		-re "Pending job allocation ($number)" {
 			set job_id1 $expect_out(1,string)
