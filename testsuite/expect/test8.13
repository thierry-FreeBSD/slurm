#!/usr/bin/expect
############################################################################
# Purpose: Test of Slurm functionality
#          Test user_resv_delete parameter.
############################################################################
# Copyright (C) 2021 SchedMD LLC
# Written by Chad Vizino <chad@schedmd.com>
#
# This file is part of Slurm, a resource management program.
# For details, see <https://slurm.schedmd.com/>.
# Please also read the included file: DISCLAIMER.
#
# Slurm is free software; you can redistribute it and/or modify it under
# the terms of the GNU General Public License as published by the Free
# Software Foundation; either version 2 of the License, or (at your option)
# any later version.
#
# Slurm is distributed in the hope that it will be useful, but WITHOUT ANY
# WARRANTY; without even the implied warranty of MERCHANTABILITY or FITNESS
# FOR A PARTICULAR PURPOSE.  See the GNU General Public License for more
# details.
#
# You should have received a copy of the GNU General Public License along
# with Slurm; if not, write to the Free Software Foundation, Inc.,
# 51 Franklin Street, Fifth Floor, Boston, MA 02110-1301  USA.
############################################################################
source ./globals_accounting

set job_id               0
set user_name            [get_my_user_name]
set default_partition    [default_partition]
set resv_name            "resv_$test_name"
set config_file          [get_conf_path]/slurm.conf
set slurm_user           [get_config_param "SlurmUser"]
set test_acct            "$test_name\_acct"
regsub {\(.*} $slurm_user {} slurm_user

proc testproc_cleanup {} {
	global job_id resv_name

	log_info "testproc_cleanup called"
	cancel_job $job_id
	delete_res $resv_name
}

proc cleanup {} {
	global config_file do_useracct_cleanup sacctmgr test_acct testsuite_user

	log_info "cleanup called"
	testproc_cleanup

	run_command "$sacctmgr -vi delete user name=$testsuite_user"
	run_command "$sacctmgr -vi delete account name=$test_acct"

	restore_conf $config_file
	reconfigure
}

proc set_user_resv_delete {} {
	global bin_echo bin_sed config_file

	set params [get_config_param "SlurmctldParameters"]
	if {![param_value $params "user_resv_delete"]} {
		if { $params eq "" || $params eq "(null)" } {
			# no SlurmctldParameters so add to end of file
			run_command -fail -nolog "$bin_echo SlurmctldParameters=user_resv_delete >> $config_file"
		} else {
			# SlurmctldParameters present so add it to end of the list
			run_command -fail -nolog "$bin_sed -i s/$params.*$/&,user_resv_delete/ $config_file"
		}
		reconfigure -fail

		if {![param_contains [get_config_param "SlurmctldParameters"] "user_resv_delete"]} {
			fail "could not set user_resv_delete as a SlurmctldParameter"
		}
	}
	log_info "user_resv_delete set in SlurmctldParameters"
}

proc unset_user_resv_delete {} {
	global bin_sed config_file

	set params [get_config_param "SlurmctldParameters"]
	if {[param_value $params "user_resv_delete"]} {
		run_command -fail -nolog "$bin_sed -i -e s/user_resv_delete// -e /SlurmctldParameters=$/d $config_file"
		reconfigure -fail

		if {[param_contains [get_config_param "SlurmctldParameters"] "user_resv_delete"]} {
			fail "could not unset user_resv_delete as a SlurmctldParameter"
		}
	}
	log_info "user_resv_delete unset in SlurmctldParameters"
}

#
# Preconditions
#
if {![is_super_user]} {
	skip "Must be super user to run test"
}

# save config
save_conf $config_file

if {![check_run_as_user $testsuite_user]} {
	skip "testsuite_user must be defined in globals.local (now is \"$testsuite_user\") and sudo must be configured for the current user ([get_my_user_name]) without passwd"
}

if {$testsuite_user == $slurm_user} {
	skip "Test needs testsuite_user ($testsuite_user) different than SlurmUser ($slurm_user)"
}

# Provide the right permissions to $testsuite_user
run_command -fail "$sacctmgr -vi add account name=$test_acct"
run_command -fail "$sacctmgr -vi add user name=$testsuite_user account=$test_acct"
run_command -fail "$sacctmgr -vi update user $testsuite_user set adminlevel=None"

#
# Main testproc
#
proc test_user_resv_delete {AccountingStorageEnforce test_user resv_user expected_submit_permissions expected_delete_permissions} {
	global scontrol resv_name job_id
	global default_partition

	# Setup the test reservation
	if {[create_res $resv_name "StartTime=now Duration=1 NodeCnt=1 partition=$default_partition user=$resv_user"]} {
		fail "Unable to create a reservation"
	}
	wait_for {[get_reservation_param $resv_name State] eq "ACTIVE"} {}

	if {$expected_submit_permissions} {
		log_info "Confirm that reservation member user CAN submit job"
		set job_id [submit_job -user $test_user -subtest         "-o /dev/null -e /dev/null --reservation=$resv_name --wrap=\"sleep 10\""]
	} else {
		log_info "Confirm that reservation non-member user CANNOT submit job"
		set job_id [submit_job -user $test_user -subtest -xfail  "-o /dev/null -e /dev/null --reservation=$resv_name --wrap=\"sleep 10\""]

	}
	cancel_job $job_id

	if {$expected_delete_permissions} {
		log_info "Confirm that reservation member user CAN delete a reservation"
		run_command -subtest -user $test_user "$scontrol delete reservationname=$resv_name"
		run_command -subtest -xfail "$scontrol show reservationname=$resv_name"
	} else {
<<<<<<< HEAD
		log_info "Confirm that reservation non-member user CANNOT not delete reservation"
		set output [run_command_output -subtest -xfail -user $test_user "$scontrol delete reservationname=$resv_name"]
=======
		log_info "Confirm that reservation non-member user CANNOT delete reservation"
		# TODO: Add -subtest -xfail once bug 10676 is fixed (>=21.08)
		set output [run_command_output -user $test_user "$scontrol delete reservationname=$resv_name"]
>>>>>>> 060b86e5
		set rc [regexp -all -nocase {invalid user id} $output]
		subtest {$rc == 1} "Message \"invalid user id\" should be shown when $test_user attempt to delete reservation $resv_name"
		run_command -subtest "$scontrol show reservationname=$resv_name"
	}

	testproc_cleanup
}

#
# Test with current AccountingStorageEnforce
#
set params [get_config_param "AccountingStorageEnforce"]

log_info "run tests with user_resv_delete set"
set_user_resv_delete
testproc test_user_resv_delete $params $testsuite_user $testsuite_user true true
testproc test_user_resv_delete $params $testsuite_user $slurm_user false false

log_info "run tests with user_resv_delete NOT set"
unset_user_resv_delete
testproc test_user_resv_delete $params $testsuite_user $testsuite_user true false
testproc test_user_resv_delete $params $testsuite_user $slurm_user false false

#
# Reconfigure to add/remove AccountingStorageEnforce=associations
# TODO: Cannot be done because it won't be removed (Bug 8606 and 10597), so skip
# set params [get_config_param "AccountingStorageEnforce"]
# testproc test_user_resv_delete $params $testsuite_user $testsuite_user true
# testproc test_user_resv_delete $params $testsuite_user $slurm_user false
skip "We need to be able to add/remove AccountingStorageEnforce=associations (Bug 8606 and 10597)"<|MERGE_RESOLUTION|>--- conflicted
+++ resolved
@@ -143,14 +143,8 @@
 		run_command -subtest -user $test_user "$scontrol delete reservationname=$resv_name"
 		run_command -subtest -xfail "$scontrol show reservationname=$resv_name"
 	} else {
-<<<<<<< HEAD
-		log_info "Confirm that reservation non-member user CANNOT not delete reservation"
+		log_info "Confirm that reservation non-member user CANNOT delete reservation"
 		set output [run_command_output -subtest -xfail -user $test_user "$scontrol delete reservationname=$resv_name"]
-=======
-		log_info "Confirm that reservation non-member user CANNOT delete reservation"
-		# TODO: Add -subtest -xfail once bug 10676 is fixed (>=21.08)
-		set output [run_command_output -user $test_user "$scontrol delete reservationname=$resv_name"]
->>>>>>> 060b86e5
 		set rc [regexp -all -nocase {invalid user id} $output]
 		subtest {$rc == 1} "Message \"invalid user id\" should be shown when $test_user attempt to delete reservation $resv_name"
 		run_command -subtest "$scontrol show reservationname=$resv_name"
