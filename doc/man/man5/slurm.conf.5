--- conflicted
+++ resolved
@@ -4466,15 +4466,11 @@
 .TP
 \fBreboot_from_controller\fR
 Run the \fBRebootProgram\fR from the controller instead of on the slurmds. The
-<<<<<<< HEAD
 RebootProgram will be passed a comma\-separated list of nodes to reboot as the
 first argument and if applicable the required features needed for reboot as the
 second argument.
-=======
-RebootProgram will be passed a comma\-separated list of nodes to reboot.
-.IP
-
->>>>>>> 82141bd8
+.IP
+
 .TP
 \fBuser_resv_delete\fR
 Allow any user able to run in a reservation to delete it.
