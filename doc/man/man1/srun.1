--- conflicted
+++ resolved
@@ -1,8 +1,4 @@
-<<<<<<< HEAD
-.TH srun "1" "Slurm Commands" "July 2023" "Slurm Commands"
-=======
 .TH srun "1" "Slurm Commands" "August 2023" "Slurm Commands"
->>>>>>> c50671ab
 
 .SH "NAME"
 srun \- Run parallel jobs
