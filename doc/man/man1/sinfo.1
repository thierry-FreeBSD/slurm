--- conflicted
+++ resolved
@@ -1,8 +1,4 @@
-<<<<<<< HEAD
-.TH sinfo "1" "Slurm Commands" "June 2022" "Slurm Commands"
-=======
 .TH sinfo "1" "Slurm Commands" "August 2022" "Slurm Commands"
->>>>>>> 5793da79
 
 .SH "NAME"
 sinfo \- View information about Slurm nodes and partitions.
