--- conflicted
+++ resolved
@@ -317,14 +317,9 @@
 .IP PlannedDown
 
 Time that nodes were in use by a reservation created with the MAINT flag
-<<<<<<< HEAD
 but not the IGNORE_JOBS flag. Also, time that nodes were in the FUTURE state or
 CLOUD nodes that were POWERED_DOWN.
-.IP Reserved
-=======
-but not the IGNORE_JOBS flag.
 .IP Planned
->>>>>>> 4215747d
 
 Time that a node spent idle with eligible jobs in the queue that were
 unable to start due to time or size constraints. The maximum time is limited
