--- conflicted
+++ resolved
@@ -164,21 +164,12 @@
 from lower PriorityTier partitions. This is not compatible with
 <I>PreemptMode=OFF</I>.</LI>
 <LI><I>preempt/qos</I>: Job preemption rules are specified by Quality Of
-<<<<<<< HEAD
-Service (QOS) specifications in the Slurm database. This option is not
-compatible with <I>PreemptMode=OFF</I>. A configuration of
-<I>PreemptMode=SUSPEND</I> is only supported by the
-<I>SelectType=select/cons_tres</I>
-plugin.
-=======
 Service (QOS) specifications in the Slurm database. In the case of
 <I>PreemptMode=SUSPEND</I>, a preempting job needs to be submitted to a
 partition with a higher PriorityTier or to the same partition.
 This option is not compatible with <I>PreemptMode=OFF</I>.
 A configuration of <I>PreemptMode=SUSPEND</I> is only supported by the
-<I>SelectType=select/cons_res</I> and <I>SelectType=select/cons_tres</I>
-plugins.
->>>>>>> b7901d92
+<I>SelectType=select/cons_tres</I> plugin.
 See the <a href="sacctmgr.html">sacctmgr man page</a> to configure the options
 of <I>preempt/qos</I>.</LI>
 </UL>
