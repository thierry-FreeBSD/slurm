<!--#include virtual="header.txt"-->

<h1>Slurm User and Administrator Guide for Cray XC Systems</h1>

<ul>
<li><a href="#user_guide">User Guide</a></li>
<li><a href="#features">Cray Specific Features</a></li>
<li><a href="#admin_guide">Administrator Guide</a></li>
<li><a href="#setup">Cray System Setup</a></li>
<li><a href="#ha">High Availability</a></li>
<li><a href="http://www.cray.com">Cray</a></li>
</ul>

<HR SIZE=4>

<h2 id="user_guide">User Guide<a class="slurm_link" href="#user_guide"></a></h2>

<p>This document describes the unique features of Slurm on Cray XC
  computers natively, or without the use of Cray's Application Level
  Placement Scheduler (ALPS).  You should be familiar with the Slurm's
  mode of operation on Linux clusters before studying the differences
  in Cray system operation described in this document.  When running
  Slurm in native mode a Cray system will function very similar to a
  Linux cluster.
</p>

<p>Slurm is designed to operate as a workload manager on Cray XC systems
  (Cascade) without the use of ALPS. In addition to providing the same look and
  feel of a regular Linux cluster this also allows for many functionalities
  such as:
<ul>
<li>Ability to run multiple jobs per node</li>
<li>Ability to status running jobs with sstat</li>
<li>Full accounting support for job steps</li>
<li>Ability to run multiple jobs/steps in background from the same
  session</li>
</ul>
</p>

<h2 id="features">Cray Specific Features
<a class="slurm_link" href="#features"></a>
</h2>
<ul>
<li>Network Performance Counters</li>
<p>
  To access Cray's Network Performance Counters (NPC) you can use
  the <i>--network</i> option in sbatch/salloc/srun to request them.
  There are 2 different types of counters, system and blade.
<p>
  For the system option (--network=system) only one job can use system at
  a time.   Only nodes requested will be marked in use for the job
  allocation.  If the job does not fill up the entire system the rest
  of the nodes are not able to be used by other jobs using NPC, if
  idle their state will appear as PerfCnts.  These nodes are still
  available for other jobs not using NPC.
</p>
<p>
  For the blade option (--network=blade) Only nodes requested
  will be marked in use for the job allocation.  If the job does not
  fill up the entire blade(s) allocated to the job those blade(s) are not
  able to be used by other jobs using NPC, if idle their state will appear as
  PerfCnts.  These nodes are still available for other jobs not using NPC.
</p>

<li>Core Specialization</li>
<p>
  To use set <b><i>CoreSpecPlugin=core_spec/cray_aries</i></b>.
  Ability to reserve a number of cores allocated to the job for system
  operations and not used by the application. The application will not
  use these cores, but will be charged for their allocation.
</p>
</ul>

<h2 id="admin_guide">Admin Guide
<a class="slurm_link" href="#admin_guide"></a>
</h2>
<p>
  Many new plugins were added to utilize the Cray system without
  ALPS.  These should be set up in your slurm.conf outside of your
  normal configuration.
<ul>

<li>AcctGatherEnergyType</li>
<p>
  Set <b><i>AcctGatherEnergyType=acct_gather_energy/pm_counters</i></b> to
  have the Cray XC baseboard management controller report energy usage
  data to Slurm.
</p>

<li>BurstBuffer</li>
<p>
  Set <b><i>BurstBufferPlugins=burst_buffer/datawarp</i></b> to use.
  The burst buffer capability on Cray systems is also known by the name
  <i>DataWarp</i>.
  For more information, see
  <a href="burst_buffer.html">Slurm Burst Buffer Guide</a>.
</p>

<li>CoreSpec</li>
<p>
  To use set <b><i>CoreSpecPlugin=core_spec/cray_aries</i></b>.
</p>

<li>JobSubmit</li>
<p>
  Set <b><i>JobSubmitPlugins=job_submit/cray_aries</i></b> to use.
  This plugin is primarily used to set a gres=craynetwork value which
  is used to limit the number of applications that can run on a node
  at once.  That number can be at most 4. This craynetwork gres needs
  to be set up in your slurm.conf to ensure proper functionality.
  For example...
  <pre>
    ...
    Grestypes=craynetwork
    NodeName=nid000[00-10] gres=craynetwork:4
    ...
  </pre>
</p>

<li>Power</li>
<p>
  Set <b><i>PowerPlugin=power/cray_aries</i></b> to use.
  <b><i>PowerParameters</i></b> is also typically configured.
  For more information, see
  <a href="power_mgmt.html">Slurm Power Management Guide</a>.
</p>

<li>Proctrack</li>
<p>
  Set <b><i>ProctrackType=proctrack/cray_aries</i></b> to use.
</p>

<li>Select</li>
<p>
  Set <b><i>SelectType=select/cray_aries</i></b> to use.  This plugin is
  a layered plugin.  Which means it enhances a lower layer select
  plugin.  By default it is layered on top of the <i>select/linear</i>
  plugin.  It can also be layered on top of the <i>select/cons_tres</i> plugin
  by using the <b><i>SelectTypeParameters=other_cons_tres</i></b>,
  doing this will allow you to run multiple jobs on a Cray node just
  like on a normal Linux cluster.
  Use additional <b><i>SelectTypeParameters</i></b> to identify the resources
  to allocate (e.g. cores, sockets, memory, etc.). See the slurm.conf man
  page for details.
</p>

<li>SlurmctldPort, SlurmdPort, SrunPortRange</li>
<p>
  Realm-Specific IP Addressing (RSIP) will automatically try to interact with
  anything opened on ports 8192 to 60000. Configure SlurmctldPort, SlurmdPort,
  and SrunPortRange to use ports above 60000. In the case of SrunPortRange,
  making 1000 or more ports available is recommended.
</p>

<li>Switch</li>
<p>
  Set <b><i>SwitchType=switch/cray_aries</i></b> to use.
</p>

<li>Task</li>
<p>
  Set <b><i>TaskPlugin=cray_aries,cgroup</i></b> to use. Use of the
  <b><i>task/cgroup</i></b> plugin is required alongside <i>task/cray_aries</i>.
  You may also use the <i>task/affinity</i> plugin along with
  <i>task/cray_aries,task/cgroup</i> if desired (i.e.
  <b><i>TaskPlugin=cray_aries,affinity,cgroup</i></b>). Note that plugins
  are used in the order they are defined in the comma separated list,
  and that <i>task/cray_aries</i> must be listed before <i>task/cgroup</i>
  due to internal dependencies between the two plugins.
</p>
</ul>

<h2 id="setup">Cray system setup<a class="slurm_link" href="#setup"></a></h2>
<p>Some Slurm plugins (burst_buffer/datawarp and power/cray_aries) plugins
parse JSON format data.
These plugins are designed to make use of the JSON-C library for this purpose.
See <a href="download.html#json">JSON-C installation instructions</a> for
details.</p>

<p>
  Some services on the system need to be set up to run correctly with
  Slurm.  Below is how to restart the service and the nodes they run
  on.  It is probably a good idea to set this up to happen automatically.
<ul>
  <li>boot node</li>
  <ul>
    <li>WLM_DETECT_ACTIVE=SLURM /etc/init.d/aeld restart</li>
  </ul>
  <li>sdb node</li>
  <ul>
    <li>WLM_DETECT_ACTIVE=SLURM /etc/init.d/ncmd restart</li>
    <lI>WLM_DETECT_ACTIVE=SLURM /etc/init.d/apptermd restart</li>
  </ul>
</ul>
<p>
  As with Linux clusters you will need to start a slurmd on each of your
  compute nodes.  If you choose to use munge authentication, advised,
  you will also need munge installed and a munged running on each of
  your compute nodes as well.  See the <a href="quickstart_admin.html">
  quick start guide</a> for more info.  Outside of the differences
  listed in this file it can be used to set up your Cray system to run
  Slurm natively.
</p>
<p>
  On larger systems, you may wish to set the PMI_MMAP_SYNC_WAIT_TIME
  environment variable in your users' profiles to a larger value than
  the default (180 seconds) to prevent PMI from falsely detecting job
  launch failures.
</p>
<h2 id="ha">High Availability<a class="slurm_link" href="#ha"></a></h2>
<p>
A backup controller can be setup in or outside the Cray. However, when the
backup is within the Cray, both the primary and the backup controllers will go
down when the Cray is rebooted. It is best to setup the backup controller on a
Cray external node so that the controller can still receive new jobs when the
Cray is down.  When the backup is configured on an external node the
<b><i>no_backup_scheduling</i></b> <b><i>SchedulerParameter</i></b> should be
specified in the slurm.conf. This allows new jobs to be submitted while the Cray
is down and prevents any new jobs from being started.
</p>


<<<<<<< HEAD
<p style="text-align:center;">Last modified 19 May 2023</p>
=======
<p style="text-align:center;">Last modified 27 July 2023</p>
>>>>>>> 9e78fbcb

<!--#include virtual="footer.txt"--><|MERGE_RESOLUTION|>--- conflicted
+++ resolved
@@ -220,10 +220,6 @@
 </p>
 
 
-<<<<<<< HEAD
-<p style="text-align:center;">Last modified 19 May 2023</p>
-=======
 <p style="text-align:center;">Last modified 27 July 2023</p>
->>>>>>> 9e78fbcb
 
 <!--#include virtual="footer.txt"-->