--- conflicted
+++ resolved
@@ -95,12 +95,7 @@
 List 	opt_list = NULL;
 int	pass_number = 0;
 time_t	srun_begin_time = 0;
-<<<<<<< HEAD
-bool	tres_bind_err_log = true;
-bool	tres_freq_err_log = true;
 bool local_het_step = false;
-=======
->>>>>>> 25e4632d
 
 /*---- forward declarations of static variables and functions  ----*/
 
