--- conflicted
+++ resolved
@@ -181,21 +181,6 @@
 		    != SLURM_SUCCESS) {
 			goto end;
 		}
-<<<<<<< HEAD
-		if ((rc = common_cgroup_instantiate(
-			     &int_cg[CG_CPUS][CG_LEVEL_SYSTEM]))
-		    != SLURM_SUCCESS)
-			goto end;
-
-		/* set notify on release flag */
-		common_cgroup_set_param(&int_cg[CG_CPUS][CG_LEVEL_SYSTEM],
-					"notify_on_release", "0");
-
-		if ((rc = xcgroup_cpuset_init(
-			     &int_cg[CG_CPUS][CG_LEVEL_SYSTEM]))
-		    != SLURM_SUCCESS)
-			goto end;
-=======
 
 		if (running_in_slurmd()) {
 			/*
@@ -205,19 +190,21 @@
 			 * (such as cpuset.cpus) then slurmd will not be
 			 * properly constrained anymore.
 			 */
-			if ((rc = common_cgroup_instantiate(&g_sys_cg[CG_CPUS]))
+			if ((rc = common_cgroup_instantiate(
+				     &int_cg[CG_CPUS][CG_LEVEL_SYSTEM]))
 			    != SLURM_SUCCESS)
 				goto end;
 
 			/* set notify on release flag */
-			common_cgroup_set_param(&g_sys_cg[CG_CPUS],
-						"notify_on_release", "0");
-
-			if ((rc = xcgroup_cpuset_init(&g_sys_cg[CG_CPUS]))
+			common_cgroup_set_param(
+				&int_cg[CG_CPUS][CG_LEVEL_SYSTEM],
+				"notify_on_release", "0");
+
+			if ((rc = xcgroup_cpuset_init(
+				     &int_cg[CG_CPUS][CG_LEVEL_SYSTEM]))
 			    != SLURM_SUCCESS)
 				goto end;
 		}
->>>>>>> 77c3ab20
 
 		log_flag(CGROUP,
 			 "system cgroup: system cpuset cgroup initialized");
