/*****************************************************************************\
 *  cgroup_v1.c - Cgroup v1 plugin
 *****************************************************************************
 *  Copyright (C) 2021 SchedMD LLC
 *  Written by Felip Moll <felip.moll@schedmd.com>
 *
 *  This file is part of Slurm, a resource management program.
 *  For details, see <https://slurm.schedmd.com/>.
 *  Please also read the included file: DISCLAIMER.
 *
 *  Slurm is free software; you can redistribute it and/or modify it under
 *  the terms of the GNU General Public License as published by the Free
 *  Software Foundation; either version 2 of the License, or (at your option)
 *  any later version.
 *
 *  In addition, as a special exception, the copyright holders give permission
 *  to link the code of portions of this program with the OpenSSL library under
 *  certain conditions as described in each individual source file, and
 *  distribute linked combinations including the two. You must obey the GNU
 *  General Public License in all respects for all of the code used other than
 *  OpenSSL. If you modify file(s) with this exception, you may extend this
 *  exception to your version of the file(s), but you are not obligated to do
 *  so. If you do not wish to do so, delete this exception statement from your
 *  version.  If you delete this exception statement from all source files in
 *  the program, then also delete it here.
 *
 *  Slurm is distributed in the hope that it will be useful, but WITHOUT ANY
 *  WARRANTY; without even the implied warranty of MERCHANTABILITY or FITNESS
 *  FOR A PARTICULAR PURPOSE.  See the GNU General Public License for more
 *  details.
 *
 *  You should have received a copy of the GNU General Public License along
 *  with Slurm; if not, write to the Free Software Foundation, Inc.,
 *  51 Franklin Street, Fifth Floor, Boston, MA 02110-1301  USA.
\*****************************************************************************/

#define _GNU_SOURCE

#include "cgroup_v1.h"

/*
 * These variables are required by the generic plugin interface.  If they
 * are not found in the plugin, the plugin loader will ignore it.
 *
 * plugin_name - a string giving a human-readable description of the
 * plugin.  There is no maximum length, but the symbol must refer to
 * a valid string.
 *
 * plugin_type - a string suggesting the type of the plugin or its
 * applicability to a particular form of data or method of data handling.
 * If the low-level plugin API is used, the contents of this string are
 * unimportant and may be anything.  Slurm uses the higher-level plugin
 * interface which requires this string to be of the form
 *
 *	<application>/<method>
 *
 * where <application> is a description of the intended application of
 * the plugin (e.g., "select" for Slurm node selection) and <method>
 * is a description of how this plugin satisfies that application.  Slurm will
 * only load select plugins if the plugin_type string has a
 * prefix of "select/".
 *
 * plugin_version - an unsigned 32-bit integer containing the Slurm version
 * (major.minor.micro combined into a single number).
 */
const char plugin_name[] = "Cgroup v1 plugin";
const char plugin_type[] = "cgroup/v1";
const uint32_t plugin_version = SLURM_VERSION_NUMBER;

static char g_user_cgpath[CG_CTL_CNT][PATH_MAX];
static char g_job_cgpath[CG_CTL_CNT][PATH_MAX];
static char g_step_cgpath[CG_CTL_CNT][PATH_MAX];
static uint16_t g_step_active_cnt[CG_CTL_CNT];

static xcgroup_ns_t g_cg_ns[CG_CTL_CNT];

/* Internal cgroup structs */
static xcgroup_t int_cg[CG_CTL_CNT][CG_LEVEL_CNT];

const char *g_cg_name[CG_CTL_CNT] = {
	"freezer",
	"cpuset",
	"memory",
	"devices",
	"cpuacct"
};

/* Cgroup v1 control items for the oom monitor */
#define STOP_OOM 0x987987987

typedef enum {
	OOM_KILL_NONE,		/* Don't account for oom_kill events. */
	OOM_KILL_COUNTER,	/* Use memory.oom_control's oom_kill field. */
	OOM_KILL_MON		/* Spawn a monitoring thread and use eventfd. */
} oom_kill_type_t;

typedef struct {
	int cfd;	/* control file fd. */
	int efd;	/* event file fd. */
	int event_fd;	/* eventfd fd. */
} oom_event_args_t;

static oom_kill_type_t oom_kill_type = OOM_KILL_NONE;
static uint64_t oom_kill_count = 0;
static int oom_pipe[2] = { -1, -1 };
static pthread_t oom_thread;
static pthread_mutex_t oom_mutex = PTHREAD_MUTEX_INITIALIZER;

/* Task tracking artifacts */
List g_task_list[CG_CTL_CNT];
static uint32_t g_max_task_id = 0;
/*
 * There are potentially multiple tasks on a node, so we want to
 * track every task cgroup and which taskid it belongs to.
 */
typedef struct {
	xcgroup_t task_cg;
	uint32_t taskid;
} task_cg_info_t;

extern bool cgroup_p_has_feature(cgroup_ctl_feature_t f);

static int _step_destroy_internal(cgroup_ctl_type_t sub, bool root_locked);
static int _get_oom_kill_from_file(xcgroup_t *cg);

static int _cgroup_init(cgroup_ctl_type_t sub)
{
	if (sub >= CG_CTL_CNT)
		return SLURM_ERROR;

	if (xcgroup_ns_create(&g_cg_ns[sub], "", g_cg_name[sub])
	    != SLURM_SUCCESS) {
		error("unable to create %s cgroup namespace", g_cg_name[sub]);
		return SLURM_ERROR;
	}

	if (common_cgroup_create(&g_cg_ns[sub], &int_cg[sub][CG_LEVEL_ROOT],
				 "", 0, 0) != SLURM_SUCCESS) {
		error("unable to create root %s xcgroup", g_cg_name[sub]);
		common_cgroup_ns_destroy(&g_cg_ns[sub]);
		return SLURM_ERROR;
	}

	if (xcgroup_create_slurm_cg(
		    &g_cg_ns[sub], &int_cg[sub][CG_LEVEL_SLURM]) !=
	    SLURM_SUCCESS) {
		error("unable to create slurm %s xcgroup", g_cg_name[sub]);
		common_cgroup_ns_destroy(&g_cg_ns[sub]);
		return SLURM_ERROR;
	}

	return SLURM_SUCCESS;
}

static int _cpuset_create(stepd_step_rec_t *step)
{
	int rc;
	char *sys_cgpath = NULL;
	char *value;
	size_t cpus_size;

	rc = common_cgroup_get_param(&int_cg[CG_CPUS][CG_LEVEL_SLURM],
				     "cpuset.cpus", &value, &cpus_size);

	if ((rc != SLURM_SUCCESS) || (cpus_size == 1)) {
		/* initialize the cpusets as it was non-existent */
		if (xcgroup_cpuset_init(&int_cg[CG_CPUS][CG_LEVEL_SLURM]) !=
		    SLURM_SUCCESS) {
			return SLURM_ERROR;
		}
	}

	/* Do not inherit this setting in children, let plugins set it. */
	common_cgroup_set_param(&int_cg[CG_CPUS][CG_LEVEL_SLURM],
				"cgroup.clone_children", "0");

	if (step == NULL) {
		/* This is a request to create a cpuset for slurmd daemon */
		xstrfmtcat(sys_cgpath, "%s/system",
			   int_cg[CG_CPUS][CG_LEVEL_SLURM].name);

		/* create system cgroup in the cpuset ns */
		if ((rc = common_cgroup_create(
			     &g_cg_ns[CG_CPUS],
			     &int_cg[CG_CPUS][CG_LEVEL_SYSTEM],
			     sys_cgpath, getuid(), getgid()))
		    != SLURM_SUCCESS) {
			goto end;
		}

		if (running_in_slurmd()) {
			/*
			 * The slurmd is the only place we need to set up the
			 * system cgroup and the slurmstepd should not overwrite
			 * these. If slurmstepd does overwrite these values
			 * (such as cpuset.cpus) then slurmd will not be
			 * properly constrained anymore.
			 */
			if ((rc = common_cgroup_instantiate(
				     &int_cg[CG_CPUS][CG_LEVEL_SYSTEM]))
			    != SLURM_SUCCESS)
				goto end;

			/* set notify on release flag */
			common_cgroup_set_param(
				&int_cg[CG_CPUS][CG_LEVEL_SYSTEM],
				"notify_on_release", "0");

			if ((rc = xcgroup_cpuset_init(
				     &int_cg[CG_CPUS][CG_LEVEL_SYSTEM]))
			    != SLURM_SUCCESS)
				goto end;
		}

		log_flag(CGROUP,
			 "system cgroup: system cpuset cgroup initialized");
	} else {
		/*
		 * We don't lock here the g_root cg[CG_CPUS] because it is
		 * locked from the caller.
		 */
		rc = xcgroup_create_hierarchy(__func__,
					      step,
					      &g_cg_ns[CG_CPUS],
					      int_cg[CG_CPUS],
					      g_job_cgpath[CG_CPUS],
					      g_step_cgpath[CG_CPUS],
					      g_user_cgpath[CG_CPUS]);
	}

end:
	xfree(value);
	xfree(sys_cgpath);

	return rc;
}

static int _remove_cg_subsystem(xcgroup_t int_cg[], const char *log_str,
				bool root_locked)
{
	xcgroup_t *root_cg = &int_cg[CG_LEVEL_ROOT];
	xcgroup_t *job_cg = &int_cg[CG_LEVEL_JOB];
	xcgroup_t *step_cg = &int_cg[CG_LEVEL_STEP];
	xcgroup_t *user_cg = &int_cg[CG_LEVEL_USER];
	xcgroup_t *slurm_cg = &int_cg[CG_LEVEL_SLURM];
	int rc = SLURM_SUCCESS;

	/*
	 * Always try to move slurmstepd process to the root cgroup, otherwise
	 * the rmdir(2) triggered by the calls below will always fail if the pid
	 * of stepd is in the cgroup. We don't know what other plugins will do
	 * and whether they will attach the stepd pid to the cg.
	 */
	rc = common_cgroup_move_process(root_cg, getpid());
	if (rc != SLURM_SUCCESS) {
		error("Unable to move pid %d to root cgroup", getpid());
		goto end;
	}
	xcgroup_wait_pid_moved(step_cg, log_str);

	/*
	 * Lock the root cgroup so we don't race with other steps that are being
	 * started.
	 */
	if (!root_locked && (common_cgroup_lock(root_cg) != SLURM_SUCCESS)) {
		error("common_cgroup_lock error (%s)", log_str);
		return SLURM_ERROR;
	}

	/* Delete step cgroup. */
	if ((rc = common_cgroup_delete(step_cg)) != SLURM_SUCCESS)
		goto end;

	/*
	 * At this point we'll do a best effort for the job and user cgroup,
	 * since other jobs or steps may still be alive and not let us complete
	 * the cleanup. The last job/step in the hierarchy will be the one which
	 * will finally remove these two directories
	 */
	/* Delete job cgroup. */
	if ((rc = common_cgroup_delete(job_cg)) != SLURM_SUCCESS) {
		rc = SLURM_SUCCESS;
		goto end;
	}
	/* Delete user cgroup. */
	if ((rc = common_cgroup_delete(user_cg)) != SLURM_SUCCESS) {
		rc = SLURM_SUCCESS;
		goto end;
	}

	/*
	 * Invalidate the cgroup structs.
	 */
	common_cgroup_destroy(user_cg);
	common_cgroup_destroy(job_cg);
	common_cgroup_destroy(step_cg);
	common_cgroup_destroy(slurm_cg);

end:
	if (!root_locked)
		common_cgroup_unlock(root_cg);
	return rc;
}

static int _acct_task(void *x, void *arg)
{
	task_cg_info_t *t = (task_cg_info_t *) x;
	cgroup_ctl_type_t *ctl = (cgroup_ctl_type_t *) arg;

	/* Before deleting the task we account for its oom_kill if needed. */
	if ((oom_kill_type == OOM_KILL_COUNTER) &&
	    (ctl && (*ctl == CG_MEMORY)))
		_get_oom_kill_from_file(&t->task_cg);

	return SLURM_SUCCESS;
}

static int _rmdir_task(void *x, void *arg)
{
	task_cg_info_t *t = (task_cg_info_t *) x;

	if (common_cgroup_delete(&t->task_cg) != SLURM_SUCCESS)
		log_flag(CGROUP, "taskid: %d, failed to delete %s %m",
			 t->taskid, t->task_cg.path);

	return SLURM_SUCCESS;
}

static int _find_task_cg_info(void *x, void *key)
{
	task_cg_info_t *task_cg = (task_cg_info_t*)x;
	uint32_t taskid = *(uint32_t*)key;

	if (task_cg->taskid == taskid)
		return 1;

	return 0;
}

static void _free_task_cg_info(void *object)
{
	task_cg_info_t *task_cg = (task_cg_info_t *)object;

	if (task_cg) {
		common_cgroup_destroy(&task_cg->task_cg);
		xfree(task_cg);
	}
}

static int _handle_task_cgroup(cgroup_ctl_type_t sub, stepd_step_rec_t *step,
			       pid_t pid, uint32_t taskid)
{
	int rc = SLURM_SUCCESS;
	bool need_to_add = false;
	task_cg_info_t *task_cg_info;
	uid_t uid = step->uid;
	gid_t gid = step->gid;
	char *task_cgroup_path = NULL;

	/* build task cgroup relative path */
	xstrfmtcat(task_cgroup_path, "%s/task_%u", g_step_cgpath[sub], taskid);
	if (!task_cgroup_path) {
		error("unable to build task_%u cg relative path for %s: %m",
		      taskid, g_step_cgpath[sub]);
		return SLURM_ERROR;
	}

	if (!(task_cg_info = list_find_first(g_task_list[sub],
					     _find_task_cg_info,
					     &taskid))) {
		task_cg_info = xmalloc(sizeof(*task_cg_info));
		task_cg_info->taskid = taskid;
		need_to_add = true;
	}

	/*
	 * Create task cgroup in the cg ns
	 */
	if (common_cgroup_create(&g_cg_ns[sub], &task_cg_info->task_cg,
				 task_cgroup_path, uid, gid) != SLURM_SUCCESS) {
		error("unable to create task %u cgroup", taskid);
		xfree(task_cg_info);
		xfree(task_cgroup_path);
		return SLURM_ERROR;
	}

	if (common_cgroup_instantiate(&task_cg_info->task_cg) != SLURM_SUCCESS)
	{
		_free_task_cg_info(task_cg_info);
		error("unable to instantiate task %u cgroup", taskid);
		xfree(task_cgroup_path);
		return SLURM_ERROR;
	}

	/* set notify on release flag */
	common_cgroup_set_param(&task_cg_info->task_cg, "notify_on_release",
				"0");

	/* Attach the pid to the corresponding step_x/task_y cgroup */
	rc = common_cgroup_move_process(&task_cg_info->task_cg, pid);
	if (rc != SLURM_SUCCESS)
		error("Unable to move pid %d to %s cg", pid, task_cgroup_path);

	/* Add the cgroup to the list now that it is initialized. */
	if (need_to_add)
		list_append(g_task_list[sub], task_cg_info);

	xfree(task_cgroup_path);
	return rc;
}

static int _all_tasks_destroy(cgroup_ctl_type_t sub)
{
	int rc;

	/* Empty the lists of accounted tasks, do a best effort in rmdir */
	rc = list_for_each(g_task_list[sub], _rmdir_task, NULL);
	list_flush(g_task_list[sub]);

	return rc;
}

extern int init(void)
{
	int i;

	for (i = 0; i < CG_CTL_CNT; i++) {
		g_user_cgpath[i][0] = '\0';
		g_job_cgpath[i][0] = '\0';
		g_step_cgpath[i][0] = '\0';
		g_step_active_cnt[i] = 0;
		FREE_NULL_LIST(g_task_list[i]);
		g_task_list[i] = list_create(_free_task_cg_info);
	}

	debug("%s loaded", plugin_name);
	return SLURM_SUCCESS;
}

extern int fini(void)
{
	for (int sub = 0; sub < CG_CTL_CNT; sub++) {
		FREE_NULL_LIST(g_task_list[sub]);
		common_cgroup_ns_destroy(&g_cg_ns[sub]);
		common_cgroup_destroy(&int_cg[sub][CG_LEVEL_ROOT]);
	}

	debug("unloading %s", plugin_name);
	return SLURM_SUCCESS;
}

extern int cgroup_p_initialize(cgroup_ctl_type_t sub)
{
	int rc = SLURM_SUCCESS;

	/* Only initialize if not inited */
	if (g_cg_ns[sub].mnt_point)
		return rc;

	if ((rc = _cgroup_init(sub)))
		return rc;

	switch (sub) {
	case CG_TRACK:
	case CG_CPUS:
		break;
	case CG_MEMORY:
		common_cgroup_set_param(&int_cg[sub][CG_LEVEL_ROOT],
					"memory.use_hierarchy", "1");
		break;
	case CG_DEVICES:
	case CG_CPUACCT:
		break;
	default:
		error("cgroup subsystem %u not supported", sub);
		rc = SLURM_ERROR;
		break;
	}

	return rc;
}

extern int cgroup_p_system_create(cgroup_ctl_type_t sub)
{
	char *sys_cgpath = NULL;
	int rc = SLURM_SUCCESS;

	switch (sub) {
	case CG_CPUS:
		rc = _cpuset_create(NULL);
		break;
	case CG_MEMORY:
		xstrfmtcat(sys_cgpath, "%s/system",
			   int_cg[sub][CG_LEVEL_SLURM].name);

		if ((rc = common_cgroup_create(&g_cg_ns[sub],
					       &int_cg[sub][CG_LEVEL_SYSTEM],
					       sys_cgpath, getuid(), getgid()))
		    != SLURM_SUCCESS)
			goto end;

		if ((rc = common_cgroup_instantiate(
			     &int_cg[sub][CG_LEVEL_SYSTEM]))
		    != SLURM_SUCCESS)
			goto end;

		/* set notify on release flag */
		common_cgroup_set_param(&int_cg[sub][CG_LEVEL_SYSTEM],
					"notify_on_release", "0");

		if ((rc = common_cgroup_set_param(&int_cg[sub][CG_LEVEL_SYSTEM],
						  "memory.use_hierarchy", "1"))
		    != SLURM_SUCCESS) {
			error("system cgroup: unable to ask for hierarchical accounting of system memcg '%s'",
			      int_cg[sub][CG_LEVEL_SYSTEM].path);
			goto end;
		}

		if ((rc = common_cgroup_set_uint64_param(
			     &int_cg[sub][CG_LEVEL_SYSTEM],
			     "memory.oom_control", 1))
		    != SLURM_SUCCESS) {
			error("Resource spec: unable to disable OOM Killer in system memory cgroup: %s",
			      int_cg[sub][CG_LEVEL_SYSTEM].path);
			goto end;
		}
		break;
	case CG_TRACK:
	case CG_DEVICES:
	case CG_CPUACCT:
		error("This operation is not supported for %s", g_cg_name[sub]);
		return SLURM_ERROR;
	default:
		error("cgroup subsystem %u not supported", sub);
		return SLURM_ERROR;
		break;
	}

end:
	xfree(sys_cgpath);
	return rc;
}

extern int cgroup_p_system_addto(cgroup_ctl_type_t sub, pid_t *pids, int npids)
{
	switch (sub) {
	case CG_TRACK:
		break;
	case CG_CPUS:
		return common_cgroup_add_pids(&int_cg[sub][CG_LEVEL_SYSTEM],
					      pids, npids);
	case CG_MEMORY:
		return common_cgroup_add_pids(&int_cg[sub][CG_LEVEL_SYSTEM],
					      pids, npids);
	case CG_DEVICES:
		break;
	case CG_CPUACCT:
		break;
	default:
		error("cgroup subsystem %u not supported", sub);
		return SLURM_ERROR;
	}

	error("This operation is not supported for %s", g_cg_name[sub]);
	return SLURM_ERROR;
}

extern int cgroup_p_system_destroy(cgroup_ctl_type_t sub)
{
	int rc = SLURM_SUCCESS;

	/*
	 * Note: we do not need to lock the root cgroup because the only user
	 * of this function is a single thread of slurmd.
	 */

	/* Another plugin may have already destroyed this subsystem. */
	if (!int_cg[sub][CG_LEVEL_SYSTEM].path)
		return SLURM_SUCCESS;

	/* Custom actions for every cgroup subsystem */
	switch (sub) {
	case CG_CPUS:
	case CG_MEMORY:
		break;
	case CG_TRACK:
	case CG_DEVICES:
	case CG_CPUACCT:
		error("This operation is not supported for %s", g_cg_name[sub]);
		return SLURM_SUCCESS;
	default:
		error("cgroup subsystem %u not supported", sub);
		return SLURM_ERROR;
		break;
	}

	rc = common_cgroup_move_process(&int_cg[sub][CG_LEVEL_ROOT], getpid());
	if (rc != SLURM_SUCCESS) {
		error("Unable to move pid %d to root cgroup", getpid());
		goto end;
	}
	xcgroup_wait_pid_moved(&int_cg[sub][CG_LEVEL_SYSTEM], g_cg_name[sub]);

	if ((rc = common_cgroup_delete(&int_cg[sub][CG_LEVEL_SYSTEM]))
	    != SLURM_SUCCESS) {
		log_flag(CGROUP, "not removing system cg (%s), there may be attached stepds: %m",
			 g_cg_name[sub]);
		goto end;
	}
	common_cgroup_destroy(&int_cg[sub][CG_LEVEL_SYSTEM]);
end:
	if (rc == SLURM_SUCCESS) {
		common_cgroup_destroy(&int_cg[sub][CG_LEVEL_SLURM]);
		common_cgroup_destroy(&int_cg[sub][CG_LEVEL_ROOT]);
		common_cgroup_ns_destroy(&g_cg_ns[sub]);
	}
	return rc;
}

/*
 * Each call to this function counts as one active user of the step directories,
 * so the number of calls to this function must mach the number of calls of
 * cgroup_p_step_destroy in each plugin.
 */
extern int cgroup_p_step_create(cgroup_ctl_type_t sub, stepd_step_rec_t *step)
{
	int rc = SLURM_SUCCESS;

	/* Don't let other plugins destroy our structs. */
	g_step_active_cnt[sub]++;

	/*
	 * Lock the root cgroup so we don't race with other steps that are being
	 * terminated, they could remove the directories while we're creating
	 * them.
	 */
	if (common_cgroup_lock(&int_cg[sub][CG_LEVEL_ROOT]) != SLURM_SUCCESS) {
		error("common_cgroup_lock error");
		return SLURM_ERROR;
	}

	switch (sub) {
	case CG_TRACK:
		/* create a new cgroup for that container */
		if ((rc = xcgroup_create_hierarchy(__func__,
						   step,
						   &g_cg_ns[sub],
						   int_cg[sub],
						   g_job_cgpath[sub],
						   g_step_cgpath[sub],
						   g_user_cgpath[sub]))
		    != SLURM_SUCCESS)
			goto step_c_err;
		break;
	case CG_CPUS:
		if ((rc = _cpuset_create(step))!= SLURM_SUCCESS)
			goto step_c_err;
		break;
	case CG_MEMORY:
		if ((rc = xcgroup_create_hierarchy(__func__,
						   step,
						   &g_cg_ns[sub],
						   int_cg[sub],
						   g_job_cgpath[sub],
						   g_step_cgpath[sub],
						   g_user_cgpath[sub]))
		    != SLURM_SUCCESS) {
			goto step_c_err;
		}
		if ((rc = common_cgroup_set_param(&int_cg[sub][CG_LEVEL_USER],
						  "memory.use_hierarchy",
						  "1")) != SLURM_SUCCESS) {
			error("unable to set hierarchical accounting for %s",
			      g_user_cgpath[sub]);
			_step_destroy_internal(sub, true);
			break;
		}
		if ((rc = common_cgroup_set_param(&int_cg[sub][CG_LEVEL_JOB],
						  "memory.use_hierarchy",
						  "1")) != SLURM_SUCCESS) {
			error("unable to set hierarchical accounting for %s",
			      g_job_cgpath[sub]);
			_step_destroy_internal(sub, true);
			break;
		}
		if ((rc = common_cgroup_set_param(&int_cg[sub][CG_LEVEL_STEP],
						  "memory.use_hierarchy",
						  "1") != SLURM_SUCCESS)) {
			error("unable to set hierarchical accounting for %s",
			      int_cg[sub][CG_LEVEL_STEP].path);
			_step_destroy_internal(sub, true);
			break;
		}
		break;
	case CG_DEVICES:
		/* create a new cgroup for that container */
		if ((rc = xcgroup_create_hierarchy(__func__,
						   step,
						   &g_cg_ns[sub],
						   int_cg[sub],
						   g_job_cgpath[sub],
						   g_step_cgpath[sub],
						   g_user_cgpath[sub]))
		    != SLURM_SUCCESS)
			goto step_c_err;
		break;
	case CG_CPUACCT:
		if ((rc = xcgroup_create_hierarchy(__func__,
						   step,
						   &g_cg_ns[sub],
						   int_cg[sub],
						   g_job_cgpath[sub],
						   g_step_cgpath[sub],
						   g_user_cgpath[sub]))
		    != SLURM_SUCCESS)
			goto step_c_err;
		break;
	default:
		error("cgroup subsystem %u not supported", sub);
		rc = SLURM_ERROR;
		goto step_c_err;
	}
	common_cgroup_unlock(&int_cg[sub][CG_LEVEL_ROOT]);
	return rc;

step_c_err:
	/* step cgroup is not created */
	common_cgroup_unlock(&int_cg[sub][CG_LEVEL_ROOT]);
	g_step_active_cnt[sub]--;
	return rc;
}

extern int cgroup_p_step_addto(cgroup_ctl_type_t sub, pid_t *pids, int npids)
{
	if (*g_step_cgpath[sub] == '\0')
		return SLURM_ERROR;

	switch (sub) {
	case CG_TRACK:
		/*
		 * Stick slurmstepd pid to the newly created job container
		 * (Note: we do not put it in the step container because this
		 * container could be used to suspend/resume tasks using freezer
		 * properties so we need to let the slurmstepd outside of
		 * this one).
		 */
		if ((npids == 1) && (*pids == getpid())) {
			return common_cgroup_add_pids(
				&int_cg[sub][CG_LEVEL_JOB], pids, npids);
		}
		break;
	case CG_CPUS:
	case CG_MEMORY:
	case CG_DEVICES:
		break;
	case CG_CPUACCT:
		error("This operation is not supported for %s", g_cg_name[sub]);
		return SLURM_ERROR;
	default:
		error("cgroup subsystem %u not supported", sub);
		return SLURM_ERROR;
	}

	return common_cgroup_add_pids(&int_cg[sub][CG_LEVEL_STEP], pids, npids);
}

extern int cgroup_p_step_get_pids(pid_t **pids, int *npids)
{
	if (*g_step_cgpath[CG_TRACK] == '\0')
		return SLURM_ERROR;

	return common_cgroup_get_pids(&int_cg[CG_TRACK][CG_LEVEL_STEP], pids,
				      npids);
}

extern int cgroup_p_step_suspend(void)
{
	if (*g_step_cgpath[CG_TRACK] == '\0')
		return SLURM_ERROR;

	return common_cgroup_set_param(&int_cg[CG_TRACK][CG_LEVEL_STEP],
				       "freezer.state", "FROZEN");
}

extern int cgroup_p_step_resume(void)
{
	if (*g_step_cgpath[CG_TRACK] == '\0')
		return SLURM_ERROR;

	return common_cgroup_set_param(&int_cg[CG_TRACK][CG_LEVEL_STEP],
				       "freezer.state", "THAWED");
}

static int _step_destroy_internal(cgroup_ctl_type_t sub, bool root_locked)
{
	int rc = SLURM_SUCCESS;

	/*
	 * Only destroy the step if we're the only ones using it. Log it unless
	 * loaded from slurmd, where we will not create any step but call fini.
	 */
	if (g_step_active_cnt[sub] == 0) {
		error("called without a previous init. This shouldn't happen!");
		return SLURM_SUCCESS;
	}
	/* Only destroy the step if we're the only ones using it. */
	if (g_step_active_cnt[sub] > 1) {
		g_step_active_cnt[sub]--;
		log_flag(CGROUP, "Not destroying %s step dir, resource busy by %d other plugin",
			 g_cg_name[sub], g_step_active_cnt[sub]);
		return SLURM_SUCCESS;
	}

	/* Remove any possible task directories first */
	_all_tasks_destroy(sub);

	/* Custom actions for every cgroup subsystem */
	switch (sub) {
	case CG_TRACK:
		break;
	case CG_CPUS:
		break;
	case CG_MEMORY:
		break;
	case CG_DEVICES:
		break;
	case CG_CPUACCT:
		break;
	default:
		error("cgroup subsystem %u not supported", sub);
		return SLURM_ERROR;
		break;
	}

	rc = _remove_cg_subsystem(int_cg[sub], g_cg_name[sub], root_locked);

	if (rc == SLURM_SUCCESS) {
		g_step_active_cnt[sub] = 0;
		g_step_cgpath[sub][0] = '\0';
	}

	return rc;
}

extern int cgroup_p_step_destroy(cgroup_ctl_type_t sub)
{
	return _step_destroy_internal(sub, false);
}

/*
 * Is the specified pid in our cgroup g_cg_ns[CG_TRACK]?
 * In the future we may want to replace this with a get pids and a search.
 */
extern bool cgroup_p_has_pid(pid_t pid)
{
	bool rc;
	xcgroup_t cg;

	rc = xcgroup_ns_find_by_pid(&g_cg_ns[CG_TRACK], &cg, pid);
	if (rc != SLURM_SUCCESS)
		return false;

	rc = true;
	if (xstrcmp(cg.path, int_cg[CG_TRACK][CG_LEVEL_STEP].path))
		rc = false;

	common_cgroup_destroy(&cg);
	return rc;
}

extern cgroup_limits_t *cgroup_p_constrain_get(cgroup_ctl_type_t sub,
					       cgroup_level_t level)
{
	int rc = SLURM_SUCCESS;
	cgroup_limits_t *limits = xmalloc(sizeof(*limits));

	switch (sub) {
	case CG_TRACK:
		break;
	case CG_CPUS:
		if (common_cgroup_get_param(&int_cg[sub][level],
					    "cpuset.cpus",
					    &limits->allow_cores,
					    &limits->cores_size)
		    != SLURM_SUCCESS)
			rc = SLURM_ERROR;

		if (common_cgroup_get_param(&int_cg[sub][level],
					    "cpuset.mems",
					    &limits->allow_mems,
					    &limits->mems_size)
		    != SLURM_SUCCESS)
			rc = SLURM_ERROR;

		if (limits->cores_size > 0)
			limits->allow_cores[(limits->cores_size)-1] = '\0';

		if (limits->mems_size > 0)
			limits->allow_mems[(limits->mems_size)-1] = '\0';

		if (rc != SLURM_SUCCESS)
			goto fail;
		break;
	case CG_MEMORY:
	case CG_DEVICES:
		break;
	default:
		error("cgroup subsystem %u not supported", sub);
		rc = SLURM_ERROR;
		break;
	}

	return limits;
fail:
	cgroup_free_limits(limits);
	return NULL;
}

extern int cgroup_p_constrain_set(cgroup_ctl_type_t sub, cgroup_level_t level,
				  cgroup_limits_t *limits)
{
	int rc = SLURM_SUCCESS;
	task_cg_info_t *task_cg_info;
	char *dev_str = NULL;
#ifdef HAVE_NATIVE_CRAY
	char expected_usage[32];
	uint64_t exp;
#endif

	if (!limits)
		return SLURM_ERROR;

	switch (sub) {
	case CG_TRACK:
		break;
	case CG_CPUS:
		if (level == CG_LEVEL_SYSTEM ||
		    level == CG_LEVEL_USER ||
		    level == CG_LEVEL_JOB ||
		    level == CG_LEVEL_STEP) {
			if (common_cgroup_set_param(&int_cg[sub][level],
						    "cpuset.cpus",
						    limits->allow_cores)
			    != SLURM_SUCCESS)
				rc = SLURM_ERROR;
		}

		if (level == CG_LEVEL_USER ||
		    level == CG_LEVEL_JOB ||
		    level == CG_LEVEL_STEP) {
			if (common_cgroup_set_param(&int_cg[sub][level],
						    "cpuset.mems",
						    limits->allow_mems)
			    != SLURM_SUCCESS)
				rc = SLURM_ERROR;
		}
#ifdef HAVE_NATIVE_CRAY
		/*
		 * on Cray systems, set the expected usage in bytes.
		 * This is used by the Cray OOM killer
		 */
		if (level == CG_LEVEL_STEP) {
			exp = (uint64_t) (limits->step)->step_mem * 1024 * 1024;
			snprintf(expected_usage, sizeof(expected_usage),
				 "%"PRIu64, exp);

			if (common_cgroup_set_param(
				    &int_cg[sub][level],
				    "cpuset.expected_usage_in_bytes",
				    expected_usage) != SLURM_SUCCESS)
				rc = SLURM_ERROR;
		}
#endif
		break;
	case CG_MEMORY:
		if ((level == CG_LEVEL_JOB) &&
		    (limits->swappiness != NO_VAL64)) {
			rc = common_cgroup_set_uint64_param(&int_cg[sub][level],
							    "memory.swappiness",
							    limits->swappiness);
		}

		if (level == CG_LEVEL_JOB ||
		    level ==  CG_LEVEL_STEP ||
		    level == CG_LEVEL_SYSTEM) {
			if (common_cgroup_set_uint64_param(
				    &int_cg[sub][level],
				    "memory.limit_in_bytes",
				    limits->limit_in_bytes)
			    != SLURM_SUCCESS)
				rc = SLURM_ERROR;
		}

		if (level == CG_LEVEL_JOB ||
		    level ==  CG_LEVEL_STEP) {
			if (common_cgroup_set_uint64_param(
				    &int_cg[sub][level],
				    "memory.soft_limit_in_bytes",
				    limits->soft_limit_in_bytes)
			    != SLURM_SUCCESS)
				rc = SLURM_ERROR;

			if (limits->kmem_limit_in_bytes != NO_VAL64)
				if (common_cgroup_set_uint64_param(
					    &int_cg[sub][level],
					    "memory.kmem.limit_in_bytes",
					    limits->kmem_limit_in_bytes)
				    != SLURM_SUCCESS)
					rc = SLURM_ERROR;

			if (limits->memsw_limit_in_bytes != NO_VAL64)
				if (common_cgroup_set_uint64_param(
					    &int_cg[sub][level],
					    "memory.memsw.limit_in_bytes",
					    limits->memsw_limit_in_bytes)
				    != SLURM_SUCCESS)
					rc = SLURM_ERROR;
		}
		break;
	case CG_DEVICES:
		dev_str = gres_device_id2str(&limits->device);
		if (level == CG_LEVEL_STEP ||
		    level == CG_LEVEL_JOB) {
			if (limits->allow_device) {
				if (common_cgroup_set_param(
					    &int_cg[sub][level],
					    "devices.allow",
					    dev_str)
				    != SLURM_SUCCESS)
					rc = SLURM_ERROR;
			} else {
				if (common_cgroup_set_param(
					    &int_cg[sub][level],
					    "devices.deny",
					    dev_str)
				    != SLURM_SUCCESS)
					rc = SLURM_ERROR;
			}
		}

		if (level == CG_LEVEL_TASK) {
			task_cg_info = list_find_first(g_task_list[sub],
						       _find_task_cg_info,
						       &(limits->taskid));
			if (!task_cg_info) {
				error("Task %d is not being tracked in %s controller, cannot set constrain.",
				      limits->taskid, g_cg_name[sub]);
				rc = SLURM_ERROR;
				break;
			}

			if (limits->allow_device) {
				rc = common_cgroup_set_param(
					&task_cg_info->task_cg,
					"devices.allow",
					dev_str);
			} else {
				rc = common_cgroup_set_param(
					&task_cg_info->task_cg,
					"devices.deny",
					dev_str);
			}
		}
		break;
	default:
		error("cgroup subsystem %u not supported", sub);
		rc = SLURM_ERROR;
		break;
	}

	xfree(dev_str);
	return rc;
}

extern int cgroup_p_constrain_apply(cgroup_ctl_type_t sub, cgroup_level_t level,
                                    uint32_t task_id)
{
    return SLURM_SUCCESS;
}

/*
 * Code based on linux tools/cgroup/cgroup_event_listener.c with adapted
 * modifications for Slurm logic and needs.
 */
#if defined(__APPLE__) || defined(__FreeBSD__) || defined(__NetBSD__)
extern int cgroup_p_step_start_oom_mgr(void)
{
	log_flag(CGROUP, "OOM not available on FreeBSD, NetBSD, or macOS");
	return SLURM_SUCCESS;
}

extern cgroup_oom_t *cgroup_p_step_stop_oom_mgr(stepd_step_rec_t *step)
{
	log_flag(CGROUP, "OOM not available on FreeBSD, NetBSD, or macOS");
	return NULL;
}
#else
static int _read_fd(int fd, uint64_t *buf)
{
	int rc = SLURM_ERROR;
	size_t len = sizeof(uint64_t);
	uint64_t *buf_ptr = buf;
	ssize_t nread;

	while (len > 0 && (nread = read(fd, buf_ptr, len)) != 0) {
		if (nread == -1) {
			if (errno == EINTR)
				continue;
			error("read(): %m");
			break;
		}
		len -= nread;
		buf_ptr += nread;
	}

	if (len == 0)
		rc = SLURM_SUCCESS;

	return rc;
}

static void *_oom_event_monitor(void *x)
{
	oom_event_args_t *args = (oom_event_args_t *) x;
	int ret = -1;
	uint64_t res;
	struct pollfd fds[2];

	debug("started.");

	/*
	 * POLLPRI should only meaningful for event_fd, since according to the
	 * poll() man page it may indicate "cgroup.events" file modified.
	 *
	 * POLLRDHUP should only be meaningful for oom_pipe[0], since it refers
	 * to stream socket peer closed connection.
	 *
	 * POLLHUP is ignored in events member, and should be set by the Kernel
	 * in revents even if not defined in events.
	 *
	 */
	fds[0].fd = args->event_fd;
	fds[0].events = POLLIN | POLLPRI;

	fds[1].fd = oom_pipe[0];
	fds[1].events = POLLIN | POLLRDHUP;

	/*
	 * Poll event_fd for oom_kill events plus oom_pipe[0] for stop msg.
	 * Specifying a negative value in timeout means an infinite timeout.
	 */
	while (1) {
		ret = poll(fds, 2, -1);

		if (ret == -1) {
			/* Error. */
			if (errno == EINTR)
				continue;

			error("poll(): %m");
			break;
		} else if (ret == 0) {
			/* Should not happen since infinite timeout. */
			error("poll() timeout.");
			break;
		} else if (ret > 0) {
			if (fds[0].revents & (POLLIN | POLLPRI)) {
				/* event_fd readable. */
				res = 0;
				ret = _read_fd(args->event_fd, &res);
				if (ret == SLURM_SUCCESS) {
					slurm_mutex_lock(&oom_mutex);
					debug3("res: %"PRIu64"", res);
					oom_kill_count += res;
					debug("oom-kill event count: %"PRIu64"",
					      oom_kill_count);
					slurm_mutex_unlock(&oom_mutex);
				} else
					error("cannot read oom-kill counts.");
			} else if (fds[0].revents & (POLLRDHUP | POLLERR |
						     POLLHUP | POLLNVAL)) {
				error("problem with event_fd");
				break;
			}

			if (fds[1].revents & POLLIN) {
				/* oom_pipe[0] readable. */
				res = 0;
				ret = _read_fd(oom_pipe[0], &res);
				if (ret == SLURM_SUCCESS && res == STOP_OOM) {
					/* Read stop msg. */
					log_flag(CGROUP, "stop msg read.");
					break;
				}
			} else if (fds[1].revents &
				   (POLLRDHUP | POLLERR | POLLHUP | POLLNVAL)) {
				error("problem with oom_pipe[0]");
				break;
			}
		}
	}

	slurm_mutex_lock(&oom_mutex);
	if (!oom_kill_count)
		debug("No oom events detected.");
	slurm_mutex_unlock(&oom_mutex);

	if ((args->event_fd != -1) && (close(args->event_fd) == -1))
		error("close(event_fd): %m");
	if ((args->efd != -1) && (close(args->efd) == -1))
		error("close(efd): %m");
	if ((args->cfd != -1) && (close(args->cfd) == -1))
		error("close(cfd): %m");
	if ((oom_pipe[0] >= 0) && (close(oom_pipe[0]) == -1))
		error("close(oom_pipe[0]): %m");
	xfree(args);

	debug("stopping.");

	pthread_exit((void *) 0);
}

extern int cgroup_p_step_start_oom_mgr(void)
{
	char *control_file = NULL, *event_file = NULL, *line = NULL;
	int rc = SLURM_SUCCESS, event_fd = -1, cfd = -1, efd = -1;
	oom_event_args_t *event_args;
	size_t sz;

	rc = common_cgroup_get_param(&int_cg[CG_MEMORY][CG_LEVEL_STEP],
				     "memory.oom_control",
				     &event_file,
				     &sz);

	if (rc != SLURM_SUCCESS) {
		error("Not monitoring OOM events, memory.oom_control could not be read.");
		return rc;
	}

	/*
	 * If oom_kill field is found we will read it from the cgroup interface,
	 * so don't start the oom thread.
	 */
	if (event_file) {
		line = xstrstr(event_file, "oom_kill ");
		xfree(event_file);
		if (line) {
			oom_kill_type = OOM_KILL_COUNTER;
			return SLURM_SUCCESS;
		}
	}

	/*
	 * Start a new OOM monitor thread, used in kernels which do not support
	 * memory.oom_control's oom_kill field (<=3.x).
	 */
	xstrfmtcat(control_file, "%s/%s", int_cg[CG_MEMORY][CG_LEVEL_STEP].path,
		   "memory.oom_control");

	if ((cfd = open(control_file, O_RDONLY | O_CLOEXEC)) == -1) {
		error("Cannot open %s: %m", control_file);
		rc = SLURM_ERROR;
		goto fini;
	}

	xstrfmtcat(event_file, "%s/%s", int_cg[CG_MEMORY][CG_LEVEL_STEP].path,
		   "cgroup.event_control");

	if ((efd = open(event_file, O_WRONLY | O_CLOEXEC)) == -1) {
		error("Cannot open %s: %m", event_file);
		rc = SLURM_ERROR;
		goto fini;
	}

	if ((event_fd = eventfd(0, EFD_CLOEXEC)) == -1) {
		error("eventfd: %m");
		rc = SLURM_ERROR;
		goto fini;
	}

	xstrfmtcat(line, "%d %d", event_fd, cfd);

	oom_kill_count = 0;

	if (write(efd, line, strlen(line) + 1) == -1) {
		error("Cannot write to %s", event_file);
		rc = SLURM_ERROR;
		goto fini;
	}

	if (pipe2(oom_pipe, O_CLOEXEC) == -1) {
		error("pipe(): %m");
		rc = SLURM_ERROR;
		goto fini;
	}

	/*
	 * Monitoring thread should be responsible for closing the fd's and
	 * freeing the oom_event_args_t struct and members.
	 */
	event_args = xmalloc(sizeof(oom_event_args_t));
	event_args->cfd = cfd;
	event_args->efd = efd;
	event_args->event_fd = event_fd;

	slurm_mutex_init(&oom_mutex);
	slurm_thread_create(&oom_thread, _oom_event_monitor, event_args);
	oom_kill_type = OOM_KILL_MON;

fini:
	xfree(line);
	if (oom_kill_type != OOM_KILL_MON) {
		if ((event_fd != -1) && (close(event_fd) == -1))
			error("close: %m");
		if ((efd != -1) && (close(efd) == -1))
			error("close: %m");
		if ((cfd != -1) && (close(cfd) == -1))
			error("close: %m");
		if ((oom_pipe[0] != -1) && (close(oom_pipe[0]) == -1))
			error("close oom_pipe[0]: %m");
		if ((oom_pipe[1] != -1) && (close(oom_pipe[1]) == -1))
			error("close oom_pipe[1]: %m");
	}
	xfree(event_file);
	xfree(control_file);

	if (rc != SLURM_SUCCESS)
		error("Unable to register OOM notifications for %s",
		      int_cg[CG_MEMORY][CG_LEVEL_STEP].path);
	return rc;
}

static uint64_t _failcnt(xcgroup_t *cg, char *param)
{
	uint64_t value = 0;

	if (xcgroup_get_uint64_param(cg, param, &value) != SLURM_SUCCESS) {
		log_flag(CGROUP, "unable to read '%s' from '%s'",
			 param, cg->path);
		value = 0;
	}

	return value;
}

<<<<<<< HEAD
extern cgroup_oom_t *cgroup_p_step_stop_oom_mgr(stepd_step_rec_t *step)
=======
static int _get_oom_kill_from_file(xcgroup_t *cg)
{
	char *oom_control = NULL, *ptr;
	size_t sz;
	uint64_t local_oom_kill_cnt = 0;

	if (common_cgroup_get_param(cg, "memory.oom_control",
				    &oom_control, &sz) != SLURM_SUCCESS)
		return SLURM_ERROR;

	if (oom_control) {
		if ((ptr = xstrstr(oom_control, "oom_kill "))) {
			if (sscanf(ptr, "oom_kill %"PRIu64,
				   &local_oom_kill_cnt) != 1)
				error("Cannot parse oom_kill counter from %s memory.oom_control.",
				      cg->path);
		}
		xfree(oom_control);
		log_flag(CGROUP, "Detected %"PRIu64" out-of-memory events in %s",
			 local_oom_kill_cnt, cg->path);
		oom_kill_count += local_oom_kill_cnt;
	}

	return SLURM_SUCCESS;
}

extern cgroup_oom_t *cgroup_p_step_stop_oom_mgr(stepd_step_rec_t *job)
>>>>>>> 8ab11c8c
{
	cgroup_oom_t *results = NULL;
	uint64_t stop_msg;
	ssize_t ret;

<<<<<<< HEAD
	if (!oom_thread_created) {
		log_flag(CGROUP, "OOM events were not monitored for %ps",
			 &step->step_id);
		goto fail_oom_results;
=======
	if (oom_kill_type == OOM_KILL_NONE) {
		error("OOM events were not monitored: couldn't read memory.oom_control or subscribe to its events.");
		return results;
>>>>>>> 8ab11c8c
	}

	if (common_cgroup_lock(&int_cg[CG_MEMORY][CG_LEVEL_STEP]) !=
	    SLURM_SUCCESS) {
		error("common_cgroup_lock error: %m");
		goto fail_oom_results;
	}

	results = xmalloc(sizeof(*results));

	if (cgroup_p_has_feature(CG_MEMCG_SWAP)) {
		results->step_memsw_failcnt = _failcnt(
			&int_cg[CG_MEMORY][CG_LEVEL_STEP],
			"memory.memsw.failcnt");
		results->job_memsw_failcnt = _failcnt(
			&int_cg[CG_MEMORY][CG_LEVEL_JOB],
			"memory.memsw.failcnt");
	}
	results->step_mem_failcnt = _failcnt(&int_cg[CG_MEMORY][CG_LEVEL_STEP],
					     "memory.failcnt");
	results->job_mem_failcnt = _failcnt(&int_cg[CG_MEMORY][CG_LEVEL_JOB],
					    "memory.failcnt");

	/*
	 * If there's no OOM Thread, try to read oom_kill from the interface and
	 * accumulate the kills of the step into the global counter which should
	 * already contain all the tasks kills.
	 */
	if (oom_kill_type == OOM_KILL_COUNTER) {
		cgroup_ctl_type_t ctl = CG_MEMORY;

		list_for_each(g_task_list[ctl], _acct_task, &ctl);
		if (_get_oom_kill_from_file(
			    &int_cg[CG_MEMORY][CG_LEVEL_STEP]) !=
		    SLURM_SUCCESS) {
			log_flag(CGROUP,
				 "OOM events were not monitored for %ps",
				 &job->step_id);
		}
		results->oom_kill_cnt = oom_kill_count;
		common_cgroup_unlock(&int_cg[CG_MEMORY][CG_LEVEL_STEP]);
		return results;
	}
	common_cgroup_unlock(&int_cg[CG_MEMORY][CG_LEVEL_STEP]);

	/*
	 * oom_thread created, but could have finished before we attempt
	 * to send the stop msg. If it finished, oom_thread should had
	 * closed the read endpoint of oom_pipe.
	 */
	stop_msg = STOP_OOM;
	while (1) {
		ret = write(oom_pipe[1], &stop_msg, sizeof(stop_msg));
		if (ret == -1) {
			if (errno == EINTR)
				continue;
			log_flag(CGROUP, "oom stop msg write() failed: %m");
		} else if (ret == 0)
			log_flag(CGROUP, "oom stop msg nothing written: %m");
		else if (ret == sizeof(stop_msg))
			log_flag(CGROUP, "oom stop msg write success.");
		else
			log_flag(CGROUP, "oom stop msg not fully written.");
		break;
	}

	log_flag(CGROUP, "attempt to join oom_thread.");
	if (oom_thread && pthread_join(oom_thread, NULL) != 0)
		error("pthread_join(): %m");

	slurm_mutex_lock(&oom_mutex);
	results->oom_kill_cnt = oom_kill_count;
	slurm_mutex_unlock(&oom_mutex);

fail_oom_results:
	if ((oom_pipe[1] != -1) && (close(oom_pipe[1]) == -1)) {
		error("close() failed on oom_pipe[1] fd, %ps: %m",
		      &step->step_id);
	}
	slurm_mutex_destroy(&oom_mutex);

	return results;
}
#endif

/***************************************
 ***** CGROUP TASK FUNCTIONS *****
 **************************************/
extern int cgroup_p_task_addto(cgroup_ctl_type_t sub, stepd_step_rec_t *step,
			       pid_t pid, uint32_t task_id)
{
	if (task_id > g_max_task_id)
		g_max_task_id = task_id;

	log_flag(CGROUP, "%ps taskid %u max_task_id %u",
		 &step->step_id, task_id, g_max_task_id);

	return _handle_task_cgroup(sub, step, pid, task_id);
}

extern cgroup_acct_t *cgroup_p_task_get_acct_data(uint32_t taskid)
{
	char *cpu_time = NULL, *memory_stat = NULL, *ptr;
	size_t cpu_time_sz = 0, memory_stat_sz = 0;
	cgroup_acct_t *stats = NULL;
	xcgroup_t *task_cpuacct_cg = NULL;
	xcgroup_t *task_memory_cg = NULL;

	/* Find which task cgroup to use */
	task_memory_cg = list_find_first(g_task_list[CG_MEMORY],
					 _find_task_cg_info,
					 &taskid);
	task_cpuacct_cg = list_find_first(g_task_list[CG_CPUACCT],
					  _find_task_cg_info,
					  &taskid);

	/*
	 * We should always find the task cgroup; if we don't for some reason,
	 * just print an error and return.
	 */
	if (!task_cpuacct_cg) {
		error("Could not find task_cpuacct_cg, this should never happen");
		return NULL;
	}

	if (!task_memory_cg) {
		error("Could not find task_memory_cg, this should never happen");
		return NULL;
	}

	common_cgroup_get_param(task_cpuacct_cg, "cpuacct.stat", &cpu_time,
				&cpu_time_sz);
	common_cgroup_get_param(task_memory_cg, "memory.stat", &memory_stat,
				&memory_stat_sz);

	/*
	 * Initialize values, a NO_VAL64 will indicate to the caller that
	 * something happened here.
	 */
	stats = xmalloc(sizeof(*stats));
	stats->usec = NO_VAL64;
	stats->ssec = NO_VAL64;
	stats->total_rss = NO_VAL64;
	stats->total_pgmajfault = NO_VAL64;
	stats->total_vmem = NO_VAL64;

	if (cpu_time != NULL)
		sscanf(cpu_time, "%*s %"PRIu64" %*s %"PRIu64, &stats->usec, &stats->ssec);

	if ((ptr = xstrstr(memory_stat, "total_rss")))
		sscanf(ptr, "total_rss %"PRIu64, &stats->total_rss);
	if ((ptr = xstrstr(memory_stat, "total_pgmajfault")))
		sscanf(ptr, "total_pgmajfault %"PRIu64, &stats->total_pgmajfault);

	if (stats->total_rss != NO_VAL64) {
		uint64_t total_cache = NO_VAL64, total_swap = NO_VAL64;

		if ((ptr = xstrstr(memory_stat, "total_cache")))
			sscanf(ptr, "total_cache %"PRIu64, &total_cache);
		if ((ptr = xstrstr(memory_stat, "total_swap")))
			sscanf(ptr, "total_swap %"PRIu64, &total_swap);

		stats->total_vmem = stats->total_rss;
		if (total_cache != NO_VAL64)
			stats->total_vmem += total_cache;
		if (total_swap != NO_VAL64)
			stats->total_vmem += total_swap;
	}

	xfree(cpu_time);
	xfree(memory_stat);

	return stats;
}

/* cgroup/v1 usec and ssec are provided in USER_HZ. */
extern long int cgroup_p_get_acct_units()
{
	return jobacct_gather_get_clk_tck();
}

extern bool cgroup_p_has_feature(cgroup_ctl_feature_t f)
{
	struct stat st;
	int rc;
	char *memsw_filepath = NULL;
	static int swap_enabled = -1;

	/* Check if swap constrain capability is enabled in this system. */
	switch (f) {
	case CG_MEMCG_SWAP:
		if (swap_enabled == -1) {
			xstrfmtcat(memsw_filepath,
				   "%s/memory/memory.memsw.limit_in_bytes",
				   slurm_cgroup_conf.cgroup_mountpoint);
			rc = stat(memsw_filepath, &st);
			xfree(memsw_filepath);
			return (swap_enabled = (rc == 0));
		} else
			return swap_enabled;
	default:
		break;
	}

	return false;
}<|MERGE_RESOLUTION|>--- conflicted
+++ resolved
@@ -1343,9 +1343,6 @@
 	return value;
 }
 
-<<<<<<< HEAD
-extern cgroup_oom_t *cgroup_p_step_stop_oom_mgr(stepd_step_rec_t *step)
-=======
 static int _get_oom_kill_from_file(xcgroup_t *cg)
 {
 	char *oom_control = NULL, *ptr;
@@ -1372,23 +1369,16 @@
 	return SLURM_SUCCESS;
 }
 
-extern cgroup_oom_t *cgroup_p_step_stop_oom_mgr(stepd_step_rec_t *job)
->>>>>>> 8ab11c8c
+extern cgroup_oom_t *cgroup_p_step_stop_oom_mgr(stepd_step_rec_t *step)
 {
 	cgroup_oom_t *results = NULL;
 	uint64_t stop_msg;
 	ssize_t ret;
 
-<<<<<<< HEAD
-	if (!oom_thread_created) {
-		log_flag(CGROUP, "OOM events were not monitored for %ps",
-			 &step->step_id);
-		goto fail_oom_results;
-=======
 	if (oom_kill_type == OOM_KILL_NONE) {
-		error("OOM events were not monitored: couldn't read memory.oom_control or subscribe to its events.");
+		error("OOM events were not monitored for %ps: couldn't read memory.oom_control or subscribe to its events.",
+		      &step->step_id);
 		return results;
->>>>>>> 8ab11c8c
 	}
 
 	if (common_cgroup_lock(&int_cg[CG_MEMORY][CG_LEVEL_STEP]) !=
@@ -1426,7 +1416,7 @@
 		    SLURM_SUCCESS) {
 			log_flag(CGROUP,
 				 "OOM events were not monitored for %ps",
-				 &job->step_id);
+				 &step->step_id);
 		}
 		results->oom_kill_cnt = oom_kill_count;
 		common_cgroup_unlock(&int_cg[CG_MEMORY][CG_LEVEL_STEP]);
