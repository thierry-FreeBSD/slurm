/*****************************************************************************\
 *  jobs.c - Slurm REST API jobs http operations handlers
 *****************************************************************************
 *  Copyright (C) 2019-2020 SchedMD LLC.
 *  Written by Nathan Rini <nate@schedmd.com>
 *
 *  This file is part of Slurm, a resource management program.
 *  For details, see <https://slurm.schedmd.com/>.
 *  Please also read the included file: DISCLAIMER.
 *
 *  Slurm is free software; you can redistribute it and/or modify it under
 *  the terms of the GNU General Public License as published by the Free
 *  Software Foundation; either version 2 of the License, or (at your option)
 *  any later version.
 *
 *  In addition, as a special exception, the copyright holders give permission
 *  to link the code of portions of this program with the OpenSSL library under
 *  certain conditions as described in each individual source file, and
 *  distribute linked combinations including the two. You must obey the GNU
 *  General Public License in all respects for all of the code used other than
 *  OpenSSL. If you modify file(s) with this exception, you may extend this
 *  exception to your version of the file(s), but you are not obligated to do
 *  so. If you do not wish to do so, delete this exception statement from your
 *  version.  If you delete this exception statement from all source files in
 *  the program, then also delete it here.
 *
 *  Slurm is distributed in the hope that it will be useful, but WITHOUT ANY
 *  WARRANTY; without even the implied warranty of MERCHANTABILITY or FITNESS
 *  FOR A PARTICULAR PURPOSE.  See the GNU General Public License for more
 *  details.
 *
 *  You should have received a copy of the GNU General Public License along
 *  with Slurm; if not, write to the Free Software Foundation, Inc.,
 *  51 Franklin Street, Fifth Floor, Boston, MA 02110-1301  USA.
\*****************************************************************************/

#include "config.h"

#define _GNU_SOURCE

#include <search.h>
#include <signal.h>
#include <stdint.h>
#include <unistd.h>

#include "slurm/slurm.h"

#include "src/common/cpu_frequency.h"
#include "src/common/env.h"
#include "src/common/list.h"
#include "src/common/log.h"
#include "src/common/parse_time.h"
#include "src/common/proc_args.h"
#include "src/common/ref.h"
#include "src/interfaces/select.h"
#include "src/interfaces/acct_gather_profile.h"
#include "src/common/slurm_protocol_api.h"
#include "src/common/slurm_protocol_defs.h"
#include "src/common/slurm_resource_info.h"
#include "src/common/strlcpy.h"
#include "src/common/tres_bind.h"
#include "src/common/tres_frequency.h"
#include "src/common/uid.h"
#include "src/common/xassert.h"
#include "src/common/xmalloc.h"
#include "src/common/xstring.h"

#include "src/slurmrestd/operations.h"

#include "src/plugins/openapi/v0.0.38/api.h"

typedef struct {
	const char *param;
	int optval;
	bool disabled;
} params_t;

static struct hsearch_data hash_params = { 0 };
/* track array of parameter names that have been forced to lower case */
static char **lower_param_names = NULL;

/*
 * This needs to match common_options in src/common/slurm_opt.c
 * for every optval (aliases allowed)
 *
 * This list *should* be alphabetically sorted by the param string.
 *
 * Some of these options have been disabled as they are inappropriate for
 * use through slurmrestd (e.g., "burst_buffer_file"), others were disabled
 * by executive fiat.
 */
const params_t job_params[] = {
	{ "accelerator_binding", LONG_OPT_ACCEL_BIND, true },
	{ "account", 'A' },
	{ "account_gather_frequency", LONG_OPT_ACCTG_FREQ },
	{ "allocation_node_list", LONG_OPT_ALLOC_NODELIST, true },
	{ "array", 'a' },
	{ "argv", LONG_OPT_ARGV },
	{ "batch_features", LONG_OPT_BATCH },
	{ "begin_time", 'b' },
	{ "bell", LONG_OPT_BELL, true },
	{ "burst_buffer_file", LONG_OPT_BURST_BUFFER_FILE, true },
	{ "burst_buffer", LONG_OPT_BURST_BUFFER_SPEC },
	{ "cluster_constraint", LONG_OPT_CLUSTER_CONSTRAINT },
	{ "cluster", LONG_OPT_CLUSTER, true },
	{ "clusters", 'M', true },
	{ "comment", LONG_OPT_COMMENT },
	{ "compress", LONG_OPT_COMPRESS, true },
	{ "constraint", 'C' },
	{ "constraints", 'C' },
	{ "contiguous", LONG_OPT_CONTIGUOUS, true },
	{ "container", LONG_OPT_CONTAINER },
	{ "core_specification", 'S' },
	{ "cores_per_socket", LONG_OPT_CORESPERSOCKET },
	{ "cpu_binding_hint", LONG_OPT_HINT },
	{ "cpu_binding", LONG_OPT_CPU_BIND, true },
	{ "cpu_frequency", LONG_OPT_CPU_FREQ },
	{ "cpus_per_gpu", LONG_OPT_CPUS_PER_GPU },
	{ "cpus_per_task", 'c' },
	{ "current_working_directory", 'D' },
	{ "cwd", 'D' },
	{ "deadline", LONG_OPT_DEADLINE },
	{ "debugger_test", LONG_OPT_DEBUGGER_TEST, true },
	{ "delay_boot", LONG_OPT_DELAY_BOOT },
	{ "dependency", 'd' },
	{ "disable_status", 'X', true },
	{ "distribution", 'm' },
	{ "environment", LONG_OPT_ENVIRONMENT },
	{ "epilog", LONG_OPT_EPILOG, true },
	{ "exclude_nodes", 'x' },
	{ "excluded_nodes", 'x', true },
	{ "exclusive", LONG_OPT_EXCLUSIVE },
	{ "export_file", LONG_OPT_EXPORT_FILE, true },
	{ "export", LONG_OPT_EXPORT, true },
	{ "extra_node_info", 'B', true },
	{ "get_user_environment", LONG_OPT_GET_USER_ENV },
	{ "gpu_binding", LONG_OPT_GPU_BIND },
	{ "gpu_frequency", LONG_OPT_GPU_FREQ },
	{ "gpus", 'G' },
	{ "gpus_per_node", LONG_OPT_GPUS_PER_NODE },
	{ "gpus_per_socket", LONG_OPT_GPUS_PER_SOCKET },
	{ "gpus_per_task", LONG_OPT_GPUS_PER_TASK },
	{ "gres_flags", LONG_OPT_GRES_FLAGS },
	{ "gres", LONG_OPT_GRES },
	{ "group_id", LONG_OPT_GID, true },
	{ "help", 'h', true },
	{ "hold", 'H' },
	{ "ignore_pbs", LONG_OPT_IGNORE_PBS, true },
	{ "immediate", 'I', true },
	{ "job_id", LONG_OPT_JOBID, true },
	{ "job_name", 'J' },
	{ "kill_command", 'K', true },
	{ "kill_on_bad_exit", 'K', true },
	{ "kill_on_invalid_dependency", LONG_OPT_KILL_INV_DEP },
	{ "label", 'l', true },
	{ "license", 'L' },
	{ "licenses", 'L' },
	{ "mail_type", LONG_OPT_MAIL_TYPE },
	{ "mail_user", LONG_OPT_MAIL_USER },
	{ "max_threads", 'T', true },
	{ "mcs_label", LONG_OPT_MCS_LABEL },
	{ "memory_binding", LONG_OPT_MEM_BIND },
	{ "memory_per_cpu", LONG_OPT_MEM_PER_CPU },
	{ "memory_per_gpu", LONG_OPT_MEM_PER_GPU },
	{ "memory_per_node", LONG_OPT_MEM },
	{ "message_timeout", LONG_OPT_MSG_TIMEOUT, true },
	{ "minimum_cpus_per_node", LONG_OPT_MINCPUS },
	{ "minimum_nodes", LONG_OPT_USE_MIN_NODES },
	{ "mpi", LONG_OPT_MPI, true },
	{ "multiple_program", LONG_OPT_MULTI, true },
	{ "name", 'J' },
	{ "network", LONG_OPT_NETWORK, true },
	{ "nice", LONG_OPT_NICE },
	{ "no_allocation", 'Z', true },
	{ "no_bell", LONG_OPT_NO_BELL, true },
	/* security implications to trying to read a user file */
	{ "nodefile", 'F', true },
	{ "nodelist", 'w' },
	{ "node_list", 'w' },
	{ "nodes", 'N' },
	{ "no_kill", 'k' },
	{ "no_requeue", LONG_OPT_NO_REQUEUE }, /* not in OAS */
	{ "no_shell", LONG_OPT_NO_SHELL, true },
	{ "open_mode", LONG_OPT_OPEN_MODE },
	{ "overcommit", 'O', true },
	{ "oversubscribe", 's' },
	{ "hetjob_group", LONG_OPT_HET_GROUP, true },
	{ "parsable", LONG_OPT_PARSABLE, true },
	{ "partition", 'p' },
	{ "prefer", LONG_OPT_PREFER },
	{ "power_flags", LONG_OPT_POWER, true },
	{ "preserve_environment", 'E', true },
	{ "priority", LONG_OPT_PRIORITY, false },
	{ "profile", LONG_OPT_PROFILE },
	{ "prolog", LONG_OPT_PROLOG, true },
	{ "propagate", LONG_OPT_PROPAGATE, true },
	{ "pty", LONG_OPT_PTY, true },
	{ "qos", 'q' },
	{ "quiet", 'Q', true },
	{ "quit_on_interrupt", LONG_OPT_QUIT_ON_INTR, true },
	{ "reboot", LONG_OPT_REBOOT, true },
	{ "relative", 'r', true },
	{ "requeue", LONG_OPT_REQUEUE },
	{ "required_nodes", 'w', true },
	{ "required_switches", LONG_OPT_SWITCHES, true },
	{ "reservation", LONG_OPT_RESERVATION },
	{ "reserve_port", LONG_OPT_RESV_PORTS, true },
	{ "reserve_ports", LONG_OPT_RESV_PORTS, true },
	{ "signal", LONG_OPT_SIGNAL },
	{ "slurmd_debug", LONG_OPT_SLURMD_DEBUG, true },
	{ "sockets_per_node", LONG_OPT_SOCKETSPERNODE },
	{ "spread_job", LONG_OPT_SPREAD_JOB },
	{ "standard_error", 'e' },
	{ "standard_input", 'i' },
	{ "standard_output", 'o' },
	{ "task_epilog", LONG_OPT_TASK_EPILOG, true },
	{ "task_prolog", LONG_OPT_TASK_PROLOG, true },
	{ "tasks", 'n' },
	{ "ntasks", 'n' },
	{ "tasks_per_core", LONG_OPT_NTASKSPERCORE },
	{ "ntasks_per_core", LONG_OPT_NTASKSPERCORE },
	{ "ntasks_per_gpu", LONG_OPT_NTASKSPERGPU },
	{ "tasks_per_node", LONG_OPT_NTASKSPERNODE },
	{ "ntasks_per_node", LONG_OPT_NTASKSPERNODE },
	{ "tasks_per_socket", LONG_OPT_NTASKSPERSOCKET },
	{ "ntasks_per_socket", LONG_OPT_NTASKSPERSOCKET },
	{ "ntasks_per_tres", LONG_OPT_NTASKSPERTRES },
	{ "temporary_disk_per_node", LONG_OPT_TMP },
	{ "test_only", LONG_OPT_TEST_ONLY },
	{ "thread_specification", LONG_OPT_THREAD_SPEC },
	{ "threads_per_core", LONG_OPT_THREADSPERCORE },
	{ "threads", 'T', true },
	{ "time_limit", 't' },
	{ "time_minimum", LONG_OPT_TIME_MIN },
	/* Handler for LONG_OPT_TRES_PER_JOB never defined
	 * { "TRES per job", LONG_OPT_TRES_PER_JOB, true },
	 */
	{ "umask", LONG_OPT_UMASK },
	{ "unbuffered", 'u', true },
	{ "unknown", '?', true },
	{ "usage", LONG_OPT_USAGE, true },
	{ "user_id", LONG_OPT_UID, true },
	{ "version", 'V', true },
	{ "verbose", 'v', true },
	{ "wait_all_nodes", LONG_OPT_WAIT_ALL_NODES },
	{ "wait_for_switch", LONG_OPT_SWITCH_WAIT, true },
	{ "wait", 'W', true },
	{ "wckey", LONG_OPT_WCKEY },
	{ "wrap", LONG_OPT_WCKEY, true },
	{ "x11", LONG_OPT_X11, true },
};
static const int param_count = (sizeof(job_params) / sizeof(params_t));

typedef enum {
	URL_TAG_UNKNOWN = 0,
	URL_TAG_JOBS,
	URL_TAG_JOB,
	URL_TAG_JOB_SUBMIT,
} url_tag_t;

typedef struct {
	int rc;
	bool het_job;
	List jobs;
	job_desc_msg_t *job;
} job_parse_list_t;

static void _list_delete_job_desc_msg_t(void *_p)
{
	xassert(_p);
	slurm_free_job_desc_msg(_p);
}

typedef struct {
	slurm_opt_t *opt;
	data_t *errors;
} job_foreach_params_t;

static data_for_each_cmd_t _per_job_param(const char *key, const data_t *data,
					  void *arg)
{
	int rc;
	char lkey[256];
	job_foreach_params_t *args = arg;
	data_t *errors = args->errors;
	params_t *p = NULL;
	ENTRY e = { .key = lkey };
	ENTRY *re = NULL;

	/* clone key to force all lower characters */
	strlcpy(lkey, key, sizeof(lkey));
	xstrtolower(lkey);

	if (!(rc = hsearch_r(e, FIND, &re, &hash_params))) {
		resp_error(errors, rc, "hsearch_r",
			   "Unknown key \"%s\"", lkey);
		return DATA_FOR_EACH_FAIL;
	}

	p = re->data;
	if (p->disabled) {
		resp_error(errors, rc, "openapi specification",
			   "Disabled key: \"%s\"", p->param);
		return DATA_FOR_EACH_FAIL;
	}

	if ((rc = slurm_process_option_data(args->opt, p->optval, data,
					    errors))) {
		resp_error(errors, rc, "slurm_process_option_data",
			   "Unable to process key \"%s\"", lkey);
		return DATA_FOR_EACH_FAIL;
	}

	return DATA_FOR_EACH_CONT;
}

/*
 * copied from _fill_job_desc_from_opts() in src/sbatch/sbatch.c
 * Returns 0 on success, -1 on failure
 */
static int _fill_job_desc_from_opts(slurm_opt_t *opt, job_desc_msg_t *desc)
{
	const sbatch_opt_t *sbopt = opt->sbatch_opt;

	if (!desc)
		return -1;

	desc->array_inx = xstrdup(sbopt->array_inx);
	desc->batch_features = sbopt->batch_features;
	desc->container = xstrdup(opt->container);

	desc->wait_all_nodes = sbopt->wait_all_nodes;

	env_array_free(desc->environment);
	desc->environment = env_array_copy((const char **) opt->environment);

	if (sbopt->export_file) {
		error("%s: rejecting request to use load environment from file: %s",
		      __func__, sbopt->export_file);
		return -1;
	}
	if (opt->export_env) {
		/*
		 * job environment is loaded directly via data_t list and not
		 * via the --export command.
		 */
		error("%s: rejecting request to control export environment: %s",
		      __func__, opt->export_env);
		return -1;
	}
	if (opt->get_user_env_time >= 0) {
		env_array_overwrite(&desc->environment,
				    "SLURM_GET_USER_ENV", "1");
	}

	if ((opt->distribution & SLURM_DIST_STATE_BASE) ==
	    SLURM_DIST_ARBITRARY) {
		env_array_overwrite_fmt(&desc->environment,
					"SLURM_ARBITRARY_NODELIST",
					"%s", desc->req_nodes);
	}

	desc->env_size = envcount(desc->environment);

	/* Disable sending uid/gid as it is handled by auth layer */
	desc->user_id = SLURM_AUTH_NOBODY;
	desc->group_id = SLURM_AUTH_NOBODY;

<<<<<<< HEAD
	desc->argc     = opt->argc;
	desc->argv     = opt->argv;
=======
	desc->argc     = sbopt->script_argc;
	desc->argv = xcalloc(sbopt->script_argc, sizeof(*desc->argv));
	for (int i = 0; i < sbopt->script_argc; i++)
		desc->argv[i] = xstrdup(sbopt->script_argv[i]);
>>>>>>> 26fed972
	desc->std_err  = xstrdup(opt->efname);
	desc->std_in   = xstrdup(opt->ifname);
	desc->std_out  = xstrdup(opt->ofname);

	if (sbopt->requeue != NO_VAL)
		desc->requeue = sbopt->requeue;

	return 0;
}

/*
 * based on _fill_job_desc_from_opts from sbatch
 */
static job_desc_msg_t *_parse_job_desc(const data_t *job, data_t *errors,
				       bool update_only)
{
	int rc = SLURM_SUCCESS;
	job_desc_msg_t *req = NULL;
	char *opt_string = NULL;
	sbatch_opt_t sbopt = { 0 };
	slurm_opt_t opt = { .sbatch_opt = &sbopt };
	struct option *spanked = slurm_option_table_create(&opt, &opt_string);

	job_foreach_params_t args = {
		.opt = &opt,
		.errors = errors,
	};

	slurm_reset_all_options(&opt, true);
	if (data_dict_for_each_const(job, _per_job_param, &args) < 0) {
		rc = ESLURM_REST_FAIL_PARSING;
		goto cleanup;
	}

	req = slurm_opt_create_job_desc(&opt, !update_only);
	if (_fill_job_desc_from_opts(&opt, req) == -1) {
		rc = SLURM_ERROR;
		goto cleanup;
	}

	if (!update_only)
		req->task_dist = SLURM_DIST_UNKNOWN;

	if (!update_only && (!req->environment || !req->env_size)) {
		/*
		 * Jobs provided via data must have their environment
		 * setup or they will simply be rejected. Error now instead of
		 * bothering the controller.
		 */
		data_t *err = data_set_dict(data_list_append(errors));
		rc = ESLURM_ENVIRONMENT_MISSING;
		data_set_string(data_key_set(err, "error"),
				"environment must be set");
		data_set_int(data_key_set(err, "error_code"), rc);
		goto cleanup;
	}
	xassert(req->env_size == envcount(req->environment));

cleanup:
	slurm_free_options_members(&opt);
	slurm_option_table_destroy(spanked);
	xfree(opt_string);

	if (rc) {
		slurm_free_job_desc_msg(req);
		return NULL;
	}

	/*
	 * Add generated environment variables to match
	 * _opt_verify() in src/sbatch/opt.c
	 */
	if (req->name)
		env_array_overwrite(&req->environment, "SLURM_JOB_NAME",
				    req->name);

	if (req->open_mode) {
		/* Propage mode to spawned job using environment variable */
		if (req->open_mode == OPEN_MODE_APPEND)
			env_array_overwrite(&req->environment,
					    "SLURM_OPEN_MODE", "a");
		else
			env_array_overwrite(&req->environment,
					    "SLURM_OPEN_MODE", "t");
	}

	if (req->dependency)
		env_array_overwrite(&req->environment, "SLURM_JOB_DEPENDENCY",
				    req->dependency);

	/* intentionally skipping SLURM_EXPORT_ENV */

	if (req->profile) {
		char tmp[128];
		acct_gather_profile_to_string_r(req->profile, tmp);
		env_array_overwrite(&req->environment, "SLURM_PROFILE", tmp);
	}

	if (req->acctg_freq)
		env_array_overwrite(&req->environment, "SLURM_ACCTG_FREQ",
				    req->acctg_freq);

#ifdef HAVE_NATIVE_CRAY
	if (req->network)
		env_array_overwrite(&req->environment, "SLURM_NETWORK",
				    req->network);
#endif

	if (req->cpu_freq_min || req->cpu_freq_max || req->cpu_freq_gov) {
		char *tmp = cpu_freq_to_cmdline(req->cpu_freq_min,
						req->cpu_freq_max,
						req->cpu_freq_gov);

		if (tmp)
			env_array_overwrite(&req->environment,
					    "SLURM_CPU_FREQ_REQ", tmp);

		xfree(tmp);
	}

	/* update size of env in case it changed */
	req->env_size = envcount(req->environment);

	return req;
}

typedef struct {
	size_t i;
	data_t *errors;
	char *script;
	bool update_only;
	job_parse_list_t *rc;
} _parse_job_component_t;

static data_for_each_cmd_t _parse_job_component(const data_t *data, void *arg)
{
	_parse_job_component_t *j = arg;
	job_desc_msg_t *job_desc;
	job_parse_list_t *rc = j->rc;

	if ((job_desc = _parse_job_desc(data, j->errors, j->update_only))) {
		if (j->script) {
			//assign script to first job of het jobs
			job_desc->script = j->script;
			j->script = NULL;
		}

		list_append(rc->jobs, job_desc);
	} else { /* parsing failed */
		rc->rc = resp_error(j->errors, ESLURM_REST_FAIL_PARSING,
				    "_parse_job_desc",
				    "unexpected failure parsing het job: %zd",
				    j->i);
		return DATA_FOR_EACH_FAIL;
	}

	(j->i)++;
	return DATA_FOR_EACH_CONT;
}

static job_parse_list_t _parse_job_list(const data_t *jobs, char *script,
					data_t *errors, bool update_only)
{
	job_parse_list_t rc = { 0 };
	xassert(update_only || script);

	if (jobs == NULL)
		rc.rc = ESLURM_REST_INVALID_JOBS_DESC;
	else if (data_get_type(jobs) == DATA_TYPE_LIST) {
		_parse_job_component_t j = {
			.rc = &rc,
			.script = script,
			.update_only = update_only,
			.errors = errors,
		};

		rc.het_job = true;
		rc.jobs = list_create(_list_delete_job_desc_msg_t);
		rc.rc = SLURM_SUCCESS;

		data_list_for_each_const(jobs, _parse_job_component, &j);

		if (rc.rc)
			FREE_NULL_LIST(rc.jobs);
	} else if (data_get_type(jobs) == DATA_TYPE_DICT) {
		rc.het_job = false;
		rc.job = _parse_job_desc(jobs, errors, update_only);

		if (rc.job) {
			rc.job->script = script;
			rc.rc = SLURM_SUCCESS;
		} else
			rc.rc = ESLURM_REST_FAIL_PARSING;
	} else
		rc.rc = ESLURM_REST_INVALID_JOBS_DESC;

	return rc;
}

static void _dump_node_res(data_t *dnodes, job_resources_t *j,
			   const size_t node_inx, const char *nodename,
			   const size_t sock_inx, size_t *bit_inx,
			   const size_t array_size)
{
	int bit_reps;
	data_t *dnode = data_set_dict(data_list_append(dnodes));
	data_t *dsockets = data_set_dict(data_key_set(dnode, "sockets"));
	data_t **sockets;

	sockets = xcalloc(j->sockets_per_node[sock_inx], sizeof(*sockets));

	/* per node */

	data_set_string(data_key_set(dnode, "nodename"), nodename);

	data_set_int(data_key_set(dnode, "cpus_used"), j->cpus_used[node_inx]);
	data_set_int(data_key_set(dnode, "memory_used"),
		     j->memory_used[node_inx]);
	data_set_int(data_key_set(dnode, "memory_allocated"),
		     j->memory_allocated[node_inx]);

	/* set the used cores as found */

	bit_reps = j->sockets_per_node[sock_inx] *
		   j->cores_per_socket[sock_inx];
	for (int i = 0; i < bit_reps; i++) {
		int socket_inx = i / j->cores_per_socket[sock_inx];
		int core_inx = i % j->cores_per_socket[sock_inx];

		xassert(*bit_inx < array_size);

		if (*bit_inx >= array_size) {
			error("%s: unexpected invalid bit index:%zu/%zu",
			      __func__, *bit_inx, array_size);
			break;
		}

		if (bit_test(j->core_bitmap, *bit_inx)) {
			data_t *dcores;

			if (!sockets[socket_inx]) {
				sockets[socket_inx] = data_set_dict(
					data_key_set_int(dsockets, socket_inx));
				dcores = data_set_dict(data_key_set(
					sockets[socket_inx], "cores"));
			} else {
				dcores = data_key_get(sockets[socket_inx],
						      "cores");
			}

			if (bit_test(j->core_bitmap_used, *bit_inx)) {
				data_set_string(data_key_set_int(dcores,
								 core_inx),
						"allocated_and_in_use");
			} else {
				data_set_string(data_key_set_int(dcores,
								 core_inx),
						"allocated");
			}
		}

		(*bit_inx)++;
	}

	xfree(sockets);
}

/* log_job_resources() used as an example */
static void _dump_nodes_res(data_t *dnodes, job_resources_t *j)
{
	hostlist_t hl = NULL;
	size_t bit_inx = 0;
	size_t array_size;
	size_t sock_inx = 0, sock_reps = 0;

	if (!j->cores_per_socket || !j->nhosts) {
		/* not enough info present */
		return;
	}

	hl = hostlist_create(j->nodes);
	array_size = bit_size(j->core_bitmap);

	for (size_t node_inx = 0; node_inx < j->nhosts; node_inx++) {
		char *nodename = hostlist_nth(hl, node_inx);

		if (sock_reps >= j->sock_core_rep_count[sock_inx]) {
			sock_inx++;
			sock_reps = 0;
		}
		sock_reps++;

		_dump_node_res(dnodes, j, node_inx, nodename, sock_inx,
			       &bit_inx, array_size);

		free(nodename);
	}

	FREE_NULL_HOSTLIST(hl);
}

static data_t *dump_job_info(slurm_job_info_t *job, data_t *jd)
{
	xassert(data_get_type(jd) == DATA_TYPE_NULL);
	data_set_dict(jd);
	data_set_string(data_key_set(jd, "account"), job->account);
	data_set_int(data_key_set(jd, "accrue_time"), job->accrue_time);
	data_set_string(data_key_set(jd, "admin_comment"), job->admin_comment);
	/* alloc_node intentionally skipped */
	data_set_int(data_key_set(jd, "array_job_id"), job->array_job_id);
	if (job->array_task_id == NO_VAL)
		data_set_null(data_key_set(jd, "array_task_id"));
	else
		data_set_int(data_key_set(jd, "array_task_id"),
			     job->array_task_id);
	data_set_int(data_key_set(jd, "array_max_tasks"), job->array_max_tasks);
	data_set_string(data_key_set(jd, "array_task_string"),
			job->array_task_str);
	data_set_int(data_key_set(jd, "association_id"), job->assoc_id);
	data_set_string(data_key_set(jd, "batch_features"),
			job->batch_features);
	data_set_bool(data_key_set(jd, "batch_flag"), job->batch_flag == 1);
	data_set_string(data_key_set(jd, "batch_host"), job->batch_host);
	data_t *bitflags = data_key_set(jd, "flags");
	data_set_list(bitflags);
	if (job->bitflags & KILL_INV_DEP)
		data_set_string(data_list_append(bitflags), "KILL_INV_DEP");
	if (job->bitflags & NO_KILL_INV_DEP)
		data_set_string(data_list_append(bitflags), "NO_KILL_INV_DEP");
	if (job->bitflags & HAS_STATE_DIR)
		data_set_string(data_list_append(bitflags), "HAS_STATE_DIR");
	if (job->bitflags & BACKFILL_TEST)
		data_set_string(data_list_append(bitflags), "BACKFILL_TEST");
	if (job->bitflags & GRES_ENFORCE_BIND)
		data_set_string(data_list_append(bitflags),
				"GRES_ENFORCE_BIND");
	if (job->bitflags & TEST_NOW_ONLY)
		data_set_string(data_list_append(bitflags), "TEST_NOW_ONLY");
	if (job->bitflags & SPREAD_JOB)
		data_set_string(data_list_append(bitflags), "SPREAD_JOB");
	if (job->bitflags & USE_MIN_NODES)
		data_set_string(data_list_append(bitflags), "USE_MIN_NODES");
	if (job->bitflags & JOB_KILL_HURRY)
		data_set_string(data_list_append(bitflags), "JOB_KILL_HURRY");
	if (job->bitflags & TRES_STR_CALC)
		data_set_string(data_list_append(bitflags), "TRES_STR_CALC");
	if (job->bitflags & SIB_JOB_FLUSH)
		data_set_string(data_list_append(bitflags), "SIB_JOB_FLUSH");
	if (job->bitflags & HET_JOB_FLAG)
		data_set_string(data_list_append(bitflags), "HET_JOB_FLAG");
	if (job->bitflags & JOB_CPUS_SET)
		data_set_string(data_list_append(bitflags), "JOB_CPUS_SET");
	if (job->bitflags & TOP_PRIO_TMP)
		data_set_string(data_list_append(bitflags), "TOP_PRIO_TMP");
	if (job->bitflags & JOB_ACCRUE_OVER)
		data_set_string(data_list_append(bitflags), "JOB_ACCRUE_OVER");
	if (job->bitflags & GRES_DISABLE_BIND)
		data_set_string(data_list_append(bitflags),
				"GRES_DISABLE_BIND");
	if (job->bitflags & JOB_WAS_RUNNING)
		data_set_string(data_list_append(bitflags), "JOB_WAS_RUNNING");
	if (job->bitflags & JOB_MEM_SET)
		data_set_string(data_list_append(bitflags), "JOB_MEM_SET");
	if (job->bitflags & JOB_RESIZED)
		data_set_string(data_list_append(bitflags), "JOB_RESIZED");
	/* boards_per_node intentionally omitted */
	data_set_string(data_key_set(jd, "burst_buffer"), job->burst_buffer);
	data_set_string(data_key_set(jd, "burst_buffer_state"),
			job->burst_buffer_state);
	data_set_string(data_key_set(jd, "cluster"), job->cluster);
	data_set_string(data_key_set(jd, "cluster_features"),
			job->cluster_features);
	data_set_string(data_key_set(jd, "command"), job->command);
	data_set_string(data_key_set(jd, "comment"), job->comment);
	data_set_string(data_key_set(jd, "container"), job->container);
	if (job->contiguous != NO_VAL16)
		data_set_bool(data_key_set(jd, "contiguous"),
			      job->contiguous == 1);
	else
		data_set_null(data_key_set(jd, "contiguous"));
	if (job->core_spec == NO_VAL16) {
		data_set_null(data_key_set(jd, "core_spec"));
		data_set_null(data_key_set(jd, "thread_spec"));
	} else {
		if (CORE_SPEC_THREAD & job->core_spec) {
			data_set_int(data_key_set(jd, "core_spec"),
				     job->core_spec);
			data_set_null(data_key_set(jd, "thread_spec"));
		} else {
			data_set_int(data_key_set(jd, "thread_spec"),
				     (job->core_spec & ~CORE_SPEC_THREAD));
			data_set_null(data_key_set(jd, "core_spec"));
		}
	}
	if (job->cores_per_socket == NO_VAL16)
		data_set_null(data_key_set(jd, "cores_per_socket"));
	else
		data_set_int(data_key_set(jd, "cores_per_socket"),
			     job->cores_per_socket);
	//skipped cpu_bind and cpu_bind_type per description
	if (job->billable_tres == (double)NO_VAL)
		data_set_null(data_key_set(jd, "billable_tres"));
	else
		data_set_float(data_key_set(jd, "billable_tres"),
			       job->billable_tres);
	if (job->cpu_freq_min == NO_VAL)
		data_set_null(data_key_set(jd, "cpus_per_task"));
	else
		data_set_int(data_key_set(jd, "cpus_per_task"),
			     job->cpus_per_task);
	if (job->cpu_freq_min == NO_VAL)
		data_set_null(data_key_set(jd, "cpu_frequency_minimum"));
	else
		data_set_int(data_key_set(jd, "cpu_frequency_minumum"),
			     job->cpu_freq_min);
	if (job->cpu_freq_max == NO_VAL)
		data_set_null(data_key_set(jd, "cpu_frequency_maximum"));
	else
		data_set_int(data_key_set(jd, "cpu_frequency_maximum"),
			     job->cpu_freq_max);
	if (job->cpu_freq_gov == NO_VAL)
		data_set_null(data_key_set(jd, "cpu_frequency_governor"));
	else
		data_set_int(data_key_set(jd, "cpu_frequency_governor"),
			     job->cpu_freq_gov);
	data_set_string(data_key_set(jd, "cpus_per_tres"), job->cpus_per_tres);
	data_set_int(data_key_set(jd, "deadline"), job->deadline);
	if (job->delay_boot == NO_VAL)
		data_set_null(data_key_set(jd, "delay_boot"));
	else
		data_set_int(data_key_set(jd, "delay_boot"), job->delay_boot);
	data_set_string(data_key_set(jd, "dependency"), job->dependency);
	data_set_int(data_key_set(jd, "derived_exit_code"), job->derived_ec);
	data_set_int(data_key_set(jd, "eligible_time"), job->eligible_time);
	data_set_int(data_key_set(jd, "end_time"), job->end_time);
	data_set_string(data_key_set(jd, "excluded_nodes"), job->exc_nodes);
	/* exc_node_inx intentionally omitted */
	data_set_int(data_key_set(jd, "exit_code"), job->exit_code);
	data_set_string(data_key_set(jd, "features"), job->features);
	data_set_string(data_key_set(jd, "federation_origin"),
			job->fed_origin_str);
	data_set_string(data_key_set(jd, "federation_siblings_active"),
			job->fed_siblings_active_str);
	data_set_string(data_key_set(jd, "federation_siblings_viable"),
			job->fed_siblings_viable_str);
	data_t *gres_detail = data_key_set(jd, "gres_detail");
	data_set_list(gres_detail);
	for (size_t i = 0; i < job->gres_detail_cnt; ++i)
		data_set_string(data_list_append(gres_detail),
				job->gres_detail_str[i]);
	if (job->group_id == NO_VAL)
		data_set_null(data_key_set(jd, "group_id"));
	else {
		data_set_int(data_key_set(jd, "group_id"), job->group_id);
		data_set_string_own(
			data_key_set(jd, "group_name"),
			gid_to_string_or_null((gid_t) job->group_id));
	}
	if (job->job_id == NO_VAL)
		data_set_null(data_key_set(jd, "job_id"));
	else
		data_set_int(data_key_set(jd, "job_id"), job->job_id);

	if (job->job_resrcs) {
		/* based on log_job_resources() */
		data_t *jrsc = data_set_dict(data_key_set(jd, "job_resources"));
		job_resources_t *j = job->job_resrcs;
		data_set_string(data_key_set(jrsc, "nodes"), j->nodes);

		if (slurm_conf.select_type_param & (CR_CORE|CR_SOCKET))
			data_set_int(data_key_set(jrsc, "allocated_cores"),
				     j->ncpus);
		else if (slurm_conf.select_type_param & CR_CPU)
			data_set_int(data_key_set(jrsc, "allocated_cpus"),
				     j->ncpus);

		data_set_int(data_key_set(jrsc, "allocated_hosts"), j->nhosts);

		_dump_nodes_res(
			data_set_list(data_key_set(jrsc, "allocated_nodes")),
			j);
	}
	data_set_string(data_key_set(jd, "job_state"),
			job_state_string(job->job_state));
	data_set_int(data_key_set(jd, "last_sched_evaluation"), job->last_sched_eval);
	data_set_string(data_key_set(jd, "licenses"), job->licenses);
	if (job->max_cpus == NO_VAL)
		data_set_null(data_key_set(jd, "max_cpus"));
	else
		data_set_int(data_key_set(jd, "max_cpus"), job->max_cpus);
	if (job->max_nodes == NO_VAL)
		data_set_null(data_key_set(jd, "max_nodes"));
	else
		data_set_int(data_key_set(jd, "max_nodes"), job->max_nodes);
	data_set_string(data_key_set(jd, "mcs_label"), job->mcs_label);
	data_set_string(data_key_set(jd, "memory_per_tres"), job->mem_per_tres);
	data_set_string(data_key_set(jd, "name"), job->name);
	/* network intentionally omitted */
	data_set_string(data_key_set(jd, "nodes"), job->nodes);
	if (job->nice == NO_VAL || job->nice == NICE_OFFSET)
		data_set_null(data_key_set(jd, "nice"));
	else
		data_set_int(data_key_set(jd, "nice"), job->nice - NICE_OFFSET);
	/* node_index intentionally omitted */
	if (job->ntasks_per_core == NO_VAL16 ||
	    job->ntasks_per_core == INFINITE16)
		data_set_null(data_key_set(jd, "tasks_per_core"));
	else
		data_set_int(data_key_set(jd, "tasks_per_core"),
			     job->ntasks_per_core);
	data_set_int(data_key_set(jd, "tasks_per_node"), job->ntasks_per_node);
	if (job->ntasks_per_socket == NO_VAL16 ||
	    job->ntasks_per_socket == INFINITE16)
		data_set_null(data_key_set(jd, "tasks_per_socket"));
	else
		data_set_int(data_key_set(jd, "tasks_per_socket"),
			     job->ntasks_per_socket);
	data_set_int(data_key_set(jd, "tasks_per_board"),
		     job->ntasks_per_board);
	if (job->num_tasks != NO_VAL && job->num_tasks != INFINITE)
		data_set_int(data_key_set(jd, "cpus"), job->num_cpus);
	else
		data_set_null(data_key_set(jd, "cpus"));
	data_set_int(data_key_set(jd, "node_count"), job->num_nodes);
	if (job->num_tasks != NO_VAL && job->num_tasks != INFINITE)
		data_set_int(data_key_set(jd, "tasks"), job->num_tasks);
	else
		data_set_null(data_key_set(jd, "tasks"));
	data_set_int(data_key_set(jd, "het_job_id"), job->het_job_id);
	data_set_string(data_key_set(jd, "het_job_id_set"),
			job->het_job_id_set);
	data_set_int(data_key_set(jd, "het_job_offset"), job->het_job_offset);
	data_set_string(data_key_set(jd, "partition"), job->partition);
	data_set_string(data_key_set(jd, "prefer"), job->prefer);
	if (job->pn_min_memory & MEM_PER_CPU) {
		data_set_null(data_key_set(jd, "memory_per_node"));
		data_set_int(data_key_set(jd, "memory_per_cpu"),
			     (job->pn_min_memory & ~MEM_PER_CPU));
	} else if (job->pn_min_memory) {
		data_set_int(data_key_set(jd, "memory_per_node"),
			     job->pn_min_memory);
		data_set_null(data_key_set(jd, "memory_per_cpu"));
	} else {
		data_set_null(data_key_set(jd, "memory_per_node"));
		data_set_null(data_key_set(jd, "memory_per_cpu"));
	}
	data_set_int(data_key_set(jd, "minimum_cpus_per_node"), job->pn_min_cpus);
	data_set_int(data_key_set(jd, "minimum_tmp_disk_per_node"),
		     job->pn_min_tmp_disk);
	/* power_flags intentionally omitted */
	data_set_int(data_key_set(jd, "preempt_time"), job->preempt_time);
	data_set_int(data_key_set(jd, "pre_sus_time"), job->pre_sus_time);
	if (job->priority == NO_VAL || job->priority == INFINITE)
		data_set_null(data_key_set(jd, "priority"));
	else
		data_set_int(data_key_set(jd, "priority"), job->priority);
	if (job->profile == ACCT_GATHER_PROFILE_NOT_SET)
		data_set_null(data_key_set(jd, "profile"));
	else {
		//based on acct_gather_profile_to_string
		data_t *profile = data_key_set(jd, "profile");
		data_set_list(profile);

		if (job->profile == ACCT_GATHER_PROFILE_NONE)
			data_set_string(data_list_append(profile), "None");
		if (job->profile & ACCT_GATHER_PROFILE_ENERGY)
			data_set_string(data_list_append(profile), "Energy");
		if (job->profile & ACCT_GATHER_PROFILE_LUSTRE)
			data_set_string(data_list_append(profile), "Lustre");
		if (job->profile & ACCT_GATHER_PROFILE_NETWORK)
			data_set_string(data_list_append(profile), "Network");
		if (job->profile & ACCT_GATHER_PROFILE_TASK)
			data_set_string(data_list_append(profile), "Task");
	}
	data_set_string(data_key_set(jd, "qos"), job->qos);
	data_set_bool(data_key_set(jd, "reboot"), job->reboot);
	data_set_string(data_key_set(jd, "required_nodes"), job->req_nodes);
	/* skipping req_node_inx */
	data_set_bool(data_key_set(jd, "requeue"), job->requeue);
	data_set_int(data_key_set(jd, "resize_time"), job->resize_time);
	data_set_int(data_key_set(jd, "restart_cnt"), job->restart_cnt);
	data_set_string(data_key_set(jd, "resv_name"), job->resv_name);
	/* sched_nodes intentionally omitted */
	/* select_jobinfo intentionally omitted */
	switch (job->shared) {
	case JOB_SHARED_NONE:
		data_set_string(data_key_set(jd, "shared"), "none");
		break;
	case JOB_SHARED_OK:
		data_set_string(data_key_set(jd, "shared"), "shared");
		break;
	case JOB_SHARED_USER:
		data_set_string(data_key_set(jd, "shared"), "user");
		break;
	case JOB_SHARED_MCS:
		data_set_string(data_key_set(jd, "shared"), "mcs");
		break;
	case NO_VAL16:
		data_set_null(data_key_set(jd, "shared"));
		break;
	default:
		data_set_int(data_key_set(jd, "shared"), job->shared);
		xassert(false);
		break;
	}
	data_t *sflags = data_key_set(jd, "show_flags");
	data_set_list(sflags);
	if (job->show_flags & SHOW_ALL)
		data_set_string(data_list_append(sflags), "SHOW_ALL");
	if (job->show_flags & SHOW_DETAIL)
		data_set_string(data_list_append(sflags), "SHOW_DETAIL");
	if (job->show_flags & SHOW_MIXED)
		data_set_string(data_list_append(sflags), "SHOW_MIXED");
	if (job->show_flags & SHOW_LOCAL)
		data_set_string(data_list_append(sflags), "SHOW_LOCAL");
	if (job->show_flags & SHOW_SIBLING)
		data_set_string(data_list_append(sflags), "SHOW_SIBLING");
	if (job->show_flags & SHOW_FEDERATION)
		data_set_string(data_list_append(sflags), "SHOW_FEDERATION");
	if (job->show_flags & SHOW_FUTURE)
		data_set_string(data_list_append(sflags), "SHOW_FUTURE");
	data_set_int(data_key_set(jd, "sockets_per_board"),
		     job->sockets_per_board);
	if (job->sockets_per_node == NO_VAL16)
		data_set_null(data_key_set(jd, "sockets_per_node"));
	else
		data_set_int(data_key_set(jd, "sockets_per_node"),
			     job->sockets_per_node);
	data_set_int(data_key_set(jd, "start_time"), job->start_time);
	/* start_protocol_ver intentionally omitted */
	data_set_string(data_key_set(jd, "state_description"), job->state_desc);
	data_set_string(data_key_set(jd, "state_reason"),
			job_reason_string(job->state_reason));
	data_set_string(data_key_set(jd, "standard_error"), job->std_err);
	data_set_string(data_key_set(jd, "standard_input"), job->std_in);
	data_set_string(data_key_set(jd, "standard_output"), job->std_out);
	data_set_int(data_key_set(jd, "submit_time"), job->submit_time);
	data_set_int(data_key_set(jd, "suspend_time"), job->suspend_time);
	data_set_string(data_key_set(jd, "system_comment"),
			job->system_comment);
	data_set_string(data_key_set(jd, "container"), job->container);
	if (job->time_limit != INFINITE)
		data_set_int(data_key_set(jd, "time_limit"), job->time_limit);
	else
		data_set_null(data_key_set(jd, "time_limit"));
	if (job->time_min != INFINITE)
		data_set_int(data_key_set(jd, "time_minimum"), job->time_min);
	else
		data_set_null(data_key_set(jd, "time_minimum"));
	if (job->threads_per_core == NO_VAL16)
		data_set_null(data_key_set(jd, "threads_per_core"));
	else
		data_set_int(data_key_set(jd, "threads_per_core"),
			     job->threads_per_core);
	data_set_string(data_key_set(jd, "tres_bind"), job->tres_bind);
	data_set_string(data_key_set(jd, "tres_freq"), job->tres_freq);
	data_set_string(data_key_set(jd, "tres_per_job"), job->tres_per_job);
	data_set_string(data_key_set(jd, "tres_per_node"), job->tres_per_node);
	data_set_string(data_key_set(jd, "tres_per_socket"),
			job->tres_per_socket);
	data_set_string(data_key_set(jd, "tres_per_task"), job->tres_per_task);
	data_set_string(data_key_set(jd, "tres_req_str"), job->tres_req_str);
	data_set_string(data_key_set(jd, "tres_alloc_str"),
			job->tres_alloc_str);
	data_set_int(data_key_set(jd, "user_id"), job->user_id);
	if (job->user_name) {
		data_set_string(data_key_set(jd, "user_name"), job->user_name);
	} else {
		data_set_string_own(
			data_key_set(jd, "user_name"),
			uid_to_string_or_null((uid_t) job->user_id));
	}
	/* wait4switch intentionally omitted */
	data_set_string(data_key_set(jd, "wckey"), job->wckey);
	data_set_string(data_key_set(jd, "current_working_directory"),
			job->work_dir);

	return jd;
}

static int _op_handler_jobs(const char *context_id,
			    http_request_method_t method, data_t *parameters,
			    data_t *query, int tag, data_t *resp, void *auth)
{
	int rc = SLURM_SUCCESS;
	job_info_msg_t *job_info_ptr = NULL;
	data_t *errors = populate_response_format(resp);
	data_t *jobs = data_set_list(data_key_set(resp, "jobs"));
	time_t update_time = 0; /* default to unix epoch */

	debug4("%s: jobs handler called by %s", __func__, context_id);

	if ((rc = get_date_param(query, "update_time", &update_time)))
	    goto done;

	rc = slurm_load_jobs(update_time, &job_info_ptr,
			     SHOW_ALL | SHOW_DETAIL);

	if (rc == SLURM_NO_CHANGE_IN_DATA) {
		/* no-op: nothing to do here */
	} else if ((rc == SLURM_SUCCESS) && job_info_ptr &&
		   job_info_ptr->record_count) {
		for (size_t i = 0; i < job_info_ptr->record_count; ++i) {
			dump_job_info(job_info_ptr->job_array + i,
				      data_list_append(jobs));
		}
	} else if (rc) {
		resp_error(errors, rc, "slurm_load_jobs",
			   "Failed while looking for jobs");
	}

done:
	slurm_free_job_info_msg(job_info_ptr);

	return rc;
}

static int _handle_job_get(const char *context_id, http_request_method_t method,
			   data_t *parameters, data_t *query, int tag,
			   data_t *resp, const char *job_id_str,
			   data_t *const errors)
{
	int rc = SLURM_SUCCESS;
	job_info_msg_t *job_info_ptr = NULL;
	uint32_t job_id = slurm_xlate_job_id((char *) job_id_str);

	if (!job_id) {
		rc = ESLURM_REST_INVALID_JOBS_DESC;
		resp_error(errors, rc, "_handle_job_get",
			   "Unable to find JobId=%s", job_id_str);
		return rc;
	}

	rc = slurm_load_job(&job_info_ptr, job_id, SHOW_ALL|SHOW_DETAIL);
	data_t *jobs = data_set_list(data_key_set(resp, "jobs"));

	if (!rc && job_info_ptr && job_info_ptr->record_count) {
		for (size_t i = 0; i < job_info_ptr->record_count; ++i) {
			dump_job_info(job_info_ptr->job_array + i,
				      data_list_append(jobs));
		}
	} else {
		resp_error(errors, rc, "slurm_load_job",
			   "Unable to find JobId=%s", job_id_str);
	}

	slurm_free_job_info_msg(job_info_ptr);

	return rc;
}

static int _handle_job_delete(const char *context_id,
			      http_request_method_t method,
			      data_t *parameters, data_t *query, int tag,
			      data_t *resp, const char *job_id,
			      data_t *const errors, const int signal)
{
	if (slurm_kill_job2(job_id, signal, KILL_FULL_JOB, NULL)) {
		/* Already signaled jobs are considered a success here */
		if (errno == ESLURM_ALREADY_DONE)
			return SLURM_SUCCESS;

		return resp_error(errors, errno,"slurm_kill_job",
				  "unable to kill JobId=%s with signal %d: %s",
				  job_id, signal, slurm_strerror(errno));
	}

	return SLURM_SUCCESS;
}

static int _handle_job_post(const char *context_id,
			    http_request_method_t method, data_t *parameters,
			    data_t *query, int tag, data_t *resp,
			    const char *job_id, data_t *const errors)
{
	int rc = SLURM_SUCCESS;
	job_parse_list_t jobs_rc;

	if (get_log_level() >= LOG_LEVEL_DEBUG5) {
		char *buffer = NULL;

		serialize_g_data_to_string(&buffer, NULL, query, MIME_TYPE_JSON,
					   SER_FLAGS_COMPACT);
		debug5("%s: job update from %s: %s",
		       __func__, context_id, buffer);
		xfree(buffer);
	}

	jobs_rc = _parse_job_list(query, NULL, errors, true);

	if (jobs_rc.rc) {
		resp_error(errors, jobs_rc.rc, "_parse_job_list",
			   "job parsing failed for %s", context_id);
	} else {
		debug3("%s: job parsing successful for %s",
		       __func__, context_id);
		rc = jobs_rc.rc;
		if (jobs_rc.het_job) {
			resp_error(errors, rc, "_parse_job_list",
				   "unexpected het job request from %s",
				   context_id);
		} else {
			job_array_resp_msg_t *resp = NULL;
			errno = 0;
			jobs_rc.job->job_id_str = xstrdup(job_id);
			debug5("%s: sending JobId=%s update for %s",
			       __func__, job_id, context_id);

			rc = slurm_update_job2(jobs_rc.job, &resp);

			if (rc) {
				resp_error(errors, errno, "_parse_job_list",
					   "job update from %s failed",
					   context_id);
			} else if (resp && resp->error_code &&
				   resp->error_code) {
				resp_error(errors, *resp->error_code,
					   "_parse_job_list",
					   "job array update from %s failed",
					   context_id);
			}

			slurm_free_job_desc_msg(jobs_rc.job);
			slurm_free_job_array_resp(resp);
		}
	}

	return rc;
}

static int _op_handler_job(const char *context_id, http_request_method_t method,
			   data_t *parameters, data_t *query, int tag,
			   data_t *resp, void *auth)
{
	int rc = SLURM_SUCCESS;
	data_t *data_jobid;

	const char *job_id_str = NULL;
	data_t *errors = populate_response_format(resp);
	debug4("%s: job handler %s called by %s with tag %d",
	       __func__, get_http_method_string(method), context_id, tag);

	if (!parameters) {
		return resp_error(errors, ESLURM_REST_INVALID_QUERY,
				  "HTTP request",
				  "[%s] missing request parameters",
				  context_id);
	} else if (!(data_jobid = data_key_get(parameters, "job_id"))) {
		return resp_error(errors, ESLURM_REST_INVALID_QUERY,
				  "HTTP request",
				  "[%s] missing job_id in parameters",
				  context_id);
	} else if (data_convert_type(data_jobid, DATA_TYPE_STRING) !=
		   DATA_TYPE_STRING) {
		return resp_error(errors, ESLURM_REST_INVALID_QUERY,
				  "HTTP request",
				  "[%s] job_id is invalid",
				  context_id);
	} else {
		job_id_str = data_get_string(data_jobid);
	}

	if (rc) {
		/* do nothing */
	} else if (!job_id_str || !job_id_str[0]) {
		return resp_error(errors, ESLURM_REST_INVALID_QUERY,
				  "HTTP request",
				  "[%s] job_id is empty",
				  context_id);
	} else if (tag == URL_TAG_JOB && method == HTTP_REQUEST_GET) {
		rc = _handle_job_get(context_id, method, parameters, query, tag,
				     resp, job_id_str, errors);
	} else if (tag == URL_TAG_JOB &&
		   method == HTTP_REQUEST_DELETE) {
		int signal = 0;
		data_t *dsignal = data_key_get(query, "signal");

		if (data_get_type(dsignal) == DATA_TYPE_INT_64)
			signal = data_get_int(dsignal);
		else if (data_get_type(dsignal) == DATA_TYPE_STRING)
			signal = sig_name2num(data_get_string(dsignal));
		else
			signal = SIGKILL;

		if (signal < 1 || signal >= SIGRTMAX) {
			rc = resp_error(errors, ESLURM_REST_INVALID_QUERY,
					"HTTP request: signal",
					"invalid signal: %d", signal);
		} else {
			rc = _handle_job_delete(context_id, method, parameters,
						query, tag, resp, job_id_str,
						errors, signal);
		}
	} else if (tag == URL_TAG_JOB &&
		   method == HTTP_REQUEST_POST) {
		rc = _handle_job_post(context_id, method, parameters, query,
				      tag, resp, job_id_str, errors);
	} else {
		rc = resp_error(errors, ESLURM_REST_INVALID_QUERY,
				"HTTP request", "%s: unknown request",
				context_id);
	}

	return rc;
}

static int _op_handler_submit_job_post(const char *context_id,
				       http_request_method_t method,
				       data_t *parameters, data_t *query,
				       int tag, data_t *d, data_t *errors)
{
	int rc = SLURM_SUCCESS;
	submit_response_msg_t *resp = NULL;
	char *script = NULL;

	if (!query) {
		error("%s: [%s] unexpected empty query for job",
		      __func__, context_id);
		rc = ESLURM_REST_INVALID_QUERY;
		goto finish;
	}

	if (get_log_level() >= LOG_LEVEL_DEBUG5) {
		char *buffer = NULL;

		serialize_g_data_to_string(&buffer, NULL, query, MIME_TYPE_JSON,
					   SER_FLAGS_COMPACT);
		debug5("%s: job submit query from %s: %s",
		       __func__, context_id, buffer);
		xfree(buffer);

		serialize_g_data_to_string(&buffer, NULL, parameters,
					   MIME_TYPE_JSON, SER_FLAGS_COMPACT);
		debug5("%s: job submit parameters from %s: %s",
		       __func__, context_id, buffer);
		xfree(buffer);
	}

	if (data_retrieve_dict_path_string(query, "script", &script)) {
		error("%s: unexpected missing script for job from %s",
		      __func__, context_id);
		rc = ESLURM_JOB_SCRIPT_MISSING;
		goto finish;
	}

	if (!rc) {
		job_parse_list_t jobs_rc = { 0 };
		data_t *jobs = data_key_get(query, "job");

		if (!jobs)
			/* allow jobs too since we can take a list of jobs */
			jobs = data_key_get(query, "jobs");

		if (!jobs) {
			error("%s: [%s] missing job specification field",
			      __func__, context_id);
			rc = ESLURM_REST_INVALID_JOBS_DESC;
		} else if ((jobs_rc = _parse_job_list(jobs, script, errors,
						      false))
				   .rc) {
			error("%s: job parsing failed for %s",
			      __func__, context_id);
			rc = jobs_rc.rc;
		} else {
			debug3("%s: job parsing successful for %s",
			       __func__, context_id);
			rc = jobs_rc.rc;
			if (jobs_rc.het_job) {
				if (slurm_submit_batch_het_job(jobs_rc.jobs,
							       &resp))
					rc = errno;
				FREE_NULL_LIST(jobs_rc.jobs);
			} else {
				if (slurm_submit_batch_job(jobs_rc.job, &resp))
					rc = errno;
				slurm_free_job_desc_msg(jobs_rc.job);
			}
		}
	}

	if (!rc) {
		xassert(resp);
		debug5("%s: job_id:%d step_id:%d error_code:%d message: %s for job submission from %s",
		       __func__, resp->job_id, resp->step_id, resp->error_code,
		       resp->job_submit_user_msg, context_id);

		data_set_int(data_key_set(d, "job_id"), resp->job_id);
		switch (resp->step_id) {
		case SLURM_PENDING_STEP:
			data_set_string(data_key_set(d, "step_id"),
					"PENDING");
			break;
		case SLURM_BATCH_SCRIPT:
			data_set_string(data_key_set(d, "step_id"),
					"BATCH");
			break;
		case SLURM_EXTERN_CONT:
			data_set_string(data_key_set(d, "step_id"),
					"EXTERN");
			break;
		case SLURM_INTERACTIVE_STEP:
			data_set_string(data_key_set(d, "step_id"),
					"INTERACTIVE");
			break;
		default:
			data_set_int(data_key_set(d, "step_id"),
				     resp->step_id);
			break;
		}
		if (resp->error_code) {
			data_t *error = data_list_append(errors);
			data_set_dict(error);
			data_set_int(data_key_set(error, "error_code"),
				     resp->error_code);
			data_set_string(data_key_set(error, "error"),
					slurm_strerror(resp->error_code));
		}
		data_set_string(data_key_set(d, "job_submit_user_msg"),
				resp->job_submit_user_msg);
	}

finish:
	if (rc) {
		data_t *error = data_set_dict(data_list_append(errors));
		data_set_int(data_key_set(error, "error_code"), rc);
		data_set_string(data_key_set(error, "error"),
				slurm_strerror(rc));

		debug5("%s: [%s] job submission failed with %d: %s",
		       __func__, context_id, rc, slurm_strerror(rc));
	}

	slurm_free_submit_response_response_msg(resp);

	return rc;
}

static int _op_handler_submit_job(const char *context_id,
				  http_request_method_t method,
				  data_t *parameters, data_t *query,
				  int tag, data_t *resp, void *auth)
{
	int rc = SLURM_SUCCESS;
	data_t *errors = populate_response_format(resp);

	debug4("%s: job submit handler %s called by %s with tag %d",
	       __func__, get_http_method_string(method), context_id, tag);

	if (tag == URL_TAG_JOB_SUBMIT && method == HTTP_REQUEST_POST)
		rc = _op_handler_submit_job_post(context_id, method, parameters,
						 query, tag, resp, errors);
	else {
		data_t *errord = data_list_append(errors);
		data_set_dict(errord);
		data_set_int(data_key_set(errord, "error_code"),
			     ESLURM_INVALID_JOB_ID);
		data_set_string(data_key_set(errord, "error"),
				"unexpected HTTP method");

		error("%s: [%s] job submission failed unexpected method:%s tag:%d",
		      __func__, context_id,
		      get_http_method_string(method), tag);

		/* TODO: find better error */
		rc = ESLURM_INVALID_JOB_ID;
	}

	return rc;
}

extern void init_op_jobs(void)
{
	lower_param_names = xcalloc(sizeof(char *), param_count);

	if (!hcreate_r(param_count, &hash_params))
		fatal("%s: unable to create hash table: %m",
		      __func__);

	/* populate hash table with all parameter names */
	for (int i = 0; i < param_count; i++) {
		ENTRY e = {
			.key = xstrdup(job_params[i].param),
			.data = (void *)&job_params[i],
		};
		ENTRY *re = NULL;

		lower_param_names[i] = e.key;

		/* force all lower characters */
		xstrtolower(e.key);

		if (!hsearch_r(e, ENTER, &re, &hash_params))
			fatal("%s: unable to populate hash table: %m",
			      __func__);
	}

	bind_operation_handler("/slurm/v0.0.38/job/submit",
			       _op_handler_submit_job, URL_TAG_JOB_SUBMIT);
	bind_operation_handler("/slurm/v0.0.38/jobs/", _op_handler_jobs,
			       URL_TAG_JOBS);
	bind_operation_handler("/slurm/v0.0.38/job/{job_id}", _op_handler_job,
			       URL_TAG_JOB);
}

extern void destroy_op_jobs(void)
{
	hdestroy_r(&hash_params);
	for (int i = 0; i < param_count; i++)
		xfree(lower_param_names[i]);
	xfree(lower_param_names);

	unbind_operation_handler(_op_handler_submit_job);
	unbind_operation_handler(_op_handler_job);
	unbind_operation_handler(_op_handler_jobs);
}<|MERGE_RESOLUTION|>--- conflicted
+++ resolved
@@ -366,15 +366,10 @@
 	desc->user_id = SLURM_AUTH_NOBODY;
 	desc->group_id = SLURM_AUTH_NOBODY;
 
-<<<<<<< HEAD
-	desc->argc     = opt->argc;
-	desc->argv     = opt->argv;
-=======
-	desc->argc     = sbopt->script_argc;
-	desc->argv = xcalloc(sbopt->script_argc, sizeof(*desc->argv));
-	for (int i = 0; i < sbopt->script_argc; i++)
-		desc->argv[i] = xstrdup(sbopt->script_argv[i]);
->>>>>>> 26fed972
+	desc->argc = opt->argc;
+	desc->argv = xcalloc(opt->argc, sizeof(*desc->argv));
+	for (int i = 0; i < opt->argc; i++)
+		desc->argv[i] = xstrdup(opt->argv[i]);
 	desc->std_err  = xstrdup(opt->efname);
 	desc->std_in   = xstrdup(opt->ifname);
 	desc->std_out  = xstrdup(opt->ofname);
