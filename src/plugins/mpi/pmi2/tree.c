--- conflicted
+++ resolved
@@ -172,15 +172,9 @@
 	debug3("mpi/pmi2: in _handle_kvs_fence_resp");
 
 	safe_unpack32(&seq, buf);
-<<<<<<< HEAD
-	if (seq == kvs_seq - 2) {
-		debug("\
-%s: duplicate KVS_FENCE_RESP seq %d kvs_seq %dfrom srun ignored",
-		      __func__, seq, kvs_seq);
-=======
 	if( seq == kvs_seq - 2) {
-		debug("mpi/pmi2: duplicate KVS_FENCE_RESP from srun ignored");
->>>>>>> 35e1ece8
+		debug("mpi/pmi2: duplicate KVS_FENCE_RESP "
+		      "seq %d kvs_seq %d from srun ignored", seq, kvs_seq);
 		return rc;
 	} else if (seq != kvs_seq - 1) {
 		error("mpi/pmi2: invalid kvs seq from srun, expect %u"
