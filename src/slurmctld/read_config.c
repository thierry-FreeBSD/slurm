/*****************************************************************************\
 *  read_config.c - read the overall slurm configuration file
 *****************************************************************************
 *  Copyright (C) 2002-2007 The Regents of the University of California.
 *  Copyright (C) 2008-2010 Lawrence Livermore National Security.
 *  Portions Copyright (C) 2010-2016 SchedMD <https://www.schedmd.com>.
 *  Produced at Lawrence Livermore National Laboratory (cf, DISCLAIMER).
 *  Written by Morris Jette <jette1@llnl.gov>.
 *  CODE-OCEC-09-009. All rights reserved.
 *
 *  This file is part of Slurm, a resource management program.
 *  For details, see <https://slurm.schedmd.com/>.
 *  Please also read the included file: DISCLAIMER.
 *
 *  Slurm is free software; you can redistribute it and/or modify it under
 *  the terms of the GNU General Public License as published by the Free
 *  Software Foundation; either version 2 of the License, or (at your option)
 *  any later version.
 *
 *  In addition, as a special exception, the copyright holders give permission
 *  to link the code of portions of this program with the OpenSSL library under
 *  certain conditions as described in each individual source file, and
 *  distribute linked combinations including the two. You must obey the GNU
 *  General Public License in all respects for all of the code used other than
 *  OpenSSL. If you modify file(s) with this exception, you may extend this
 *  exception to your version of the file(s), but you are not obligated to do
 *  so. If you do not wish to do so, delete this exception statement from your
 *  version.  If you delete this exception statement from all source files in
 *  the program, then also delete it here.
 *
 *  Slurm is distributed in the hope that it will be useful, but WITHOUT ANY
 *  WARRANTY; without even the implied warranty of MERCHANTABILITY or FITNESS
 *  FOR A PARTICULAR PURPOSE.  See the GNU General Public License for more
 *  details.
 *
 *  You should have received a copy of the GNU General Public License along
 *  with Slurm; if not, write to the Free Software Foundation, Inc.,
 *  51 Franklin Street, Fifth Floor, Boston, MA 02110-1301  USA.
\*****************************************************************************/

#include "config.h"

#include <ctype.h>
#include <errno.h>
#include <stdio.h>
#include <stdlib.h>
#include <string.h>
#include <syslog.h>
#include <sys/stat.h>
#include <sys/types.h>
#include <time.h>
#include <unistd.h>

#include "src/common/assoc_mgr.h"
#include "src/common/cpu_frequency.h"
#include "src/common/hostlist.h"
#include "src/common/list.h"
#include "src/common/macros.h"
#include "src/common/read_config.h"
#include "src/common/slurm_rlimits_info.h"
#include "src/common/strnatcmp.h"
#include "src/common/xstring.h"

#include "src/interfaces/burst_buffer.h"
#include "src/interfaces/cgroup.h"
#include "src/interfaces/gres.h"
#include "src/interfaces/job_submit.h"
#include "src/interfaces/jobcomp.h"
#include "src/interfaces/mcs.h"
#include "src/interfaces/node_features.h"
#include "src/interfaces/power.h"
#include "src/interfaces/preempt.h"
#include "src/interfaces/prep.h"
#include "src/interfaces/sched_plugin.h"
#include "src/interfaces/select.h"
#include "src/interfaces/switch.h"
#include "src/interfaces/topology.h"

#include "src/slurmctld/acct_policy.h"
#include "src/slurmctld/fed_mgr.h"
#include "src/slurmctld/front_end.h"
#include "src/slurmctld/gang.h"
#include "src/slurmctld/job_scheduler.h"
#include "src/slurmctld/licenses.h"
#include "src/slurmctld/locks.h"
#include "src/slurmctld/node_scheduler.h"
#include "src/slurmctld/port_mgr.h"
#include "src/slurmctld/power_save.h"
#include "src/slurmctld/proc_req.h"
#include "src/slurmctld/read_config.h"
#include "src/slurmctld/reservation.h"
#include "src/slurmctld/slurmctld.h"
#include "src/slurmctld/srun_comm.h"
#include "src/slurmctld/trigger_mgr.h"

#define FEATURE_MAGIC	0x34dfd8b5

/* Global variables */
List active_feature_list;	/* list of currently active features_records */
List avail_feature_list;	/* list of available features_records */
bool node_features_updated = true;
bool slurmctld_init_db = true;

static void _acct_restore_active_jobs(void);
static void _add_config_feature(List feature_list, char *feature,
				bitstr_t *node_bitmap);
static void _add_config_feature_inx(List feature_list, char *feature,
				    int node_inx);
static void _build_bitmaps(void);
static int  _compare_hostnames(node_record_t **old_node_table,
			       int old_node_count, node_record_t **node_table,
			       int node_count);
static void _gres_reconfig(bool reconfig);
static void _init_all_slurm_conf(void);
static void _list_delete_feature(void *feature_entry);
static int _preserve_select_type_param(slurm_conf_t *ctl_conf_ptr,
                                       uint16_t old_select_type_p);
static void _purge_old_node_state(node_record_t **old_node_table_ptr,
				  int old_node_record_count);
static void _purge_old_part_state(List old_part_list, char *old_def_part_name);
static int  _reset_node_bitmaps(void *x, void *arg);
static void _restore_job_accounting();

static int  _restore_node_state(int recover, node_record_t **old_node_table_ptr,
				int old_node_record_count);
static int  _restore_part_state(List old_part_list, char *old_def_part_name,
				uint16_t flags);
static void _set_features(node_record_t **old_node_table_ptr,
			  int old_node_record_count, int recover);
static void _stat_slurm_dirs(void);
static int  _sync_nodes_to_comp_job(void);
static int  _sync_nodes_to_jobs(bool reconfig);
static int  _sync_nodes_to_active_job(job_record_t *job_ptr);
static void _sync_nodes_to_suspended_job(job_record_t *job_ptr);
static void _sync_part_prio(void);
static void _update_preempt(uint16_t old_enable_preempt);


/*
 * Setup the global response_cluster_rec
 */
static void _set_response_cluster_rec(void)
{
	if (response_cluster_rec)
		return;

	response_cluster_rec = xmalloc(sizeof(slurmdb_cluster_rec_t));
	response_cluster_rec->name = xstrdup(slurm_conf.cluster_name);
	if (slurm_conf.slurmctld_addr) {
		response_cluster_rec->control_host =
			xstrdup(slurm_conf.slurmctld_addr);
	} else {
		response_cluster_rec->control_host =
			xstrdup(slurm_conf.control_addr[0]);
	}
	response_cluster_rec->control_port = slurm_conf.slurmctld_port;
	response_cluster_rec->rpc_version = SLURM_PROTOCOL_VERSION;
	response_cluster_rec->plugin_id_select = select_get_plugin_id();
}

/*
 * Free the global response_cluster_rec
 */
extern void cluster_rec_free(void)
{
	if (response_cluster_rec) {
		xfree(response_cluster_rec->control_host);
		xfree(response_cluster_rec->name);
		xfree(response_cluster_rec);
	}
}

/* Verify that Slurm directories are secure, not world writable */
static void _stat_slurm_dirs(void)
{
	struct stat stat_buf;
	char *problem_dir = NULL;

	/*
	 * PluginDir may have multiple values, and is checked by
	 * _is_valid_path() instead
	 */

	if (slurm_conf.plugstack &&
	    !stat(slurm_conf.plugstack, &stat_buf) &&
	    (stat_buf.st_mode & S_IWOTH)) {
		problem_dir = "PlugStack";
	}
	if (!stat(slurm_conf.slurmd_spooldir, &stat_buf) &&
	    (stat_buf.st_mode & S_IWOTH)) {
		problem_dir = "SlurmdSpoolDir";
	}
	if (!stat(slurm_conf.state_save_location, &stat_buf) &&
	    (stat_buf.st_mode & S_IWOTH)) {
		problem_dir = "StateSaveLocation";
	}

	if (problem_dir) {
		error("################################################");
		error("###       SEVERE SECURITY VULNERABILTY       ###");
		error("### %s DIRECTORY IS WORLD WRITABLE ###", problem_dir);
		error("###         CORRECT FILE PERMISSIONS         ###");
		error("################################################");
	}
}

/*
 * _reorder_nodes_by_rank - order node table in ascending order of node_rank
 * This depends on the TopologyPlugin, which may generate such a ranking.
 */
static int _sort_nodes_by_rank(const void *a, const void *b)
{
	node_record_t *n1 = *(node_record_t **)a;
	node_record_t *n2 = *(node_record_t **)b;

	if (!n1)
		return 1;
	if (!n2)
		return -1;

	return (n1->node_rank - n2->node_rank);
}

/*
 * _reorder_nodes_by_name - order node table in ascending order of name
 */
static int _sort_nodes_by_name(const void *a, const void *b)
{
	node_record_t *n1 = *(node_record_t **)a;
	node_record_t *n2 = *(node_record_t **)b;

	if (!n1)
		return 1;
	if (!n2)
		return -1;

	return strnatcmp(n1->name, n2->name);
}

static void _sort_node_record_table_ptr(void)
{
	int (*compare_fn)(const void *, const void *);

	if (topology_g_generate_node_ranking())
		compare_fn = &_sort_nodes_by_rank;
	else
		compare_fn = &_sort_nodes_by_name;

	qsort(node_record_table_ptr, node_record_count,
	      sizeof(node_record_t *), compare_fn);

	for (int i = 0; i < node_record_count; i++) {
		if (node_record_table_ptr[i])
			node_record_table_ptr[i]->index = i;
	}

#if _DEBUG
	/* Log the results */
	node_record_t *node_ptr;
	for (int i = 0; (node_ptr = next_node(&i)); i++) {
		info("node_rank[%d:%d]: %s",
		     node_ptr->index, node_ptr->node_rank, node_ptr->name);
	}
#endif
}

static void _add_nodes_with_feature(hostlist_t *hl, char *feature)
{
	if (avail_feature_list) {
		char *feature_nodes;
		node_feature_t *node_feat_ptr;
		if (!(node_feat_ptr = list_find_first(avail_feature_list,
						      list_find_feature,
						      feature))) {
			debug2("unable to find nodeset feature '%s'", feature);
			return;
		}
		feature_nodes = bitmap2node_name(node_feat_ptr->node_bitmap);
		hostlist_push(hl, feature_nodes);
		xfree(feature_nodes);
	} else {
		node_record_t *node_ptr;
		/*
		 * The global feature bitmaps have not been set up at this
		 * point, so we'll have to scan through the node_record_table
		 * directly to locate the appropriate records.
		 */
		for (int i = 0; (node_ptr = next_node(&i)); i++) {
			char *features, *tmp, *tok, *last = NULL;

			if (!node_ptr->features)
				continue;

			features = tmp = xstrdup(node_ptr->features);

			while ((tok = strtok_r(tmp, ",", &last))) {
				if (!xstrcmp(tok, feature)) {
					hostlist_push_host(
						hl, node_ptr->name);
					break;
				}
				tmp = NULL;
			}
			xfree(features);
		}
	}
}

static void _add_all_nodes_to_hostlist(hostlist_t *hl)
{
	node_record_t *node_ptr;

	for (int i = 0; (node_ptr = next_node(&i)); i++)
		hostlist_push_host(hl, node_ptr->name);
}

extern hostlist_t *nodespec_to_hostlist(const char *nodes, bool uniq,
					char **nodesets)
{
	int count;
	slurm_conf_nodeset_t *ptr, **ptr_array;
	hostlist_t *hl;

	if (nodesets)
		xfree(*nodesets);

	if (!xstrcasecmp(nodes, "ALL")) {
		if (!(hl = hostlist_create(NULL))) {
			error("%s: hostlist_create() error for %s", __func__, nodes);
			return NULL;
		}
		_add_all_nodes_to_hostlist(hl);
		if (nodesets)
			*nodesets = xstrdup("ALL");
		return hl;
	} else if (!(hl = hostlist_create(nodes))) {
		error("%s: hostlist_create() error for %s", __func__, nodes);
		return NULL;
	}

	if (!hostlist_count(hl)) {
		/* no need to look for nodests */
		return hl;
	}

	count = slurm_conf_nodeset_array(&ptr_array);
	for (int i = 0; i < count; i++) {
		ptr = ptr_array[i];

		/* swap the nodeset entry with the applicable nodes */
		if (hostlist_delete_host(hl, ptr->name)) {
			if (nodesets)
				xstrfmtcat(*nodesets, "%s%s",
					   *nodesets ? "," : "",
					   ptr->name);

			if (ptr->feature)
				_add_nodes_with_feature(hl, ptr->feature);

			/* Handle keywords for Nodes= in a NodeSet */
			if (!xstrcasecmp(ptr->nodes, "ALL")) {
				_add_all_nodes_to_hostlist(hl);
			} else if (ptr->nodes) {
				hostlist_push(hl, ptr->nodes);
			}
		}
	}

	if (uniq)
		hostlist_uniq(hl);
	return hl;
}

static void _init_bitmaps(void)
{
	/* initialize the idle and up bitmaps */
	FREE_NULL_BITMAP(avail_node_bitmap);
	FREE_NULL_BITMAP(bf_ignore_node_bitmap);
	FREE_NULL_BITMAP(booting_node_bitmap);
	FREE_NULL_BITMAP(cg_node_bitmap);
	FREE_NULL_BITMAP(cloud_node_bitmap);
	FREE_NULL_BITMAP(future_node_bitmap);
	FREE_NULL_BITMAP(idle_node_bitmap);
	FREE_NULL_BITMAP(power_node_bitmap);
	FREE_NULL_BITMAP(rs_node_bitmap);
	FREE_NULL_BITMAP(share_node_bitmap);
	FREE_NULL_BITMAP(up_node_bitmap);
	avail_node_bitmap = bit_alloc(node_record_count);
	bf_ignore_node_bitmap = bit_alloc(node_record_count);
	booting_node_bitmap = bit_alloc(node_record_count);
	cg_node_bitmap = bit_alloc(node_record_count);
	cloud_node_bitmap = bit_alloc(node_record_count);
	future_node_bitmap = bit_alloc(node_record_count);
	idle_node_bitmap = bit_alloc(node_record_count);
	power_node_bitmap = bit_alloc(node_record_count);
	rs_node_bitmap = bit_alloc(node_record_count);
	share_node_bitmap = bit_alloc(node_record_count);
	up_node_bitmap = bit_alloc(node_record_count);
}

static void _build_part_bitmaps(void)
{
	part_record_t *part_ptr;
	ListIterator part_iterator;

	/* scan partition table and identify nodes in each */
	part_iterator = list_iterator_create(part_list);
	while ((part_ptr = list_next(part_iterator))) {
		if (build_part_bitmap(part_ptr) == ESLURM_INVALID_NODE_NAME)
			fatal("Invalid node names in partition %s",
					part_ptr->name);
	}
	list_iterator_destroy(part_iterator);
}

static void _build_node_config_bitmaps(void)
{
	node_record_t *node_ptr;

	/* initialize the configuration bitmaps */
	list_for_each(config_list, _reset_node_bitmaps, NULL);

	for (int i = 0; (node_ptr = next_node(&i)); i++) {
		if (node_ptr->config_ptr)
			bit_set(node_ptr->config_ptr->node_bitmap,
				node_ptr->index);
	}
}

static int _reset_node_bitmaps(void *x, void *arg)
{
	config_record_t *config_ptr = (config_record_t *) x;

	FREE_NULL_BITMAP(config_ptr->node_bitmap);
	config_ptr->node_bitmap = (bitstr_t *) bit_alloc(node_record_count);

	return 0;
}

static int _set_share_node_bitmap(void *x, void *arg)
{
	job_record_t *job_ptr = (job_record_t *) x;

	if (!IS_JOB_RUNNING(job_ptr) ||
	    (job_ptr->node_bitmap == NULL)        ||
	    (job_ptr->details     == NULL)        ||
	    (job_ptr->details->share_res != 0))
		return 0;

	bit_and_not(share_node_bitmap, job_ptr->node_bitmap);

	return 0;
}

#ifndef HAVE_FRONT_END
static void *_set_node_addrs(void *arg)
{
	list_t *nodes = arg;
	slurm_addr_t slurm_addr;
	node_record_t *node_ptr;

	while ((node_ptr = list_pop(nodes))) {
		slurm_set_addr(&slurm_addr, node_ptr->port,
			       node_ptr->comm_name);
		if (slurm_get_port(&slurm_addr))
			continue;
		error("%s: failure on %s", __func__, node_ptr->comm_name);
		node_ptr->node_state = NODE_STATE_FUTURE;
		node_ptr->port = 0;
		xfree(node_ptr->reason);
		node_ptr->reason = xstrdup("NO NETWORK ADDRESS FOUND");
		node_ptr->reason_time = time(NULL);
		node_ptr->reason_uid = slurm_conf.slurm_user_id;
	}

	return NULL;
}
#endif

/*
 * Validate that nodes are addressable.
 */
static void _validate_slurmd_addr(void)
{
#ifndef HAVE_FRONT_END
	node_record_t *node_ptr;
	DEF_TIMERS;
	pthread_t *work_threads;
	int threads_num = 1;
	char *temp_str;
	list_t *nodes = list_create(NULL);
	xassert(verify_lock(CONF_LOCK, READ_LOCK));

	START_TIMER;

	if ((temp_str = xstrcasestr(slurm_conf.slurmctld_params,
				    "validate_nodeaddr_threads="))) {
		int tmp_val = strtol(temp_str + 26, NULL, 10);
		if ((tmp_val >= 1) && (tmp_val <= 64))
			threads_num = tmp_val;
		else
			error("SlurmctldParameters option validate_nodeaddr_threads=%d out of range, ignored",
			      tmp_val);
	}


	for (int i = 0; (node_ptr = next_node(&i)); i++) {
		if ((node_ptr->name == NULL) ||
		    (node_ptr->name[0] == '\0'))
			continue;
		if (IS_NODE_FUTURE(node_ptr))
			continue;
		if (IS_NODE_CLOUD(node_ptr) &&
		    (IS_NODE_POWERING_DOWN(node_ptr) ||
		     IS_NODE_POWERED_DOWN(node_ptr) ||
		     IS_NODE_POWERING_UP(node_ptr)))
				continue;
		if (node_ptr->port == 0)
			node_ptr->port = slurm_conf.slurmd_port;
		list_append(nodes, node_ptr);
	}

	work_threads = xcalloc(threads_num, sizeof(pthread_t));
	for (int i = 0; i < threads_num; i++)
		slurm_thread_create(&work_threads[i], _set_node_addrs, nodes);
	for (int i = 0; i < threads_num; i++)
		pthread_join(work_threads[i], NULL);
	xfree(work_threads);
	xassert(list_is_empty(nodes));
	FREE_NULL_LIST(nodes);

	END_TIMER2(__func__);
#endif
}

/*
 * _build_bitmaps - build node bitmaps to define which nodes are in which
 *    1) partition  2) configuration record  3) up state  4) idle state
 *    also sets values of total_nodes and total_cpus for every partition.
 * RET 0 if no error, errno otherwise
 * Note: Operates on common variables, no arguments
 *	node_record_count - number of nodes in the system
 *	node_record_table_ptr - pointer to global node table
 *	part_list - pointer to global partition list
 */
static void _build_bitmaps(void)
{
	node_record_t *node_ptr;

	last_node_update = time(NULL);
	last_part_update = time(NULL);

	/* Set all bits, all nodes initially available for sharing */
	bit_set_all(share_node_bitmap);

	/* identify all nodes non-sharable due to non-sharing jobs */
	list_for_each(job_list, _set_share_node_bitmap, NULL);

	/* scan all nodes and identify which are up, idle and
	 * their configuration, resync DRAINED vs. DRAINING state */
	for (int i = 0; (node_ptr = next_node(&i)); i++) {
		uint32_t drain_flag, job_cnt;

		if (node_ptr->name[0] == '\0')
			continue;	/* defunct */
		drain_flag = IS_NODE_DRAIN(node_ptr) |
			     IS_NODE_FAIL(node_ptr);
		job_cnt = node_ptr->run_job_cnt + node_ptr->comp_job_cnt;

		if ((IS_NODE_IDLE(node_ptr) && (job_cnt == 0)) ||
		    IS_NODE_DOWN(node_ptr))
			bit_set(idle_node_bitmap, node_ptr->index);
		if (IS_NODE_POWERING_UP(node_ptr))
			bit_set(booting_node_bitmap, node_ptr->index);
		if (IS_NODE_COMPLETING(node_ptr))
			bit_set(cg_node_bitmap, node_ptr->index);
		if (IS_NODE_CLOUD(node_ptr))
			bit_set(cloud_node_bitmap, node_ptr->index);
		if (IS_NODE_IDLE(node_ptr) ||
		    IS_NODE_ALLOCATED(node_ptr) ||
		    ((IS_NODE_REBOOT_REQUESTED(node_ptr) ||
		      IS_NODE_REBOOT_ISSUED(node_ptr)) &&
		     ((node_ptr->next_state & NODE_STATE_FLAGS) &
		      NODE_RESUME))) {
			if ((drain_flag == 0) &&
			    (!IS_NODE_NO_RESPOND(node_ptr)))
				make_node_avail(node_ptr);
			bit_set(up_node_bitmap, node_ptr->index);
		}
		if (IS_NODE_POWERED_DOWN(node_ptr))
			bit_set(power_node_bitmap, node_ptr->index);
		if (IS_NODE_POWERING_DOWN(node_ptr)) {
			bit_set(power_node_bitmap, node_ptr->index);
			bit_clear(avail_node_bitmap, node_ptr->index);
		}
		if (IS_NODE_FUTURE(node_ptr))
			bit_set(future_node_bitmap, node_ptr->index);

		if ((IS_NODE_REBOOT_REQUESTED(node_ptr) ||
		     IS_NODE_REBOOT_ISSUED(node_ptr)) &&
		    ((node_ptr->next_state & NODE_STATE_FLAGS) & NODE_RESUME))
			bit_set(rs_node_bitmap, node_ptr->index);
	}
}


/*
 * _init_all_slurm_conf - initialize or re-initialize the slurm
 *	configuration values.
 * NOTE: We leave the job table intact
 * NOTE: Operates on common variables, no arguments
 */
static void _init_all_slurm_conf(void)
{
	char *conf_name = xstrdup(slurm_conf.slurm_conf);

	slurm_conf_reinit(conf_name);
	xfree(conf_name);

	init_node_conf();
	init_part_conf();
	init_job_conf();
}

static int _handle_downnodes_line(slurm_conf_downnodes_t *down)
{
	int error_code = 0;
	node_record_t *node_rec = NULL;
	hostlist_t *alias_list = NULL;
	char *alias = NULL;
	int state_val = NODE_STATE_DOWN;

	if (down->state != NULL) {
		state_val = state_str2int(down->state, down->nodenames);
		if (state_val == NO_VAL) {
			error("Invalid State \"%s\"", down->state);
			goto cleanup;
		}
	}

	if ((alias_list = hostlist_create(down->nodenames)) == NULL) {
		error("Unable to create NodeName list from %s",
		      down->nodenames);
		error_code = errno;
		goto cleanup;
	}

	while ((alias = hostlist_shift(alias_list))) {
		node_rec = find_node_record(alias);
		if (node_rec == NULL) {
			error("DownNode \"%s\" does not exist!", alias);
			free(alias);
			continue;
		}

		if ((state_val != NO_VAL) &&
		    (state_val != NODE_STATE_UNKNOWN))
			node_rec->node_state = state_val;
		if (down->reason) {
			xfree(node_rec->reason);
			node_rec->reason = xstrdup(down->reason);
			node_rec->reason_time = time(NULL);
			node_rec->reason_uid = slurm_conf.slurm_user_id;
		}
		free(alias);
	}

cleanup:
	if (alias_list)
		hostlist_destroy(alias_list);
	return error_code;
}

static void _handle_all_downnodes(void)
{
	slurm_conf_downnodes_t *ptr, **ptr_array;
	int count;
	int i;

	count = slurm_conf_downnodes_array(&ptr_array);
	if (count == 0) {
		debug("No DownNodes");
		return;
	}

	for (i = 0; i < count; i++) {
		ptr = ptr_array[i];

		_handle_downnodes_line(ptr);
	}
}

/*
 * Convert a comma delimited string of account names into a List containing
 * pointers to those associations.
 */
extern list_t *accounts_list_build(char *accounts, bool locked)
{
	char *tmp_accts, *one_acct_name, *name_ptr = NULL;
	list_t *acct_list = NULL;
	slurmdb_assoc_rec_t *assoc_ptr = NULL;
	assoc_mgr_lock_t locks = { .assoc = READ_LOCK };

	if (!accounts)
		return acct_list;

	if (!locked)
		assoc_mgr_lock(&locks);
	tmp_accts = xstrdup(accounts);
	one_acct_name = strtok_r(tmp_accts, ",", &name_ptr);
	while (one_acct_name) {
		slurmdb_assoc_rec_t assoc = {
			.acct = one_acct_name,
			.uid = NO_VAL,
		};

		if (assoc_mgr_fill_in_assoc(
			    acct_db_conn, &assoc,
			    accounting_enforce,
			    &assoc_ptr, true) != SLURM_SUCCESS) {
			if (accounting_enforce & ACCOUNTING_ENFORCE_ASSOCS) {
				error("%s: No association for account %s",
				      __func__, assoc.acct);
			} else {
				verbose("%s: No association for account %s",
					__func__, assoc.acct);
			}

		}
		if (assoc_ptr) {
			if (!acct_list)
				acct_list = list_create(NULL);
			list_append(acct_list, assoc_ptr);
		}

		one_acct_name = strtok_r(NULL, ",", &name_ptr);
	}
	xfree(tmp_accts);
	if (!locked)
		assoc_mgr_unlock(&locks);
	return acct_list;
}

/* Convert a comma delimited list of QOS names into a bitmap */
extern void qos_list_build(char *qos, bitstr_t **qos_bits)
{
	char *tmp_qos, *one_qos_name, *name_ptr = NULL;
	slurmdb_qos_rec_t qos_rec, *qos_ptr = NULL;
	bitstr_t *tmp_qos_bitstr;
	int rc;
	assoc_mgr_lock_t locks = { .qos = READ_LOCK };

	if (!qos) {
		FREE_NULL_BITMAP(*qos_bits);
		return;
	}

	/* Lock here to avoid g_qos_count changing under us */
	assoc_mgr_lock(&locks);
	if (!g_qos_count) {
		error("We have no QOS on the system Ignoring invalid "
		      "Allow/DenyQOS value(s) %s",
		      qos);
		assoc_mgr_unlock(&locks);
		FREE_NULL_BITMAP(*qos_bits);
		*qos_bits = NULL;
		return;
	}

	tmp_qos_bitstr = bit_alloc(g_qos_count);
	tmp_qos = xstrdup(qos);
	one_qos_name = strtok_r(tmp_qos, ",", &name_ptr);
	while (one_qos_name) {
		memset(&qos_rec, 0, sizeof(slurmdb_qos_rec_t));
		qos_rec.name = one_qos_name;
		rc = assoc_mgr_fill_in_qos(acct_db_conn, &qos_rec,
					   accounting_enforce,
					   &qos_ptr, 1);
		if ((rc != SLURM_SUCCESS) || (qos_rec.id >= g_qos_count)) {
			error("Ignoring invalid Allow/DenyQOS value: %s",
			      one_qos_name);
		} else {
			bit_set(tmp_qos_bitstr, qos_rec.id);
		}
		one_qos_name = strtok_r(NULL, ",", &name_ptr);
	}
	assoc_mgr_unlock(&locks);
	xfree(tmp_qos);
	FREE_NULL_BITMAP(*qos_bits);
	*qos_bits = tmp_qos_bitstr;
}

/*
 * _build_single_partitionline_info - get a array of slurm_conf_partition_t
 *	structures from the slurm.conf reader, build table, and set values
 * RET 0 if no error, error code otherwise
 * Note: Operates on common variables
 * global: part_list - global partition list pointer
 *	default_part - default parameters for a partition
 */
static int _build_single_partitionline_info(slurm_conf_partition_t *part)
{
	part_record_t *part_ptr;

	if (list_find_first(part_list, &list_find_part, part->name))
		fatal("%s: duplicate entry for partition %s",
		      __func__, part->name);

	part_ptr = create_part_record(part->name);

	if (part->default_flag) {
		if (default_part_name &&
		    xstrcmp(default_part_name, part->name)) {
			info("_parse_part_spec: changing default partition "
			     "from %s to %s", default_part_name, part->name);
			default_part_loc->flags &= (~PART_FLAG_DEFAULT);
		}
		xfree(default_part_name);
		default_part_name = xstrdup(part->name);
		default_part_loc = part_ptr;
		part_ptr->flags |= PART_FLAG_DEFAULT;
	}

	part_ptr->cpu_bind = part->cpu_bind;

	if (part->preempt_mode != NO_VAL16)
		part_ptr->preempt_mode = part->preempt_mode;

	if (part->disable_root_jobs == NO_VAL8) {
		if (slurm_conf.conf_flags & CTL_CONF_DRJ)
			part_ptr->flags |= PART_FLAG_NO_ROOT;
	} else if (part->disable_root_jobs) {
		part_ptr->flags |= PART_FLAG_NO_ROOT;
	} else {
		part_ptr->flags &= (~PART_FLAG_NO_ROOT);
	}
	if (part_ptr->flags & PART_FLAG_NO_ROOT)
		debug2("partition %s does not allow root jobs", part_ptr->name);

	if ((part->default_time != NO_VAL) &&
	    (part->default_time > part->max_time)) {
		info("partition %s DefaultTime exceeds MaxTime (%u > %u)",
		     part->name, part->default_time, part->max_time);
		part->default_time = NO_VAL;
	}

	if (part->exclusive_user)
		part_ptr->flags |= PART_FLAG_EXCLUSIVE_USER;
	if (part->hidden_flag)
		part_ptr->flags |= PART_FLAG_HIDDEN;
	if (part->power_down_on_idle)
		part_ptr->flags |= PART_FLAG_PDOI;
	if (part->root_only_flag)
		part_ptr->flags |= PART_FLAG_ROOT_ONLY;
	if (part->req_resv_flag)
		part_ptr->flags |= PART_FLAG_REQ_RESV;
	if (part->lln_flag)
		part_ptr->flags |= PART_FLAG_LLN;
	part_ptr->max_time       = part->max_time;
	part_ptr->def_mem_per_cpu = part->def_mem_per_cpu;
	part_ptr->default_time   = part->default_time;
	FREE_NULL_LIST(part_ptr->job_defaults_list);
	part_ptr->job_defaults_list =
		job_defaults_copy(part->job_defaults_list);
	part_ptr->max_cpus_per_node = part->max_cpus_per_node;
	part_ptr->max_cpus_per_socket = part->max_cpus_per_socket;
	part_ptr->max_share      = part->max_share;
	part_ptr->max_mem_per_cpu = part->max_mem_per_cpu;
	part_ptr->max_nodes      = part->max_nodes;
	part_ptr->max_nodes_orig = part->max_nodes;
	part_ptr->min_nodes      = part->min_nodes;
	part_ptr->min_nodes_orig = part->min_nodes;
	part_ptr->over_time_limit = part->over_time_limit;
	part_ptr->preempt_mode   = part->preempt_mode;
	part_ptr->priority_job_factor = part->priority_job_factor;
	part_ptr->priority_tier  = part->priority_tier;
	part_ptr->qos_char       = xstrdup(part->qos_char);
	part_ptr->resume_timeout = part->resume_timeout;
	part_ptr->state_up       = part->state_up;
	part_ptr->suspend_time   = part->suspend_time;
	part_ptr->suspend_timeout = part->suspend_timeout;
	part_ptr->grace_time     = part->grace_time;
	part_ptr->cr_type        = part->cr_type;

	part_ptr->allow_alloc_nodes = xstrdup(part->allow_alloc_nodes);
	part_ptr->allow_groups = xstrdup(part->allow_groups);
	part_ptr->alternate = xstrdup(part->alternate);
	part_ptr->nodes = xstrdup(part->nodes);
	part_ptr->orig_nodes = xstrdup(part->nodes);

	if (part->billing_weights_str) {
		set_partition_billing_weights(part->billing_weights_str,
					      part_ptr, true);
	}

	if (part->allow_accounts) {
		part_ptr->allow_accounts = xstrdup(part->allow_accounts);
		part_ptr->allow_accts_list =
			accounts_list_build(part_ptr->allow_accounts, false);
	}

	if (part->allow_qos) {
		part_ptr->allow_qos = xstrdup(part->allow_qos);
		qos_list_build(part_ptr->allow_qos,&part_ptr->allow_qos_bitstr);
	}

	if (part->deny_accounts) {
		part_ptr->deny_accounts = xstrdup(part->deny_accounts);
		part_ptr->deny_accts_list =
			accounts_list_build(part_ptr->deny_accounts, false);
	}

	if (part->deny_qos) {
		part_ptr->deny_qos = xstrdup(part->deny_qos);
		qos_list_build(part_ptr->deny_qos, &part_ptr->deny_qos_bitstr);
	}

	if (part->qos_char) {
		slurmdb_qos_rec_t qos_rec;
		part_ptr->qos_char = xstrdup(part->qos_char);

		memset(&qos_rec, 0, sizeof(slurmdb_qos_rec_t));
		qos_rec.name = part_ptr->qos_char;
		if (assoc_mgr_fill_in_qos(
			    acct_db_conn, &qos_rec, accounting_enforce,
			    (slurmdb_qos_rec_t **)&part_ptr->qos_ptr, 0)
		    != SLURM_SUCCESS) {
			fatal("Partition %s has an invalid qos (%s), "
			      "please check your configuration",
			      part_ptr->name, qos_rec.name);
		}
		if (part_ptr->qos_ptr) {
			if ((part_ptr->qos_ptr->flags & QOS_FLAG_PART_QOS) &&
			    (part_ptr->qos_ptr->flags & QOS_FLAG_RELATIVE))
				fatal("QOS %s is a relative QOS. A relative QOS must be unique per partition. Please check your configuration and adjust accordingly",
				      part_ptr->qos_ptr->name);
			part_ptr->qos_ptr->flags |= QOS_FLAG_PART_QOS;
		}
	}

	return 0;
}

/*
 * _build_all_partitionline_info - get a array of slurm_conf_partition_t
 *	structures from the slurm.conf reader, build table, and set values
 * Note: Operates on common variables
 * global: part_list - global partition list pointer
 *	default_part - default parameters for a partition
 */
static void _build_all_partitionline_info(void)
{
	slurm_conf_partition_t **ptr_array;
	int count;
	int i;

	count = slurm_conf_partition_array(&ptr_array);

	for (i = 0; i < count; i++)
		_build_single_partitionline_info(ptr_array[i]);
}

static int _set_max_part_prio(void *x, void *arg)
{
	part_record_t *part_ptr = (part_record_t *) x;

	if (part_ptr->priority_job_factor > part_max_priority)
		part_max_priority = part_ptr->priority_job_factor;

	return 0;
}

static int _reset_part_prio(void *x, void *arg)
{
	part_record_t *part_ptr = (part_record_t *) x;

	/* protect against div0 if all partition priorities are zero */
	if (part_max_priority == 0) {
		part_ptr->norm_priority = 0;
		return 0;
	}

	part_ptr->norm_priority = (double)part_ptr->priority_job_factor /
				  (double)part_max_priority;

	return 0;
}

/* _sync_part_prio - Set normalized partition priorities */
static void _sync_part_prio(void)
{
	/* reset global value from part list */
	part_max_priority = DEF_PART_MAX_PRIORITY;
	list_for_each(part_list, _set_max_part_prio, NULL);
	/* renormalize values after finding new max */
	list_for_each(part_list, _reset_part_prio, NULL);
}

static int _foreach_requeue_job_node_failed(void *x, void *arg)
{
	job_record_t *job_ptr = x;
	job_record_t *het_job_leader;
	int rc = SLURM_SUCCESS;

	xassert(job_ptr->magic == JOB_MAGIC);

	if (!IS_JOB_NODE_FAILED(job_ptr) && !IS_JOB_REQUEUED(job_ptr))
		return SLURM_SUCCESS;

	het_job_leader = find_job_record(job_ptr->het_job_id);
	if (het_job_leader && het_job_leader->batch_flag &&
	    het_job_leader->details &&
	    het_job_leader->details->requeue &&
	    het_job_leader->part_ptr) {
		info("Requeue het job leader %pJ due to node failure on %pJ",
		     het_job_leader, job_ptr);
		if ((rc = job_requeue(0, het_job_leader->job_id, NULL, false,
				      0)))
			error("Unable to requeue %pJ: %s",
			      het_job_leader, slurm_strerror(rc));
	} else if (job_ptr->batch_flag && job_ptr->details &&
		   job_ptr->details->requeue && job_ptr->part_ptr) {
		info("Requeue job %pJ due to node failure",
		     job_ptr);
		if ((rc = job_requeue(0, job_ptr->job_id, NULL, false, 0)))
			error("Unable to requeue %pJ: %s",
			      job_ptr, slurm_strerror(rc));
	}

	job_ptr->job_state &= (~JOB_REQUEUE);

	return rc;
}

static void _requeue_job_node_failed(void)
{
	xassert(job_list);

	(void) list_for_each_nobreak(job_list,
				     _foreach_requeue_job_node_failed, NULL);
}

static void _abort_job(job_record_t *job_ptr, uint32_t job_state,
		       uint16_t state_reason, char *reason_string)
{
	time_t now = time(NULL);

	job_ptr->job_state = job_state | JOB_COMPLETING;
	build_cg_bitmap(job_ptr);
	job_ptr->end_time = MIN(job_ptr->end_time, now);
	job_ptr->state_reason = state_reason;
	xfree(job_ptr->state_desc);
	job_ptr->state_desc = xstrdup(reason_string);
	job_completion_logger(job_ptr, false);
	if (job_ptr->job_state == JOB_NODE_FAIL) {
		/* build_cg_bitmap() may clear JOB_COMPLETING */
		epilog_slurmctld(job_ptr);
	}
}

static int _mark_het_job_unused(void *x, void *arg)
{
	job_record_t *job_ptr = (job_record_t *) x;
	job_ptr->bit_flags &= (~HET_JOB_FLAG);
	return 0;
}

static int _mark_het_job_used(void *x, void *arg)
{
	job_record_t *job_ptr = (job_record_t *) x;
	job_ptr->bit_flags |= HET_JOB_FLAG;
	return 0;
}

static int _test_het_job_used(void *x, void *arg)
{
	job_record_t *job_ptr = (job_record_t *) x;

	if ((job_ptr->het_job_id == 0) || IS_JOB_FINISHED(job_ptr))
		return 0;
	if (job_ptr->bit_flags & HET_JOB_FLAG)
		return 0;

	error("Incomplete hetjob being aborted %pJ", job_ptr);
	_abort_job(job_ptr, JOB_FAILED, FAIL_SYSTEM, "incomplete hetjob");

	return 0;
}

/*
 * Validate heterogeneous jobs
 *
 * Make sure that every active (not yet complete) job has all of its components
 * and they are all in the same state. Also rebuild het_job_list.
 * If hetjob is corrupted, aborts and removes it from job_list.
 */
static void _validate_het_jobs(void)
{
	ListIterator job_iterator;
	job_record_t *job_ptr, *het_job_ptr;
	hostset_t *hs;
	char *job_id_str;
	uint32_t job_id;
	bool het_job_valid;

	list_for_each(job_list, _mark_het_job_unused, NULL);

	job_iterator = list_iterator_create(job_list);
	while ((job_ptr = list_next(job_iterator))) {
		/* Checking for corrupted hetjob components */
		if (job_ptr->het_job_offset != 0) {
			het_job_ptr = find_job_record(job_ptr->het_job_id);
			if (!het_job_ptr) {
				error("Could not find hetjob leader (JobId=%u) of %pJ. Aborting and removing job as it is corrupted.",
				      job_ptr->het_job_id, job_ptr);
				_abort_job(job_ptr, JOB_FAILED, FAIL_SYSTEM,
					   "invalid het_job_id_set");
				if (list_delete_item(job_iterator) != 1)
					error("Not able to remove the job.");
				continue;
			}
			if (job_ptr->het_job_id &&
			    (job_ptr->job_id == job_ptr->het_job_id)) {
				error("Invalid HetJob component %pJ HetJobIdSet=%s. Aborting and removing job.",
				      job_ptr,
				      job_ptr->het_job_id_set);
				_abort_job(job_ptr, JOB_FAILED, FAIL_SYSTEM,
					   "Invalid HetJob component");
				if (list_delete_item(job_iterator) != 1)
					error("Not able to remove the job.");
				continue;
			}
		}

		if ((job_ptr->het_job_id == 0) ||
		    (job_ptr->het_job_offset != 0))
			continue;
		/* active het job leader found */
		FREE_NULL_LIST(job_ptr->het_job_list);
		job_id_str = NULL;
		/* Need to wrap numbers with brackets for hostset functions */
		xstrfmtcat(job_id_str, "[%s]", job_ptr->het_job_id_set);
		hs = hostset_create(job_id_str);
		xfree(job_id_str);
		if (!hs) {
			error("%pJ has invalid het_job_id_set(%s). Aborting and removing job as it is corrupted.",
			      job_ptr, job_ptr->het_job_id_set);
			_abort_job(job_ptr, JOB_FAILED, FAIL_SYSTEM,
				   "invalid het_job_id_set");
			if (list_delete_item(job_iterator) != 1)
				error("Not able to remove the job.");
			continue;
		}
		job_ptr->het_job_list = list_create(NULL);
		het_job_valid = true;	/* assume valid for now */
		while (het_job_valid && (job_id_str = hostset_shift(hs))) {
			job_id = (uint32_t) strtoll(job_id_str, NULL, 10);
			het_job_ptr = find_job_record(job_id);
			if (!het_job_ptr) {
				error("Could not find JobId=%u, part of hetjob JobId=%u",
				      job_id, job_ptr->job_id);
				het_job_valid = false;
			} else if (het_job_ptr->het_job_id !=
				   job_ptr->job_id) {
				error("Invalid state of JobId=%u, part of hetjob JobId=%u",
				      job_id, job_ptr->job_id);
				het_job_valid = false;
			} else {
				list_append(job_ptr->het_job_list,
					    het_job_ptr);
			}
			free(job_id_str);
		}
		hostset_destroy(hs);
		if (het_job_valid) {
			list_for_each(job_ptr->het_job_list, _mark_het_job_used,
				      NULL);
		}
	}
	list_iterator_destroy(job_iterator);

	list_for_each(job_list, _test_het_job_used, NULL);
}

/* Log an error if SlurmdUser is not root and any cgroup plugin is used */
static void _test_cgroup_plugin_use(void)
{
	if (xstrstr(slurm_conf.task_plugin, "cgroup"))
		error("task/cgroup plugin will not work unless SlurmdUser is root");

	if (xstrstr(slurm_conf.proctrack_type, "cgroup"))
		error("proctrack/cgroup plugin will not work unless SlurmdUser is root");
}


static void _sync_steps_to_conf(job_record_t *job_ptr)
{
	ListIterator step_iterator;
	step_record_t *step_ptr;

	step_iterator = list_iterator_create (job_ptr->step_list);
	while ((step_ptr = list_next(step_iterator))) {
		if (step_ptr->state < JOB_RUNNING)
			continue;
		FREE_NULL_BITMAP(step_ptr->step_node_bitmap);
		if (step_ptr->step_layout &&
		    step_ptr->step_layout->node_list &&
		    (node_name2bitmap(step_ptr->step_layout->node_list, false,
				      &step_ptr->step_node_bitmap))) {
			error("Invalid step_node_list (%s) for %pS",
			      step_ptr->step_layout->node_list, step_ptr);
			delete_step_record(job_ptr, step_ptr);
		} else if (step_ptr->step_node_bitmap == NULL) {
			error("Missing node_list for %pS", step_ptr);
			delete_step_record(job_ptr, step_ptr);
		}
	}

	list_iterator_destroy (step_iterator);
	return;
}

static int _sync_detail_bitmaps(job_record_t *job_ptr)
{
	if (job_ptr->details == NULL)
		return SLURM_SUCCESS;

	FREE_NULL_BITMAP(job_ptr->details->req_node_bitmap);

	if ((job_ptr->details->req_nodes) &&
	    (node_name2bitmap(job_ptr->details->req_nodes, false,
			      &job_ptr->details->req_node_bitmap))) {
		error("Invalid req_nodes (%s) for %pJ",
		      job_ptr->details->req_nodes, job_ptr);
		return SLURM_ERROR;
	}

	FREE_NULL_BITMAP(job_ptr->details->exc_node_bitmap);
	if ((job_ptr->details->exc_nodes) &&
	    (node_name2bitmap(job_ptr->details->exc_nodes, true,
			      &job_ptr->details->exc_node_bitmap))) {
		error("Invalid exc_nodes (%s) for %pJ",
		      job_ptr->details->exc_nodes, job_ptr);
		return SLURM_ERROR;
	}

	/*
	 * If a nodelist has been provided with more nodes than are required
	 * for the job, translate this into an exclusion of all nodes except
	 * those requested.
	 */
	if (job_ptr->details->req_node_bitmap &&
	    (bit_set_count(job_ptr->details->req_node_bitmap) >
	     job_ptr->details->min_nodes)) {
		if (!job_ptr->details->exc_node_bitmap)
			job_ptr->details->exc_node_bitmap =
				bit_alloc(node_record_count);
		bit_or_not(job_ptr->details->exc_node_bitmap,
			   job_ptr->details->req_node_bitmap);
		FREE_NULL_BITMAP(job_ptr->details->req_node_bitmap);
	}

	return SLURM_SUCCESS;
}

/*
 * _sync_jobs_to_conf - Sync current slurm.conf configuration for existing jobs.
 *	This should be called after rebuilding node, part, and gres information,
 *	but before using any job entries.
 * global: last_job_update - time of last job table update
 *	job_list - pointer to global job list
 */
void _sync_jobs_to_conf(void)
{
	ListIterator job_iterator;
	job_record_t *job_ptr;
	part_record_t *part_ptr;
	List part_ptr_list = NULL;
	bool job_fail = false;
	time_t now = time(NULL);
	bool gang_flag = false;

	xassert(job_list);

	if (slurm_conf.preempt_mode & PREEMPT_MODE_GANG)
		gang_flag = true;

	job_iterator = list_iterator_create(job_list);
	while ((job_ptr = list_next(job_iterator))) {
		xassert (job_ptr->magic == JOB_MAGIC);
		job_fail = false;

		/*
		 * This resets the req/exc node bitmaps, so even if the job is
		 * finished it still needs to happen just in case the job is
		 * requeued.
		 */
		if (_sync_detail_bitmaps(job_ptr)) {
			job_fail = true;
			if (job_ptr->details) {
				/*
				 * job can't be requeued because either
				 * req_nodes or exc_nodes can't be satisfied.
				 */
				job_ptr->details->requeue = false;
			}
		}

		/*
		 * While the job is completed at this point there is code in
		 * _job_requeue_op() that requires the part_ptr to be set in
		 * order to requeue a job.  We also need to set it to NULL if
		 * the partition was removed or we will be pointing at bad
		 * data.  This is the safest/easiest place to do it.
		 */

		if (job_ptr->partition == NULL) {
			error("No partition for %pJ", job_ptr);
			part_ptr = NULL;
			job_fail = true;
		} else {
			char *err_part = NULL;
			part_ptr = find_part_record(job_ptr->partition);
			if (part_ptr == NULL) {
				part_ptr_list = get_part_list(
					job_ptr->partition,
					&err_part);
				if (part_ptr_list) {
					part_ptr = list_peek(part_ptr_list);
					if (list_count(part_ptr_list) == 1)
						FREE_NULL_LIST(part_ptr_list);
				}
			}
			if (part_ptr == NULL) {
				error("Invalid partition (%s) for %pJ",
				      err_part, job_ptr);
				xfree(err_part);
				job_fail = true;
			}
		}
		job_ptr->part_ptr = part_ptr;
		FREE_NULL_LIST(job_ptr->part_ptr_list);
		if (part_ptr_list) {
			job_ptr->part_ptr_list = part_ptr_list;
			part_ptr_list = NULL;	/* clear for next job */
		}

		/*
		 * If the job is finished there is no reason to do anything
		 * below this.
		 */
		if (IS_JOB_COMPLETED(job_ptr))
			continue;

		FREE_NULL_BITMAP(job_ptr->node_bitmap_cg);
		if (job_ptr->nodes_completing &&
		    node_name2bitmap(job_ptr->nodes_completing,
				     false,  &job_ptr->node_bitmap_cg)) {
			error("Invalid nodes (%s) for %pJ",
			      job_ptr->nodes_completing, job_ptr);
			job_fail = true;
		}
		FREE_NULL_BITMAP(job_ptr->node_bitmap);
		if (job_ptr->nodes &&
		    node_name2bitmap(job_ptr->nodes, false,
				     &job_ptr->node_bitmap) && !job_fail) {
			error("Invalid nodes (%s) for %pJ",
			      job_ptr->nodes, job_ptr);
			job_fail = true;
		}
		FREE_NULL_BITMAP(job_ptr->node_bitmap_pr);
#ifndef HAVE_FRONT_END
		if (job_ptr->nodes_pr &&
		    node_name2bitmap(job_ptr->nodes_pr,
				     false,  &job_ptr->node_bitmap_pr)) {
			error("Invalid nodes (%s) for %pJ",
			      job_ptr->nodes_pr, job_ptr);
			job_fail = true;
		}
#endif
		if (reset_node_bitmap(job_ptr))
			job_fail = true;
		if (!job_fail &&
		    job_ptr->job_resrcs &&
		    (slurm_select_cr_type() || gang_flag) &&
		    valid_job_resources(job_ptr->job_resrcs)) {
			error("Aborting %pJ due to change in socket/core configuration of allocated nodes",
			      job_ptr);
			job_fail = true;
		}
		if (!job_fail &&
		    gres_job_revalidate(job_ptr->gres_list_req)) {
			error("Aborting %pJ due to use of unsupported GRES options",
			      job_ptr);
			job_fail = true;
			if (job_ptr->details) {
				/* don't attempt to requeue job */
				job_ptr->details->requeue = false;
			}
		}

		if (!job_fail && job_ptr->job_resrcs &&
		    (IS_JOB_RUNNING(job_ptr) || IS_JOB_SUSPENDED(job_ptr)) &&
		    gres_job_revalidate2(job_ptr->job_id,
					 job_ptr->gres_list_alloc,
					 job_ptr->job_resrcs->node_bitmap)) {
			/*
			 * This can be due to the job being allocated GRES
			 * which no longer exist (i.e. the GRES count on some
			 * allocated node changed since when the job started).
			 */
			error("Aborting %pJ due to use of invalid GRES configuration",
			      job_ptr);
			job_fail = true;
		}

		_sync_steps_to_conf(job_ptr);

		build_node_details(job_ptr, false); /* set node_addr */

		if (job_fail) {
			bool was_running = false;
			if (IS_JOB_PENDING(job_ptr)) {
				job_ptr->start_time =
					job_ptr->end_time = time(NULL);
				job_ptr->job_state = JOB_NODE_FAIL;
			} else if (IS_JOB_RUNNING(job_ptr)) {
				job_ptr->end_time = time(NULL);
				job_ptr->job_state =
					JOB_NODE_FAIL | JOB_COMPLETING;
				build_cg_bitmap(job_ptr);
				was_running = true;
			} else if (IS_JOB_SUSPENDED(job_ptr)) {
				job_ptr->end_time = job_ptr->suspend_time;
				job_ptr->job_state =
					JOB_NODE_FAIL | JOB_COMPLETING;
				build_cg_bitmap(job_ptr);
				job_ptr->tot_sus_time +=
					difftime(now, job_ptr->suspend_time);
				jobacct_storage_g_job_suspend(acct_db_conn,
							      job_ptr);
				was_running = true;
			}
			job_ptr->state_reason = FAIL_DOWN_NODE;
			xfree(job_ptr->state_desc);
			job_completion_logger(job_ptr, false);
			if (job_ptr->job_state == JOB_NODE_FAIL) {
				/* build_cg_bitmap() may clear JOB_COMPLETING */
				epilog_slurmctld(job_ptr);
			}
			if (was_running && job_ptr->batch_flag &&
			    job_ptr->details && job_ptr->details->requeue &&
			    job_ptr->part_ptr) {
				/*
				 * Mark for requeue
				 * see _requeue_job_node_failed()
				 */
				info("Attempting to requeue failed job %pJ",
				     job_ptr);
				job_ptr->job_state |= JOB_REQUEUE;

				/* Reset node_cnt to exclude vanished nodes */
				job_ptr->node_cnt = bit_set_count(
					job_ptr->node_bitmap_cg);
			}
		}
	}

	list_iterator_reset(job_iterator);
	/* This will reinitialize the select plugin database, which
	 * we can only do after ALL job's states and bitmaps are set
	 * (i.e. it needs to be in this second loop) */
	while ((job_ptr = list_next(job_iterator))) {
		if (select_g_select_nodeinfo_set(job_ptr) != SLURM_SUCCESS) {
			error("select_g_select_nodeinfo_set(%pJ): %m",
			      job_ptr);
		}
	}
	list_iterator_destroy(job_iterator);

	last_job_update = now;
}

static int _find_config_ptr(void *x, void *arg)
{
	return (x == arg);
}

static void _preserve_dynamic_nodes(node_record_t **old_node_table_ptr,
				    int old_node_record_count,
				    List old_config_list)
{
	for (int i = 0; i < old_node_record_count; i++) {
		node_record_t *node_ptr = old_node_table_ptr[i];

		if (!node_ptr ||
		    !IS_NODE_DYNAMIC_NORM(node_ptr))
			continue;

		/*
		 * reset values that will be set later in
		 * _sync_nodes_to_jobs()
		 */
		node_ptr->comp_job_cnt = 0;
		node_ptr->no_share_job_cnt = 0;
		node_ptr->owner = NO_VAL;
		node_ptr->owner_job_cnt = 0;
		node_ptr->run_job_cnt = 0;
		node_ptr->sus_job_cnt = 0;
		xfree(node_ptr->mcs_label);

		insert_node_record(node_ptr);
		old_node_table_ptr[i] = NULL;

		/*
		 * insert_node_record() appends node_ptr->config_ptr to the
		 * global config_list. remove from old config_list so it
		 * doesn't get free'd.
		 */
		list_remove_first(old_config_list, _find_config_ptr,
				  node_ptr->config_ptr);
	}
}

/*
 * read_slurm_conf - load the slurm configuration from the configured file.
 * read_slurm_conf can be called more than once if so desired.
 * IN recover - replace job, node and/or partition data with latest
 *              available information depending upon value
 *              0 = use no saved state information, rebuild everything from
 *		    slurm.conf contents
 *              1 = recover saved job and trigger state,
 *                  node DOWN/DRAIN/FAIL state and reason information
 *              2 = recover all saved state
 * IN reconfig - true if SIGHUP or "scontrol reconfig" and there is state in
 *		 memory to preserve, otherwise recover state from disk
 * RET SLURM_SUCCESS if no error, otherwise an error code
 * Note: Operates on common variables only
 */
int read_slurm_conf(int recover, bool reconfig)
{
	DEF_TIMERS;
	int error_code = SLURM_SUCCESS;
	int i, rc = 0, load_job_ret = SLURM_SUCCESS;
	int old_node_record_count = 0;
	node_record_t **old_node_table_ptr = NULL, *node_ptr;
	List old_part_list = NULL, old_config_list = NULL;
	char *old_def_part_name = NULL;
	char *old_auth_type = xstrdup(slurm_conf.authtype);
	char *old_bb_type = xstrdup(slurm_conf.bb_type);
	char *old_cred_type = xstrdup(slurm_conf.cred_type);
	char *old_job_container_type = xstrdup(slurm_conf.job_container_plugin);
	uint16_t old_preempt_mode = slurm_conf.preempt_mode;
	char *old_preempt_type = xstrdup(slurm_conf.preempt_type);
	char *old_sched_type = xstrdup(slurm_conf.schedtype);
	char *old_select_type = xstrdup(slurm_conf.select_type);
	char *old_switch_type = xstrdup(slurm_conf.switch_type);
	char *state_save_dir = xstrdup(slurm_conf.state_save_location);
	char *old_suspend_exc_nodes = NULL;
	char *old_suspend_exc_parts = NULL;
	char *old_suspend_exc_states = NULL;
	uint16_t old_select_type_p = slurm_conf.select_type_param;
	bool cgroup_mem_confinement = false;
	uint32_t old_max_node_cnt = 0;

	/* initialization */
	START_TIMER;

	if (reconfig) {
		/*
		 * In order to re-use job state information,
		 * update nodes_completing string (based on node bitmaps)
		 */
		update_job_nodes_strings();

		/* save node and partition states for reconfig RPC */
		old_node_record_count = node_record_count;
		old_node_table_ptr    = node_record_table_ptr;
		old_max_node_cnt = slurm_conf.max_node_cnt;

		for (i = 0; i < node_record_count; i++) {
			if (!(node_ptr = old_node_table_ptr[i]) ||
			    IS_NODE_DYNAMIC_NORM(node_ptr))
				continue;
			/*
			 * Store the original configured CPU count somewhere
			 * (port is reused here for that purpose) so we can
			 * report changes in its configuration.
			 */
			node_ptr->port   = node_ptr->config_ptr->cpus;
			node_ptr->weight = node_ptr->config_ptr->weight;
		}
		old_config_list = config_list;
		config_list = NULL;
		FREE_NULL_LIST(front_end_list);
		node_record_table_ptr = NULL;
		node_record_count = 0;
		xhash_free(node_hash_table);
		old_part_list = part_list;
		part_list = NULL;
		old_def_part_name = default_part_name;
		default_part_name = NULL;

		old_suspend_exc_nodes = xstrdup(slurm_conf.suspend_exc_nodes);
		old_suspend_exc_parts = xstrdup(slurm_conf.suspend_exc_parts);
		old_suspend_exc_states = xstrdup(slurm_conf.suspend_exc_states);
	}

	_init_all_slurm_conf();

	if (reconfig)
		cgroup_conf_reinit();
	else
		cgroup_conf_init();

	cgroup_mem_confinement = cgroup_memcg_job_confinement();

	if (slurm_conf.job_acct_oom_kill && cgroup_mem_confinement)
		fatal("Jobs memory is being constrained by both TaskPlugin cgroup and JobAcctGather plugin. This enables two incompatible memory enforcement mechanisms, one of them must be disabled.");
	else if (slurm_conf.job_acct_oom_kill)
		info("Memory enforcing by using JobAcctGather's mechanism is discouraged, task/cgroup is recommended where available.");
	else if (!cgroup_mem_confinement)
		info("No memory enforcing mechanism configured.");

	if (slurm_conf.slurmd_user_id != 0)
		_test_cgroup_plugin_use();

	if (topology_g_init() != SLURM_SUCCESS)
		fatal("Failed to initialize topology plugin");

	/* Build node and partition information based upon slurm.conf file */
	build_all_nodeline_info(false, slurmctld_tres_cnt);
	/* Increase node table to handle dyanmic nodes. */
	if ((slurm_conf.max_node_cnt != NO_VAL) &&
	    node_record_count < slurm_conf.max_node_cnt) {
		node_record_count = slurm_conf.max_node_cnt;
		grow_node_record_table_ptr();
	} else {
		/* Lock node_record_table_ptr from growing */
		slurm_conf.max_node_cnt = node_record_count;
	}
	if (slurm_conf.max_node_cnt == 0) {
		/*
		 * Set to 1 so bitmaps will be created but don't allow any nodes
		 * to be created.
		 */
		node_record_count = 1;
		grow_node_record_table_ptr();
	}

	if (reconfig &&
	    old_max_node_cnt &&
	    (old_max_node_cnt != slurm_conf.max_node_cnt)) {
		fatal("MaxNodeCount has changed (%u->%u) during reconfig, slurmctld must be restarted",
		      old_max_node_cnt, slurm_conf.max_node_cnt);
	}

	(void)acct_storage_g_reconfig(acct_db_conn, 0);
	build_all_frontend_info(false);
	if (reconfig) {
		if (_compare_hostnames(old_node_table_ptr,
				       old_node_record_count,
				       node_record_table_ptr,
				       node_record_count) < 0) {
			fatal("%s: hostnames inconsistency detected", __func__);
		}
	}
	_handle_all_downnodes();
	_build_all_partitionline_info();
	if (!reconfig) {
		restore_front_end_state(recover);

		/* currently load/dump_state_lite has to run before
		 * load_all_job_state. */

		/* load old config */
		load_config_state_lite();

		/* store new config */
		dump_config_state_lite();
	}
	update_logging();
	if (jobcomp_g_init() != SLURM_SUCCESS)
		fatal("Failed to initialize jobcomp plugin");
	if (controller_init_scheduling(
		    (!reconfig && (old_preempt_mode & PREEMPT_MODE_GANG))) !=
	    SLURM_SUCCESS) {
		fatal("Failed to initialize the various schedulers");
	}

	if (switch_init(1) != SLURM_SUCCESS)
			fatal("Failed to initialize switch plugin");

	if (default_part_loc == NULL)
		error("read_slurm_conf: default partition not set.");

	if (node_record_count < 1) {
		error("read_slurm_conf: no nodes configured.");
		_purge_old_node_state(old_node_table_ptr,
				      old_node_record_count);
		_purge_old_part_state(old_part_list, old_def_part_name);
		error_code = EINVAL;
		goto end_it;
	}

	/*
	 * Load node state which includes dynamic nodes so that dynamic nodes
	 * can be sorted and included in topology.
	 */
	if (reconfig) {		/* Preserve state from memory */
		if (old_node_table_ptr) {
			info("restoring original state of nodes");
			_preserve_dynamic_nodes(old_node_table_ptr,
						old_node_record_count,
						old_config_list);

			_set_features(old_node_table_ptr, old_node_record_count,
				      recover);
			rc = _restore_node_state(recover, old_node_table_ptr,
						 old_node_record_count);
			error_code = MAX(error_code, rc);  /* not fatal */
		}
	} else if (recover == 0) {	/* Build everything from slurm.conf */
		_set_features(node_record_table_ptr, node_record_count,
			      recover);
	} else if (recover == 1) {	/* Load job & node state files */
		(void) load_all_node_state(true);
		_set_features(node_record_table_ptr, node_record_count,
			      recover);
		(void) load_all_front_end_state(true);
	} else if (recover > 1) {	/* Load node, part & job state files */
		(void) load_all_node_state(false);
		_set_features(old_node_table_ptr, old_node_record_count,
			      recover);
		(void) load_all_front_end_state(false);
	}

	/*
	 * Node reordering may be done by the topology plugin.
	 * Reordering the table must be done before hashing the
	 * nodes, and before any position-relative bitmaps are created.
	 */
	_sort_node_record_table_ptr();

	rehash_node();
	topology_g_build_config();
	if (reconfig)
		power_g_reconfig();

	rehash_jobs();
	_validate_slurmd_addr();

	_stat_slurm_dirs();

	_init_bitmaps();

	/*
	 * Set standard features and preserve the plugin controlled ones.
	 * A reconfig always imply load the state from slurm.conf
	 */
	if (reconfig) {		/* Preserve state from memory */
		if (old_part_list && ((recover > 1) ||
		    (slurm_conf.reconfig_flags & RECONFIG_KEEP_PART_INFO))) {
			info("restoring original partition state");
			rc = _restore_part_state(old_part_list,
			                         old_def_part_name,
			                         slurm_conf.reconfig_flags);
			error_code = MAX(error_code, rc);  /* not fatal */
		} else if (old_part_list && (slurm_conf.reconfig_flags &
		                             RECONFIG_KEEP_PART_STAT)) {
			info("restoring original partition state only (up/down)");
			rc = _restore_part_state(old_part_list,
			                         old_def_part_name,
			                         slurm_conf.reconfig_flags);
			error_code = MAX(error_code, rc);  /* not fatal */
		}
		if (slurm_conf.reconfig_flags &
		    RECONFIG_KEEP_POWER_SAVE_SETTINGS) {
			xfree(slurm_conf.suspend_exc_nodes);
			slurm_conf.suspend_exc_nodes = old_suspend_exc_nodes;
			xfree(slurm_conf.suspend_exc_parts);
			slurm_conf.suspend_exc_parts = old_suspend_exc_parts;
			xfree(slurm_conf.suspend_exc_states);
			slurm_conf.suspend_exc_states = old_suspend_exc_states;
		} else {
			xfree(old_suspend_exc_nodes);
			xfree(old_suspend_exc_parts);
			xfree(old_suspend_exc_states);
		}
		load_last_job_id();
		reset_first_job_id();
		controller_reconfig_scheduling();
	} else if (recover == 0) {	/* Build everything from slurm.conf */
		load_last_job_id();
		reset_first_job_id();
		controller_reconfig_scheduling();
	} else if (recover == 1) {	/* Load job & node state files */
		load_job_ret = load_all_job_state();
	} else if (recover > 1) {	/* Load node, part & job state files */
		(void) load_all_part_state();
		load_job_ret = load_all_job_state();
	}

	/*
	 * _build_node_config_bitmaps() must be called before
	 * build_features_list_*() and before restore_node_features()
	 */
	_build_node_config_bitmaps();
	/* _gres_reconfig needs to happen before restore_node_features */
	_gres_reconfig(reconfig);
	/* NOTE: Run restore_node_features before _restore_job_accounting */
	restore_node_features(recover);

	if ((node_features_g_count() > 0) &&
	    (node_features_g_get_node(NULL) != SLURM_SUCCESS))
		error("failed to initialize node features");

	/*
	 * _build_bitmaps() must follow node_features_g_get_node() and
	 * precede build_features_list_*()
	 */
	_build_bitmaps();

	/* Active and available features can be different on -R */
	if ((node_features_g_count() == 0) && (recover != 2))
		build_feature_list_eq();
	else
		build_feature_list_ne();

	_sync_part_prio();
	_build_part_bitmaps(); /* Must be called after build_feature_list_*() */

	if ((select_g_node_init() != SLURM_SUCCESS) ||
	    (select_g_state_restore(state_save_dir) != SLURM_SUCCESS) ||
	    (select_g_job_init(job_list) != SLURM_SUCCESS))
		fatal("Failed to initialize node selection plugin state, Clean start required.");

	/*
	 * config_power_mgr() Must be after node and partitions have been loaded
	 * and before any calls to power_save_test().
	 */
	config_power_mgr();

	_sync_jobs_to_conf();		/* must follow select_g_job_init() */

	/*
	 * The burst buffer plugin must be initialized and state loaded before
	 * _sync_nodes_to_jobs(), which calls bb_g_job_init().
	 */
	if (reconfig)
		rc =  bb_g_reconfig();
	else
		rc = bb_g_load_state(true);
	error_code = MAX(error_code, rc);	/* not fatal */

	(void) _sync_nodes_to_jobs(reconfig);
	(void) sync_job_files();
	_purge_old_node_state(old_node_table_ptr, old_node_record_count);
	_purge_old_part_state(old_part_list, old_def_part_name);
	FREE_NULL_LIST(old_config_list);

	reserve_port_config(slurm_conf.mpi_params);

	if (license_update(slurm_conf.licenses) != SLURM_SUCCESS)
		fatal("Invalid Licenses value: %s", slurm_conf.licenses);

	init_requeue_policy();
	init_depend_policy();

	/*
	 * Must be at after nodes and partitons (e.g.
	 * _build_part_bitmaps()) have been created and before
	 * _sync_nodes_to_comp_job().
	 */
	set_cluster_tres(false);

	_validate_het_jobs();
	(void) _sync_nodes_to_comp_job();/* must follow select_g_node_init() */
	_requeue_job_node_failed();
	load_part_uid_allow_list(1);

	/* NOTE: Run load_all_resv_state() before _restore_job_accounting */
	if (reconfig) {
		load_all_resv_state(0);
	} else {
		load_all_resv_state(recover);
		if (recover >= 1) {
			trigger_state_restore();
			controller_reconfig_scheduling();
		}
	}

	_restore_job_accounting();

	/* sort config_list by weight for scheduling */
	list_sort(config_list, &list_compare_config);

	/* Update plugins as possible */
	if (xstrcmp(old_auth_type, slurm_conf.authtype)) {
		xfree(slurm_conf.authtype);
		slurm_conf.authtype = old_auth_type;
		old_auth_type = NULL;
		rc =  ESLURM_INVALID_AUTHTYPE_CHANGE;
	}

	if (xstrcmp(old_bb_type, slurm_conf.bb_type)) {
		xfree(slurm_conf.bb_type);
		slurm_conf.bb_type = old_bb_type;
		old_bb_type = NULL;
		rc =  ESLURM_INVALID_BURST_BUFFER_CHANGE;
	}

	if (xstrcmp(old_cred_type, slurm_conf.cred_type)) {
		xfree(slurm_conf.cred_type);
		slurm_conf.cred_type = old_cred_type;
		old_cred_type = NULL;
		rc = ESLURM_INVALID_CRED_TYPE_CHANGE;
	}

	if (xstrcmp(old_job_container_type, slurm_conf.job_container_plugin)) {
		xfree(slurm_conf.job_container_plugin);
		slurm_conf.job_container_plugin = old_job_container_type;
		old_job_container_type = NULL;
		rc =  ESLURM_INVALID_JOB_CONTAINER_CHANGE;
	}

	if (xstrcmp(old_sched_type, slurm_conf.schedtype)) {
		xfree(slurm_conf.schedtype);
		slurm_conf.schedtype = old_sched_type;
		old_sched_type = NULL;
		rc =  ESLURM_INVALID_SCHEDTYPE_CHANGE;
	}

	if (xstrcmp(old_select_type, slurm_conf.select_type)) {
		xfree(slurm_conf.select_type);
		slurm_conf.select_type = old_select_type;
		old_select_type = NULL;
		rc =  ESLURM_INVALID_SELECTTYPE_CHANGE;
	}

	if (xstrcmp(old_switch_type, slurm_conf.switch_type)) {
		xfree(slurm_conf.switch_type);
		slurm_conf.switch_type = old_switch_type;
		old_switch_type = NULL;
		rc = ESLURM_INVALID_SWITCHTYPE_CHANGE;
	}

	if ((slurm_conf.control_cnt < 2) ||
	    (slurm_conf.control_machine[1] == NULL))
		info("%s: backup_controller not specified", __func__);

	error_code = MAX(error_code, rc);	/* not fatal */

	if (xstrcmp(old_preempt_type, slurm_conf.preempt_type)) {
		info("Changing PreemptType from %s to %s",
		     old_preempt_type, slurm_conf.preempt_type);
		(void) preempt_g_fini();
		if (preempt_g_init() != SLURM_SUCCESS)
			fatal("failed to initialize preempt plugin");
	}
	_update_preempt(old_preempt_mode);

	/* Update plugin parameters as possible */
	if (reconfig && (job_submit_g_reconfig() != SLURM_SUCCESS))
		fatal("Failed to reconfigure job_submit plugin");
	rc = prep_g_reconfig();
	error_code = MAX(error_code, rc);	/* not fatal */
	rc = switch_g_reconfig();
	error_code = MAX(error_code, rc);	/* not fatal */
	if (reconfig) {
		rc = node_features_g_reconfig();
		error_code = MAX(error_code, rc); /* not fatal */
	}
	rc = _preserve_select_type_param(&slurm_conf, old_select_type_p);
	error_code = MAX(error_code, rc);	/* not fatal */

	/*
	 * Restore job accounting info if file missing or corrupted,
	 * an extremely rare situation
	 */
	if (load_job_ret)
		_acct_restore_active_jobs();

	/* Sync select plugin with synchronized job/node/part data */
	gres_reconfig();		/* Clear gres/mps counters */
	select_g_reconfigure();
	if (reconfig && (slurm_mcs_reconfig() != SLURM_SUCCESS))
		fatal("Failed to reconfigure mcs plugin");

	_set_response_cluster_rec();

	consolidate_config_list(true, true);
	cloud_dns = xstrcasestr(slurm_conf.slurmctld_params, "cloud_dns");

	slurm_conf.last_update = time(NULL);
end_it:
	xfree(old_auth_type);
	xfree(old_bb_type);
	xfree(old_cred_type);
	xfree(old_job_container_type);
	xfree(old_preempt_type);
	xfree(old_sched_type);
	xfree(old_select_type);
	xfree(old_switch_type);
	xfree(state_save_dir);

	END_TIMER2(__func__);
	return error_code;

}

/* Add feature to list
 * feature_list IN - destination list, either active_feature_list or
 *	avail_feature_list
 * feature IN - name of the feature to add
 * node_bitmap IN - bitmap of nodes with named feature */
static void _add_config_feature(List feature_list, char *feature,
				bitstr_t *node_bitmap)
{
	node_feature_t *feature_ptr;
	ListIterator feature_iter;
	bool match = false;

	/* If feature already in avail_feature_list, just update the bitmap */
	feature_iter = list_iterator_create(feature_list);
	while ((feature_ptr = list_next(feature_iter))) {
		if (xstrcmp(feature, feature_ptr->name))
			continue;
		bit_or(feature_ptr->node_bitmap, node_bitmap);
		match = true;
		break;
	}
	list_iterator_destroy(feature_iter);

	if (!match) {	/* Need to create new avail_feature_list record */
		feature_ptr = xmalloc(sizeof(node_feature_t));
		feature_ptr->magic = FEATURE_MAGIC;
		feature_ptr->name = xstrdup(feature);
		feature_ptr->node_bitmap = bit_copy(node_bitmap);
		list_append(feature_list, feature_ptr);
	}
}

/* Add feature to list
 * feature_list IN - destination list, either active_feature_list or
 *	avail_feature_list
 * feature IN - name of the feature to add
 * node_inx IN - index of the node with named feature */
static void _add_config_feature_inx(List feature_list, char *feature,
				    int node_inx)
{
	node_feature_t *feature_ptr;
	ListIterator feature_iter;
	bool match = false;

	/* If feature already in avail_feature_list, just update the bitmap */
	feature_iter = list_iterator_create(feature_list);
	while ((feature_ptr = list_next(feature_iter))) {
		if (xstrcmp(feature, feature_ptr->name))
			continue;
		bit_set(feature_ptr->node_bitmap, node_inx);
		match = true;
		break;
	}
	list_iterator_destroy(feature_iter);

	if (!match) {	/* Need to create new avail_feature_list record */
		feature_ptr = xmalloc(sizeof(node_feature_t));
		feature_ptr->magic = FEATURE_MAGIC;
		feature_ptr->name = xstrdup(feature);
		feature_ptr->node_bitmap = bit_alloc(node_record_count);
		bit_set(feature_ptr->node_bitmap, node_inx);
		list_append(feature_list, feature_ptr);
	}
}

/* _list_delete_feature - delete an entry from the feature list,
 *	see list.h for documentation */
static void _list_delete_feature(void *feature_entry)
{
	node_feature_t *feature_ptr = (node_feature_t *) feature_entry;

	xassert(feature_ptr);
	xassert(feature_ptr->magic == FEATURE_MAGIC);
	xfree (feature_ptr->name);
	FREE_NULL_BITMAP (feature_ptr->node_bitmap);
	xfree (feature_ptr);
}

/*
 * For a configuration where available_features == active_features,
 * build new active and available feature lists
 */
extern void build_feature_list_eq(void)
{
	ListIterator config_iterator;
	config_record_t *config_ptr;
	node_feature_t *active_feature_ptr, *avail_feature_ptr;
	ListIterator feature_iter;
	char *tmp_str, *token, *last = NULL;

	FREE_NULL_LIST(active_feature_list);
	FREE_NULL_LIST(avail_feature_list);
	active_feature_list = list_create(_list_delete_feature);
	avail_feature_list = list_create(_list_delete_feature);

	config_iterator = list_iterator_create(config_list);
	while ((config_ptr = list_next(config_iterator))) {
		if (config_ptr->feature) {
			tmp_str = xstrdup(config_ptr->feature);
			token = strtok_r(tmp_str, ",", &last);
			while (token) {
				_add_config_feature(avail_feature_list, token,
						    config_ptr->node_bitmap);
				token = strtok_r(NULL, ",", &last);
			}
			xfree(tmp_str);
		}
	}
	list_iterator_destroy(config_iterator);

	/* Copy avail_feature_list to active_feature_list */
	feature_iter = list_iterator_create(avail_feature_list);
	while ((avail_feature_ptr = list_next(feature_iter))) {
		active_feature_ptr = xmalloc(sizeof(node_feature_t));
		active_feature_ptr->magic = FEATURE_MAGIC;
		active_feature_ptr->name = xstrdup(avail_feature_ptr->name);
		active_feature_ptr->node_bitmap =
			bit_copy(avail_feature_ptr->node_bitmap);
		list_append(active_feature_list, active_feature_ptr);
	}
	list_iterator_destroy(feature_iter);
}

/*
 * Log contents of avail_feature_list and active_feature_list
 */
extern void log_feature_lists(void)
{
	node_feature_t *feature_ptr;
	char *node_str;
	ListIterator feature_iter;

	feature_iter = list_iterator_create(avail_feature_list);
	while ((feature_ptr = list_next(feature_iter))) {
		node_str = bitmap2node_name(feature_ptr->node_bitmap);
		info("AVAIL FEATURE:%s NODES:%s", feature_ptr->name, node_str);
		xfree(node_str);
	}
	list_iterator_destroy(feature_iter);

	feature_iter = list_iterator_create(active_feature_list);
	while ((feature_ptr = list_next(feature_iter))) {
		node_str = bitmap2node_name(feature_ptr->node_bitmap);
		info("ACTIVE FEATURE:%s NODES:%s", feature_ptr->name, node_str);
		xfree(node_str);
	}
	list_iterator_destroy(feature_iter);
}

/*
 * For a configuration where available_features != active_features,
 * build new active and available feature lists
 */
extern void build_feature_list_ne(void)
{
	node_record_t *node_ptr;
	char *tmp_str, *token, *last = NULL;
	int i;

	FREE_NULL_LIST(active_feature_list);
	FREE_NULL_LIST(avail_feature_list);
	active_feature_list = list_create(_list_delete_feature);
	avail_feature_list = list_create(_list_delete_feature);

	for (i = 0; (node_ptr = next_node(&i)); i++) {
		if (node_ptr->features_act) {
			tmp_str = xstrdup(node_ptr->features_act);
			token = strtok_r(tmp_str, ",", &last);
			while (token) {
				_add_config_feature_inx(active_feature_list,
							token, node_ptr->index);
				token = strtok_r(NULL, ",", &last);
			}
			xfree(tmp_str);
		}
		if (node_ptr->features) {
			tmp_str = xstrdup(node_ptr->features);
			token = strtok_r(tmp_str, ",", &last);
			while (token) {
				_add_config_feature_inx(avail_feature_list,
							token, node_ptr->index);
				token = strtok_r(NULL, ",", &last);
			}
			xfree(tmp_str);
		}
	}
}

/*
 * Update active_feature_list or avail_feature_list
 * feature_list IN - List to update: active_feature_list or avail_feature_list
 * new_features IN - New active_features
 * node_bitmap IN - Nodes with the new active_features value
 */
extern void update_feature_list(List feature_list, char *new_features,
				bitstr_t *node_bitmap)
{
	node_feature_t *feature_ptr;
	ListIterator feature_iter;
	char *tmp_str, *token, *last = NULL;

	/*
	 * Clear these nodes from the feature_list record,
	 * then restore as needed
	 */
	feature_iter = list_iterator_create(feature_list);
	while ((feature_ptr = list_next(feature_iter))) {
		bit_and_not(feature_ptr->node_bitmap, node_bitmap);
	}
	list_iterator_destroy(feature_iter);

	if (new_features) {
		tmp_str = xstrdup(new_features);
		token = strtok_r(tmp_str, ",", &last);
		while (token) {
			_add_config_feature(feature_list, token, node_bitmap);
			token = strtok_r(NULL, ",", &last);
		}
		xfree(tmp_str);
	}
	node_features_updated = true;
}

static void _gres_reconfig(bool reconfig)
{
	node_record_t *node_ptr;
	char *gres_name;
	int i;

	if (reconfig) {
		gres_reconfig();
		return;
	}

	for (i = 0; (node_ptr = next_node(&i)); i++) {
		if (node_ptr->gres)
			gres_name = node_ptr->gres;
		else
			gres_name = node_ptr->config_ptr->gres;
		gres_init_node_config(gres_name, &node_ptr->gres_list);
		if (!IS_NODE_CLOUD(node_ptr))
			continue;

		/*
		 * Load in GRES for node now. By default Slurm gets this
		 * information when the node registers for the first
		 * time, which can take a while for a node in the cloud
		 * to boot.
		 */
		gres_g_node_config_load(
			node_ptr->config_ptr->cpus, node_ptr->name,
			node_ptr->gres_list, NULL, NULL);
		gres_node_config_validate(
			node_ptr->name, node_ptr->config_ptr->gres,
			&node_ptr->gres, &node_ptr->gres_list,
			node_ptr->config_ptr->threads,
			node_ptr->config_ptr->cores,
			node_ptr->config_ptr->tot_sockets,
			slurm_conf.conf_flags & CTL_CONF_OR, NULL);
	}
}

/*
 * Append changeable features in old_features and not in features to features.
 */
static void _merge_changeable_features(char *old_features, char **features)
{
	char *save_ptr_old = NULL;
	char *tok_old, *tmp_old, *tok_new;
	char *sep;

	if (*features)
		sep = ",";
	else
		sep = "";

	/* Merge features strings, skipping duplicates */
	tmp_old = xstrdup(old_features);
	for (tok_old = strtok_r(tmp_old, ",", &save_ptr_old);
	     tok_old;
	     tok_old = strtok_r(NULL, ",", &save_ptr_old)) {
		bool match = false;

		if (!node_features_g_changeable_feature(tok_old))
			continue;

		if (*features) {
			char *tmp_new, *save_ptr_new = NULL;

			/* Check if old feature already exists in features string */
			tmp_new = xstrdup(*features);
			for (tok_new = strtok_r(tmp_new, ",", &save_ptr_new);
			     tok_new;
			     tok_new = strtok_r(NULL, ",", &save_ptr_new)) {
				if (!xstrcmp(tok_old, tok_new)) {
					match = true;
					break;
				}
			}
			xfree(tmp_new);
		}

		if (match)
			continue;

		xstrfmtcat(*features, "%s%s", sep, tok_old);
		sep = ",";
	}
	xfree(tmp_old);
}

static void _preserve_active_features(const char *available,
				      const char *old_active,
				      char **active)
{
	char *old_feature, *saveptr_old;
	char *tmp_old_active;

	if (!available || !old_active)
		return;

	tmp_old_active = xstrdup(old_active);
	for (old_feature = strtok_r(tmp_old_active, ",", &saveptr_old);
	     old_feature;
	     old_feature = strtok_r(NULL, ",", &saveptr_old)) {
		char *new_feature, *saveptr_avail;
		char *tmp_avail;

		if (!node_features_g_changeable_feature(old_feature))
			continue;

		tmp_avail = xstrdup(available);
		for (new_feature = strtok_r(tmp_avail, ",", &saveptr_avail);
		     new_feature;
		     new_feature = strtok_r(NULL, ",", &saveptr_avail)) {
			if (!xstrcmp(old_feature, new_feature)) {
				xstrfmtcat(*active, "%s%s",
					   *active ? "," : "", old_feature);
				break;
			}
		}
		xfree(tmp_avail);
	}
	xfree(tmp_old_active);
}

/*
 * Configure node features.
 * IN old_node_table_ptr IN - Previous nodes information
 * IN old_node_record_count IN - Count of previous nodes information
 * IN recover - replace node features data depending upon value.
 *              0, 1 - use data from config record, built using slurm.conf
 *              2 = use data from node record, built from saved state
 */
static void _set_features(node_record_t **old_node_table_ptr,
			  int old_node_record_count, int recover)
{
	node_record_t *node_ptr, *old_node_ptr;
	int i, node_features_cnt = node_features_g_count();

	for (i = 0; i < old_node_record_count; i++) {
		char *old_features_act;

		if (!(old_node_ptr = old_node_table_ptr[i]))
			continue;

		node_ptr  = find_node_record(old_node_ptr->name);

		if (node_ptr == NULL)
			continue;

		/*
		 * Load all from state, ignore what has been read from
		 * slurm.conf. Features in node record just a placeholder
		 * for restore_node_features() to set up new config records.
		 */
		if (recover == 2) {
			xfree(node_ptr->features);
			xfree(node_ptr->features_act);
			node_ptr->features = old_node_ptr->features;
			node_ptr->features_act = old_node_ptr->features_act;
			old_node_ptr->features = NULL;
			old_node_ptr->features_act = NULL;
			continue;
		}

		/* No changeable features so active == available */
		if (node_features_cnt == 0) {
			xfree(node_ptr->features_act);
			node_ptr->features_act = xstrdup(node_ptr->features);
			continue;
		}

		/* If we are here, there's a node_features plugin active */

		/*
		 * Changeable features may be listed in the slurm.conf along
		 * with the non-changeable features (e.g. cloud nodes). So
		 * filter out the changeable features and leave only the
		 * non-changeable features. non-changeable features are active
		 * by default.
		 */
		old_features_act = node_ptr->features_act;
		node_ptr->features_act =
			filter_out_changeable_features(node_ptr->features);

		/*
		 * Preserve active features on startup but make sure they are a
		 * subset of available features -- in case available features
		 * were changed.
		 *
		 * features_act has all non-changeable features now. We need to
		 * add back previous active features that are in available
		 * features.
		 *
		 * For cloud nodes, changeable features are added in slurm.conf.
		 * This will preserve the cloud active features on startup. When
		 * changeable features aren't defined in slurm.conf then
		 * features_act will be reset to all non-changeable features
		 * read in from slurm.conf and will expect to get the available
		 * and active features from the slurmd.
		 */
		_preserve_active_features(node_ptr->features, old_features_act,
					  &node_ptr->features_act);
		xfree(old_features_act);

		/*
		 * On startup, node_record_table_ptr is passed as
		 * old_node_table_ptr so no need to merge features.
		 */
		if (node_ptr == old_node_ptr)
			continue;

		/*
		 * The subset of plugin-controlled features_available
		 * and features_active found in the old node_ptr for this node
		 * are copied into new node respective fields.
		 * This will make that KNL modes are preserved while doing a
		 * reconfigure. Otherwise, we should wait until node is
		 * registered to get KNL available and active features.
		 */
		if (old_node_ptr->features != NULL) {
			_merge_changeable_features(old_node_ptr->features,
						   &node_ptr->features);
		}

		if (old_node_ptr->features_act != NULL) {
			_merge_changeable_features(old_node_ptr->features_act,
						   &node_ptr->features_act);
		}
	}
}
/* Restore node state and size information from saved records which match
 * the node registration message. If a node was re-configured to be down or
 * drained, we set those states. We only recover a node's Features if
 * recover==2. */
static int _restore_node_state(int recover,
			       node_record_t **old_node_table_ptr,
			       int old_node_record_count)
{
	node_record_t *node_ptr, *old_node_ptr;
	int i, rc = SLURM_SUCCESS;
	hostset_t *hs = NULL;
	bool power_save_mode = false;

	if (slurm_conf.suspend_program && slurm_conf.resume_program)
		power_save_mode = true;

	for (i = 0; (node_ptr = next_node(&i)); i++) {
		if (IS_NODE_DYNAMIC_NORM(node_ptr)) {
			/*
			 * Dynamic norm nodes are moved from old_node_table_ptr
			 * to the new node_record_table_ptr prior to this with
			 * _preserve_dynamic_nodes(), so no need to check if
			 * they've been added with a reconfig.
			 */
			continue;
		}
		node_ptr->not_responding = true;
	}

	for (i = 0; i < old_node_record_count; i++) {
		bool cloud_flag = false, drain_flag = false, down_flag = false;
		dynamic_plugin_data_t *tmp_select_nodeinfo;

		if (!(old_node_ptr = old_node_table_ptr[i]))
			continue;
		node_ptr  = find_node_record(old_node_ptr->name);
		if (node_ptr == NULL)
			continue;

		node_ptr->not_responding = false;
		if (IS_NODE_CLOUD(node_ptr))
			cloud_flag = true;
		if (IS_NODE_DOWN(node_ptr))
			down_flag = true;
		if (IS_NODE_DRAIN(node_ptr))
			drain_flag = true;
		if ( IS_NODE_FUTURE(old_node_ptr) &&
		    !IS_NODE_FUTURE(node_ptr)) {
			/* Replace FUTURE state with new state, but preserve
			 * state flags (e.g. POWER) */
			node_ptr->node_state =
				(node_ptr->node_state     & NODE_STATE_BASE) |
				(old_node_ptr->node_state & NODE_STATE_FLAGS);
			/*
			 * If node was FUTURE, then it wasn't up so mark it as
			 * powered_down.
			 */
			if (cloud_flag) {
				node_ptr->node_state |= NODE_STATE_POWERED_DOWN;
				node_mgr_reset_node_stats(node_ptr);
			}
		} else {
			node_ptr->node_state = old_node_ptr->node_state;
		}

		if (cloud_flag)
			node_ptr->node_state |= NODE_STATE_CLOUD;
		if (down_flag) {
			node_ptr->node_state &= NODE_STATE_FLAGS;
			node_ptr->node_state |= NODE_STATE_DOWN;
			node_mgr_reset_node_stats(node_ptr);
		}
		if (drain_flag)
			node_ptr->node_state |= NODE_STATE_DRAIN;
		if ((!power_save_mode) &&
		    (IS_NODE_POWERED_DOWN(node_ptr) ||
		     IS_NODE_POWERING_DOWN(node_ptr) ||
		     IS_NODE_POWERING_UP(node_ptr))) {
			node_ptr->node_state &= (~NODE_STATE_POWERED_DOWN);
			node_ptr->node_state &= (~NODE_STATE_POWERING_DOWN);
			node_ptr->node_state &= (~NODE_STATE_POWERING_UP);
			if (hs)
				hostset_insert(hs, node_ptr->name);
			else
				hs = hostset_create(node_ptr->name);
		}

		if (IS_NODE_DYNAMIC_FUTURE(node_ptr) ||
		    (IS_NODE_CLOUD(node_ptr) &&
		     !IS_NODE_POWERED_DOWN(node_ptr))) {
			/* Preserve NodeHostname + NodeAddr set by scontrol */
			set_node_comm_name(node_ptr,
					   old_node_ptr->comm_name,
					   old_node_ptr->node_hostname);
		}

		node_ptr->last_response = old_node_ptr->last_response;
		node_ptr->protocol_version = old_node_ptr->protocol_version;
		node_ptr->cpu_load = old_node_ptr->cpu_load;

		/* make sure we get the old state from the select
		 * plugin, just swap it out to avoid possible memory leak */
		tmp_select_nodeinfo = node_ptr->select_nodeinfo;
		node_ptr->select_nodeinfo = old_node_ptr->select_nodeinfo;
		old_node_ptr->select_nodeinfo = tmp_select_nodeinfo;

		if (old_node_ptr->port != node_ptr->config_ptr->cpus) {
			rc = ESLURM_NEED_RESTART;
			error("Configured cpu count change on %s (%u to %u)",
			      node_ptr->name, old_node_ptr->port,
			      node_ptr->config_ptr->cpus);
		}

		node_ptr->boot_time     = old_node_ptr->boot_time;
		node_ptr->boot_req_time = old_node_ptr->boot_req_time;
		node_ptr->power_save_req_time =
			old_node_ptr->power_save_req_time;
		node_ptr->cpus          = old_node_ptr->cpus;
		node_ptr->cores         = old_node_ptr->cores;
		xfree(node_ptr->cpu_spec_list);
		node_ptr->cpu_spec_list = old_node_ptr->cpu_spec_list;
		old_node_ptr->cpu_spec_list = NULL;
		node_ptr->core_spec_cnt = old_node_ptr->core_spec_cnt;
		node_ptr->last_busy     = old_node_ptr->last_busy;
		node_ptr->boards        = old_node_ptr->boards;
		node_ptr->tot_sockets       = old_node_ptr->tot_sockets;
		node_ptr->threads       = old_node_ptr->threads;
		node_ptr->real_memory   = old_node_ptr->real_memory;
		node_ptr->mem_spec_limit = old_node_ptr->mem_spec_limit;
		node_ptr->slurmd_start_time = old_node_ptr->slurmd_start_time;
		node_ptr->tmp_disk      = old_node_ptr->tmp_disk;
		node_ptr->weight        = old_node_ptr->weight;
		node_ptr->tot_cores = node_ptr->tot_sockets * node_ptr->cores;
		node_ptr->resume_after = old_node_ptr->resume_after;

		FREE_NULL_LIST(node_ptr->gres_list);
		node_ptr->gres_list = old_node_ptr->gres_list;
		old_node_ptr->gres_list = NULL;

		node_ptr->comment = old_node_ptr->comment;
		old_node_ptr->comment = NULL;

		node_ptr->extra = old_node_ptr->extra;
		old_node_ptr->extra = NULL;

		node_ptr->instance_id = old_node_ptr->instance_id;
		old_node_ptr->instance_id = NULL;

		node_ptr->instance_type = old_node_ptr->instance_type;
		old_node_ptr->instance_type = NULL;

		if (node_ptr->reason == NULL) {
			/* Recover only if not explicitly set in slurm.conf */
			node_ptr->reason = old_node_ptr->reason;
			node_ptr->reason_time = old_node_ptr->reason_time;
			node_ptr->reason_uid = old_node_ptr->reason_uid;
			old_node_ptr->reason = NULL;
		}
		if (recover == 2) {
			xfree(node_ptr->gres);
			node_ptr->gres = old_node_ptr->gres;
			old_node_ptr->gres = NULL;
		}
		if (old_node_ptr->arch) {
			xfree(node_ptr->arch);
			node_ptr->arch = old_node_ptr->arch;
			old_node_ptr->arch = NULL;
		}
		if (old_node_ptr->os) {
			xfree(node_ptr->os);
			node_ptr->os = old_node_ptr->os;
			old_node_ptr->os = NULL;
		}
		if (old_node_ptr->node_spec_bitmap) {
			FREE_NULL_BITMAP(node_ptr->node_spec_bitmap);
			node_ptr->node_spec_bitmap =
				old_node_ptr->node_spec_bitmap;
			old_node_ptr->node_spec_bitmap = NULL;
		}
	}

	if (hs) {
		char *node_names = hostset_ranged_string_xmalloc(hs);
		info("Cleared POWER_SAVE flag from nodes %s", node_names);
		xfree(node_names);
		hostset_destroy(hs);
		hs = NULL;
	}

	for (i = 0; (node_ptr = next_node(&i)); i++) {
		if (!node_ptr->not_responding ||
		    IS_NODE_DYNAMIC_NORM(node_ptr))
			continue;
		node_ptr->not_responding = false;
		if (hs)
			hostset_insert(hs, node_ptr->name);
		else
			hs = hostset_create(node_ptr->name);
	}
	if (hs) {
		char *node_names = hostset_ranged_string_xmalloc(hs);
		error("Nodes added to configuration (%s)", node_names);
		error("Reboot of all slurm daemons is recommended");
		xfree(node_names);
		hostset_destroy(hs);
	}

	return rc;
}

/* Purge old node state information */
static void _purge_old_node_state(node_record_t **old_node_table_ptr,
				  int old_node_record_count)
{
	int i;

	if (old_node_table_ptr) {
		for (i = 0; i < old_node_record_count; i++)
			if (old_node_table_ptr[i])
				purge_node_rec(old_node_table_ptr[i]);
		xfree(old_node_table_ptr);
	}
}

/* Restore partition information from saved records */
static int  _restore_part_state(List old_part_list, char *old_def_part_name,
				uint16_t flags)
{
	int rc = SLURM_SUCCESS;
	ListIterator part_iterator;
	part_record_t *old_part_ptr, *part_ptr;

	if (!old_part_list)
		return rc;

	/* For each part in list, find and update recs */
	part_iterator = list_iterator_create(old_part_list);
	while ((old_part_ptr = list_next(part_iterator))) {
		xassert(old_part_ptr->magic == PART_MAGIC);
		part_ptr = find_part_record(old_part_ptr->name);
		if (part_ptr) {
			if ( !(flags & RECONFIG_KEEP_PART_INFO) &&
			     (flags & RECONFIG_KEEP_PART_STAT)	) {
				if (part_ptr->state_up != old_part_ptr->state_up) {
					info("Partition %s State differs from "
					     "slurm.conf", part_ptr->name);
					part_ptr->state_up = old_part_ptr->state_up;
				}
				continue;
			}
			/* Current partition found in slurm.conf,
			 * report differences from slurm.conf configuration */
			if (xstrcmp(part_ptr->allow_accounts,
				    old_part_ptr->allow_accounts)) {
				error("Partition %s AllowAccounts differs from slurm.conf",
				      part_ptr->name);
				xfree(part_ptr->allow_accounts);
				part_ptr->allow_accounts =
					xstrdup(old_part_ptr->allow_accounts);
				FREE_NULL_LIST(part_ptr->allow_accts_list);
				part_ptr->allow_accts_list =
					accounts_list_build(
						part_ptr->allow_accounts,
						false);
			}
			if (xstrcmp(part_ptr->allow_alloc_nodes,
				    old_part_ptr->allow_alloc_nodes)) {
				error("Partition %s AllowNodes differs from slurm.conf",
				      part_ptr->name);
				xfree(part_ptr->allow_alloc_nodes);
				part_ptr->allow_alloc_nodes =
					xstrdup(old_part_ptr->allow_alloc_nodes);
			}
			if (xstrcmp(part_ptr->allow_groups,
				    old_part_ptr->allow_groups)) {
				error("Partition %s AllowGroups differs from "
				      "slurm.conf", part_ptr->name);
				xfree(part_ptr->allow_groups);
				part_ptr->allow_groups = xstrdup(old_part_ptr->
								 allow_groups);
			}
			if (xstrcmp(part_ptr->allow_qos,
				    old_part_ptr->allow_qos)) {
				error("Partition %s AllowQos differs from "
				      "slurm.conf", part_ptr->name);
				xfree(part_ptr->allow_qos);
				part_ptr->allow_qos = xstrdup(old_part_ptr->
								 allow_qos);
				qos_list_build(part_ptr->allow_qos,
					       &part_ptr->allow_qos_bitstr);
			}
			if (xstrcmp(part_ptr->alternate,
				    old_part_ptr->alternate)) {
				error("Partition %s Alternate differs from slurm.conf",
				      part_ptr->name);
				xfree(part_ptr->alternate);
				part_ptr->alternate =
					xstrdup(old_part_ptr->alternate);
			}
			if (part_ptr->def_mem_per_cpu !=
			    old_part_ptr->def_mem_per_cpu) {
				error("Partition %s DefMemPerCPU differs from slurm.conf",
				      part_ptr->name);
				part_ptr->def_mem_per_cpu =
					old_part_ptr->def_mem_per_cpu;
			}
			if (part_ptr->default_time !=
			    old_part_ptr->default_time) {
				error("Partition %s DefaultTime differs from slurm.conf",
				      part_ptr->name);
				part_ptr->default_time =
					old_part_ptr->default_time;
			}
			if (xstrcmp(part_ptr->deny_accounts,
				    old_part_ptr->deny_accounts)) {
				error("Partition %s DenyAccounts differs from "
				      "slurm.conf", part_ptr->name);
				xfree(part_ptr->deny_accounts);
				part_ptr->deny_accounts =
					xstrdup(old_part_ptr->deny_accounts);
				FREE_NULL_LIST(part_ptr->deny_accts_list);
				part_ptr->deny_accts_list =
					accounts_list_build(
						part_ptr->deny_accounts, false);
			}
			if (xstrcmp(part_ptr->deny_qos,
				    old_part_ptr->deny_qos)) {
				error("Partition %s DenyQos differs from "
				      "slurm.conf", part_ptr->name);
				xfree(part_ptr->deny_qos);
				part_ptr->deny_qos = xstrdup(old_part_ptr->
							     deny_qos);
				qos_list_build(part_ptr->deny_qos,
					       &part_ptr->deny_qos_bitstr);
			}
			if ((part_ptr->flags & PART_FLAG_HIDDEN) !=
			    (old_part_ptr->flags & PART_FLAG_HIDDEN)) {
				error("Partition %s Hidden differs from "
				      "slurm.conf", part_ptr->name);
				if (old_part_ptr->flags & PART_FLAG_HIDDEN)
					part_ptr->flags |= PART_FLAG_HIDDEN;
				else
					part_ptr->flags &= (~PART_FLAG_HIDDEN);
			}
			if ((part_ptr->flags & PART_FLAG_NO_ROOT) !=
			    (old_part_ptr->flags & PART_FLAG_NO_ROOT)) {
				error("Partition %s DisableRootJobs differs "
				      "from slurm.conf", part_ptr->name);
				if (old_part_ptr->flags & PART_FLAG_NO_ROOT)
					part_ptr->flags |= PART_FLAG_NO_ROOT;
				else
					part_ptr->flags &= (~PART_FLAG_NO_ROOT);
			}
			if ((part_ptr->flags & PART_FLAG_EXCLUSIVE_USER) !=
			    (old_part_ptr->flags & PART_FLAG_EXCLUSIVE_USER)) {
				error("Partition %s ExclusiveUser differs "
				      "from slurm.conf", part_ptr->name);
				if (old_part_ptr->flags &
				    PART_FLAG_EXCLUSIVE_USER) {
					part_ptr->flags |=
						PART_FLAG_EXCLUSIVE_USER;
				} else {
					part_ptr->flags &=
						(~PART_FLAG_EXCLUSIVE_USER);
				}
			}
			if ((part_ptr->flags & PART_FLAG_ROOT_ONLY) !=
			    (old_part_ptr->flags & PART_FLAG_ROOT_ONLY)) {
				error("Partition %s RootOnly differs from "
				      "slurm.conf", part_ptr->name);
				if (old_part_ptr->flags & PART_FLAG_ROOT_ONLY)
					part_ptr->flags |= PART_FLAG_ROOT_ONLY;
				else
					part_ptr->flags &= (~PART_FLAG_ROOT_ONLY);
			}
			if ((part_ptr->flags & PART_FLAG_REQ_RESV) !=
			    (old_part_ptr->flags & PART_FLAG_REQ_RESV)) {
				error("Partition %s ReqResv differs from "
				      "slurm.conf", part_ptr->name);
				if (old_part_ptr->flags & PART_FLAG_REQ_RESV)
					part_ptr->flags |= PART_FLAG_REQ_RESV;
				else
					part_ptr->flags &= (~PART_FLAG_REQ_RESV);
			}
			if ((part_ptr->flags & PART_FLAG_LLN) !=
			    (old_part_ptr->flags & PART_FLAG_LLN)) {
				error("Partition %s LLN differs from "
				      "slurm.conf", part_ptr->name);
				if (old_part_ptr->flags & PART_FLAG_LLN)
					part_ptr->flags |= PART_FLAG_LLN;
				else
					part_ptr->flags &= (~PART_FLAG_LLN);
			}
			if (part_ptr->grace_time != old_part_ptr->grace_time) {
				error("Partition %s GraceTime differs from slurm.conf",
				      part_ptr->name);
				part_ptr->grace_time = old_part_ptr->grace_time;
			}
			if (part_ptr->max_cpus_per_node !=
			    old_part_ptr->max_cpus_per_node) {
				error("Partition %s MaxCPUsPerNode differs from slurm.conf"
				      " (%u != %u)",
				      part_ptr->name,
				      part_ptr->max_cpus_per_node,
				      old_part_ptr->max_cpus_per_node);
				part_ptr->max_cpus_per_node =
					old_part_ptr->max_cpus_per_node;
			}
			if (part_ptr->max_cpus_per_socket !=
			    old_part_ptr->max_cpus_per_socket) {
				error("Partition %s MaxCPUsPerSocket differs from slurm.conf (%u != %u)",
				      part_ptr->name,
				      part_ptr->max_cpus_per_socket,
				      old_part_ptr->max_cpus_per_socket);
				part_ptr->max_cpus_per_socket =
					old_part_ptr->max_cpus_per_socket;
			}
			if (part_ptr->max_mem_per_cpu !=
			    old_part_ptr->max_mem_per_cpu) {
				error("Partition %s MaxMemPerNode/MaxMemPerCPU differs from slurm.conf"
				      " (%"PRIu64" != %"PRIu64")",
				      part_ptr->name,
				      part_ptr->max_mem_per_cpu,
				      old_part_ptr->max_mem_per_cpu);
				part_ptr->max_mem_per_cpu =
					old_part_ptr->max_mem_per_cpu;
			}
			if (part_ptr->max_nodes_orig !=
			    old_part_ptr->max_nodes_orig) {
				error("Partition %s MaxNodes differs from "
				      "slurm.conf (%u != %u)", part_ptr->name,
				       part_ptr->max_nodes_orig,
				       old_part_ptr->max_nodes_orig);
				part_ptr->max_nodes = old_part_ptr->
						      max_nodes_orig;
				part_ptr->max_nodes_orig = old_part_ptr->
							   max_nodes_orig;
			}
			if (part_ptr->max_share != old_part_ptr->max_share) {
				error("Partition %s OverSubscribe differs from slurm.conf",
				      part_ptr->name);
				part_ptr->max_share = old_part_ptr->max_share;
			}
			if (part_ptr->max_time != old_part_ptr->max_time) {
				error("Partition %s MaxTime differs from "
				      "slurm.conf", part_ptr->name);
				part_ptr->max_time = old_part_ptr->max_time;
			}
			if (part_ptr->min_nodes_orig !=
			    old_part_ptr->min_nodes_orig) {
				error("Partition %s MinNodes differs from "
				      "slurm.conf (%u != %u)", part_ptr->name,
				       part_ptr->min_nodes_orig,
				       old_part_ptr->min_nodes_orig);
				part_ptr->min_nodes = old_part_ptr->
						      min_nodes_orig;
				part_ptr->min_nodes_orig = old_part_ptr->
							   min_nodes_orig;
			}
			if (xstrcmp(part_ptr->nodes, old_part_ptr->nodes)) {
				error("Partition %s Nodes differs from "
				      "slurm.conf", part_ptr->name);
				xfree(part_ptr->nodes);
				part_ptr->nodes = xstrdup(old_part_ptr->nodes);
				xfree(part_ptr->orig_nodes);
				part_ptr->orig_nodes =
					xstrdup(old_part_ptr->orig_nodes);
			}
			if (part_ptr->over_time_limit !=
			    old_part_ptr->over_time_limit) {
				error("Partition %s OverTimeLimit differs from slurm.conf",
				      part_ptr->name);
				part_ptr->over_time_limit =
					old_part_ptr->over_time_limit;
			}
			if ((part_ptr->flags & PART_FLAG_PDOI) !=
			    (old_part_ptr->flags & PART_FLAG_PDOI)) {
				error("Partition %s PowerDownOnIdle differs from slurm.conf",
				      part_ptr->name);
				if (old_part_ptr->flags & PART_FLAG_PDOI) {
					part_ptr->flags |= PART_FLAG_PDOI;
				} else {
					part_ptr->flags &= (~PART_FLAG_PDOI);
				}
			}
			if (part_ptr->preempt_mode !=
			    old_part_ptr->preempt_mode) {
				error("Partition %s PreemptMode differs from "
				      "slurm.conf", part_ptr->name);
				part_ptr->preempt_mode = old_part_ptr->
							 preempt_mode;
			}
			if (part_ptr->priority_job_factor !=
			    old_part_ptr->priority_job_factor) {
				error("Partition %s PriorityJobFactor differs "
				      "from slurm.conf", part_ptr->name);
				part_ptr->priority_job_factor =
					old_part_ptr->priority_job_factor;
			}
			if (part_ptr->priority_tier !=
			    old_part_ptr->priority_tier) {
				error("Partition %s PriorityTier differs from "
				      "slurm.conf", part_ptr->name);
				part_ptr->priority_tier =
					old_part_ptr->priority_tier;
			}
			if (xstrcmp(part_ptr->qos_char,
				    old_part_ptr->qos_char)) {
				error("Partition %s QOS differs from slurm.conf",
				      part_ptr->name);
				xfree(part_ptr->qos_char);
				part_ptr->qos_char =
					xstrdup(old_part_ptr->qos_char);
				part_ptr->qos_ptr = old_part_ptr->qos_ptr;
			}
			if (part_ptr->state_up != old_part_ptr->state_up) {
				error("Partition %s State differs from "
				      "slurm.conf", part_ptr->name);
				part_ptr->state_up = old_part_ptr->state_up;
			}
		} else {
			if ( !(flags & RECONFIG_KEEP_PART_INFO) &&
			     (flags & RECONFIG_KEEP_PART_STAT) ) {
				info("Partition %s missing from slurm.conf, "
				     "not restoring it", old_part_ptr->name);
				continue;
			}
			error("Partition %s missing from slurm.conf, "
			      "restoring it", old_part_ptr->name);
			part_ptr = create_part_record(old_part_ptr->name);

			part_ptr->allow_accounts =
				xstrdup(old_part_ptr->allow_accounts);
			part_ptr->allow_accts_list =
				accounts_list_build(part_ptr->allow_accounts,
						    false);
			part_ptr->allow_alloc_nodes =
				xstrdup(old_part_ptr->allow_alloc_nodes);
			part_ptr->allow_groups = xstrdup(old_part_ptr->
							 allow_groups);
			part_ptr->allow_qos = xstrdup(old_part_ptr->
						      allow_qos);
			qos_list_build(part_ptr->allow_qos,
				       &part_ptr->allow_qos_bitstr);
			part_ptr->def_mem_per_cpu =
				old_part_ptr->def_mem_per_cpu;
			part_ptr->default_time = old_part_ptr->default_time;
			part_ptr->deny_accounts = xstrdup(old_part_ptr->
							  deny_accounts);
			part_ptr->deny_accts_list =
				accounts_list_build(part_ptr->deny_accounts,
						    false);
			part_ptr->deny_qos = xstrdup(old_part_ptr->
						     deny_qos);
			qos_list_build(part_ptr->deny_qos,
				       &part_ptr->deny_qos_bitstr);
			part_ptr->flags = old_part_ptr->flags;
			part_ptr->grace_time = old_part_ptr->grace_time;
			part_ptr->job_defaults_list =
				job_defaults_copy(old_part_ptr->job_defaults_list);
			part_ptr->max_cpus_per_node =
				old_part_ptr->max_cpus_per_node;
			part_ptr->max_cpus_per_socket =
				old_part_ptr->max_cpus_per_socket;
			part_ptr->max_mem_per_cpu =
				old_part_ptr->max_mem_per_cpu;
			part_ptr->max_nodes = old_part_ptr->max_nodes;
			part_ptr->max_nodes_orig = old_part_ptr->
						   max_nodes_orig;
			part_ptr->max_share = old_part_ptr->max_share;
			part_ptr->max_time = old_part_ptr->max_time;
			part_ptr->min_nodes = old_part_ptr->min_nodes;
			part_ptr->min_nodes_orig = old_part_ptr->
						   min_nodes_orig;
			part_ptr->nodes = xstrdup(old_part_ptr->nodes);
			part_ptr->orig_nodes =
				xstrdup(old_part_ptr->orig_nodes);
			part_ptr->over_time_limit =
				old_part_ptr->over_time_limit;
			part_ptr->preempt_mode = old_part_ptr->preempt_mode;
			part_ptr->priority_job_factor =
				old_part_ptr->priority_job_factor;
			part_ptr->priority_tier = old_part_ptr->priority_tier;
			part_ptr->qos_char =
				xstrdup(old_part_ptr->qos_char);
			part_ptr->qos_ptr = old_part_ptr->qos_ptr;
			part_ptr->state_up = old_part_ptr->state_up;
		}
	}
	list_iterator_destroy(part_iterator);

	if (old_def_part_name &&
	    ((default_part_name == NULL) ||
	     xstrcmp(old_def_part_name, default_part_name))) {
		part_ptr = find_part_record(old_def_part_name);
		if (part_ptr) {
			error("Default partition reset to %s",
			      old_def_part_name);
			default_part_loc  = part_ptr;
			xfree(default_part_name);
			default_part_name = xstrdup(old_def_part_name);
		}
	}

	return rc;
}

/* Purge old partition state information */
static void _purge_old_part_state(List old_part_list, char *old_def_part_name)
{
	xfree(old_def_part_name);

	if (!old_part_list)
		return;
	FREE_NULL_LIST(old_part_list);
}

/*
 * _preserve_select_type_param - preserve original plugin parameters.
 *	Daemons and/or commands must be restarted for some
 *	select plugin value changes to take effect.
 * RET zero or error code
 */
static int _preserve_select_type_param(slurm_conf_t *ctl_conf_ptr,
                                       uint16_t old_select_type_p)
{
	int rc = SLURM_SUCCESS;

	/* SelectTypeParameters cannot change */
	if (old_select_type_p) {
		if (old_select_type_p != ctl_conf_ptr->select_type_param) {
			ctl_conf_ptr->select_type_param = old_select_type_p;
			rc = ESLURM_INVALID_SELECTTYPE_CHANGE;
		}
	}
	return rc;
}

/* Start or stop the gang scheduler module as needed based upon changes in
 *	configuration */
static void _update_preempt(uint16_t old_preempt_mode)
{
	uint16_t new_preempt_mode = slurm_conf.preempt_mode;

	if ((old_preempt_mode & PREEMPT_MODE_GANG) ==
	    (new_preempt_mode & PREEMPT_MODE_GANG))
		return;
	/* GANG bits for old,new are either 0,1 or 1,0 */
	if (new_preempt_mode & PREEMPT_MODE_GANG) {
		info("Enabling gang scheduling");
		gs_init();
	} else {
		info("Disabling gang scheduling");
		gs_wake_jobs();
		gs_fini();
	}
}

/*
 * _sync_nodes_to_jobs - sync node state to job states on slurmctld restart.
 *	This routine marks nodes allocated to a job as busy no matter what
 *	the node's last saved state
 * RET count of nodes having state changed
 * Note: Operates on common variables, no arguments
 */
static int _sync_nodes_to_jobs(bool reconfig)
{
	job_record_t *job_ptr;
	ListIterator job_iterator;
	int update_cnt = 0;

	job_iterator = list_iterator_create(job_list);
	while ((job_ptr = list_next(job_iterator))) {
		if (!reconfig &&
		    job_ptr->details && job_ptr->details->prolog_running) {
			job_ptr->details->prolog_running = 0;
			if (IS_JOB_CONFIGURING(job_ptr)) {
				prolog_slurmctld(job_ptr);
				(void) bb_g_job_begin(job_ptr);
			}
		}

		if (job_ptr->node_bitmap == NULL)
			;
		else if (IS_JOB_RUNNING(job_ptr) || IS_JOB_COMPLETING(job_ptr))
			update_cnt += _sync_nodes_to_active_job(job_ptr);
		else if (IS_JOB_SUSPENDED(job_ptr))
			_sync_nodes_to_suspended_job(job_ptr);

	}
	list_iterator_destroy(job_iterator);

	if (update_cnt) {
		info("_sync_nodes_to_jobs updated state of %d nodes",
		     update_cnt);
	}
	sync_front_end_state();
	return update_cnt;
}

/* For jobs which are in state COMPLETING, deallocate the nodes and
 * issue the RPC to kill the job */
static int _sync_nodes_to_comp_job(void)
{
	job_record_t *job_ptr;
	ListIterator job_iterator;
	int update_cnt = 0;

	job_iterator = list_iterator_create(job_list);
	while ((job_ptr = list_next(job_iterator))) {
		if ((job_ptr->node_bitmap) && IS_JOB_COMPLETING(job_ptr)) {

			/* If the controller is reconfiguring
			 * and the job is in completing state
			 * and the slurmctld epilog is already
			 * running which means deallocate_nodes()
			 * was alredy called, do invoke it again
			 * and don't start another epilog.
			 */
			if (job_ptr->epilog_running == true)
				continue;

			update_cnt++;
			info("%s: %pJ in completing state", __func__, job_ptr);
			if (!job_ptr->node_bitmap_cg)
				build_cg_bitmap(job_ptr);

			/* deallocate_nodes will remove this job from
			 * the system before it was added, so add it
			 * now
			 */
			if (accounting_enforce & ACCOUNTING_ENFORCE_LIMITS)
				acct_policy_job_begin(job_ptr, false);

			if (job_ptr->front_end_ptr)
				job_ptr->front_end_ptr->job_cnt_run++;
			deallocate_nodes(job_ptr, false, false, false);
			/* The job in completing state at slurmctld restart or
			 * reconfiguration, do not log completion again.
			 * job_completion_logger(job_ptr, false); */
		}
	}
	list_iterator_destroy(job_iterator);
	if (update_cnt)
		info("%s: completing %d jobs", __func__, update_cnt);
	return update_cnt;
}

/* Synchronize states of nodes and active jobs (RUNNING or COMPLETING state)
 * RET count of jobs with state changes */
static int _sync_nodes_to_active_job(job_record_t *job_ptr)
{
	int cnt = 0;
	uint32_t node_flags;
	node_record_t *node_ptr;
<<<<<<< HEAD
	bitstr_t *node_bitmap, *orig_job_node_bitmap = NULL;
	bool job_resized = false;
=======
	bitstr_t *node_bitmap, *orig_job_node_bitmap;
>>>>>>> b9dd7c4a

	if (job_ptr->node_bitmap_cg) /* job completing */
		node_bitmap = job_ptr->node_bitmap_cg;
	else
		node_bitmap = job_ptr->node_bitmap;

	orig_job_node_bitmap = bit_copy(job_ptr->job_resrcs->node_bitmap);

	job_ptr->node_cnt = bit_set_count(node_bitmap);
	for (int i = 0; (node_ptr = next_node_bitmap(node_bitmap, &i)); i++) {
		if ((job_ptr->details &&
		     (job_ptr->details->whole_node == WHOLE_NODE_USER)) ||
		    (job_ptr->part_ptr &&
		     (job_ptr->part_ptr->flags & PART_FLAG_EXCLUSIVE_USER))) {
			node_ptr->owner_job_cnt++;
			node_ptr->owner = job_ptr->user_id;
		}

		if (slurm_mcs_get_select(job_ptr) == 1) {
			xfree(node_ptr->mcs_label);
			node_ptr->mcs_label = xstrdup(job_ptr->mcs_label);
		}

		node_flags = node_ptr->node_state & NODE_STATE_FLAGS;

		if (IS_JOB_COMPLETING(job_ptr) && job_ptr->epilog_running) {
			/*
			 * _sync_nodes_to_comp_job() won't call
			 * deallocate_nodes()/make_node_comp() if the
			 * EpilogSlurmctld is still running to decrement
			 * run_job_cnt and increment comp_job_cnt, so just
			 * increment comp_job_cnt now.
			 */
			node_ptr->comp_job_cnt++;
		} else {
			/*
			 * run_job_cnt will be decremented by
			 * deallocate_nodes()/make_node_comp() in
			 * _sync_nodes_to_comp_job().
			 */
			node_ptr->run_job_cnt++;
		}

		if ((job_ptr->details) && (job_ptr->details->share_res == 0))
			node_ptr->no_share_job_cnt++;

		if (IS_NODE_DOWN(node_ptr)              &&
		    IS_JOB_RUNNING(job_ptr)             &&
		    (job_ptr->kill_on_node_fail == 0)   &&
		    (job_ptr->node_cnt > 1)) {
			/* This should only happen if a job was running
			 * on a node that was newly configured DOWN */
			int save_accounting_enforce;
			info("Removing failed node %s from %pJ",
			     node_ptr->name, job_ptr);

			/*
			 * Disable accounting here. Accounting reset for all
			 * jobs in _restore_job_accounting()
			 */
			save_accounting_enforce = accounting_enforce;
			accounting_enforce &= (~ACCOUNTING_ENFORCE_LIMITS);
			job_pre_resize_acctg(job_ptr);
			srun_node_fail(job_ptr, node_ptr->name);
			kill_step_on_node(job_ptr, node_ptr, true);
			excise_node_from_job(job_ptr, node_ptr);
			job_post_resize_acctg(job_ptr);
			job_resized = true;
			accounting_enforce = save_accounting_enforce;
		} else if (IS_NODE_DOWN(node_ptr) && IS_JOB_RUNNING(job_ptr)) {
			info("Killing %pJ on DOWN node %s",
			     job_ptr, node_ptr->name);
			_abort_job(job_ptr, JOB_NODE_FAIL, FAIL_DOWN_NODE,
				   NULL);
			cnt++;
		} else if (IS_NODE_IDLE(node_ptr)) {
			cnt++;
			node_ptr->node_state = NODE_STATE_ALLOCATED |
					       node_flags;
		}
	}

	/* If the job was resized then resize the bitmaps of the job's steps */
	if (job_resized) {
		rebuild_step_bitmaps(job_ptr, orig_job_node_bitmap);
	}
	FREE_NULL_BITMAP(orig_job_node_bitmap);

	if ((IS_JOB_RUNNING(job_ptr) || IS_JOB_SUSPENDED(job_ptr)) &&
	    (job_ptr->front_end_ptr != NULL))
		job_ptr->front_end_ptr->job_cnt_run++;

	set_job_alias_list(job_ptr);

	return cnt;
}

/* Synchronize states of nodes and suspended jobs */
static void _sync_nodes_to_suspended_job(job_record_t *job_ptr)
{
	node_record_t *node_ptr;

	for (int i = 0; (node_ptr = next_node_bitmap(job_ptr->node_bitmap, &i));
	     i++) {
		node_ptr->sus_job_cnt++;
	}

	set_job_alias_list(job_ptr);

	return;
}

/*
 * Build license_list for every job.
 * Reset accounting for every job.
 * Reset the running job count for scheduling policy.
 * This must be called after load_all_resv_state() and restore_node_features().
 */
static void _restore_job_accounting(void)
{
	job_record_t *job_ptr;
	ListIterator job_iterator;
	bool valid = true;
	List license_list;

	assoc_mgr_clear_used_info();

	job_iterator = list_iterator_create(job_list);
	while ((job_ptr = list_next(job_iterator))) {
		if (job_ptr->array_recs)
			job_ptr->array_recs->tot_run_tasks = 0;
	}

	list_iterator_reset(job_iterator);
	while ((job_ptr = list_next(job_iterator))) {
		(void) build_feature_list(job_ptr, false, false);
		(void) build_feature_list(job_ptr, true, false);

		if (job_ptr->details->features_use ==
		    job_ptr->details->features)
			job_ptr->details->feature_list_use =
				job_ptr->details->feature_list;
		else if (job_ptr->details->features_use ==
			 job_ptr->details->prefer)
			job_ptr->details->feature_list_use =
				job_ptr->details->prefer_list;
		(void) extra_constraints_parse(job_ptr->extra,
					       &job_ptr->extra_constraints);

		if (IS_JOB_RUNNING(job_ptr) || IS_JOB_SUSPENDED(job_ptr))
			job_array_start(job_ptr);

		if (accounting_enforce & ACCOUNTING_ENFORCE_LIMITS) {
			if (!IS_JOB_FINISHED(job_ptr))
				acct_policy_add_job_submit(job_ptr, false);
			if (IS_JOB_RUNNING(job_ptr) ||
			    IS_JOB_SUSPENDED(job_ptr)) {
				acct_policy_job_begin(job_ptr, false);
				job_claim_resv(job_ptr);
			} else if (IS_JOB_PENDING(job_ptr) &&
				   job_ptr->details &&
				   job_ptr->details->accrue_time) {
				/*
				 * accrue usage was cleared above with
				 * assoc_mgr_clear_used_info(). Clear accrue
				 * time so that _handle_add_accrue() will add
				 * the usage back.
				 */
				time_t save_accrue_time =
					job_ptr->details->accrue_time;
				job_ptr->details->accrue_time = 0;
				acct_policy_add_accrue_time(job_ptr, false);
				if (job_ptr->details->accrue_time)
					job_ptr->details->accrue_time =
						save_accrue_time;
			}
		}

		license_list = license_validate(job_ptr->licenses, false, false,
						job_ptr->tres_req_cnt, &valid);
		FREE_NULL_LIST(job_ptr->license_list);
		if (valid) {
			job_ptr->license_list = license_list;
			xfree(job_ptr->licenses);
			job_ptr->licenses =
				license_list_to_string(license_list);
		}

		if (IS_JOB_RUNNING(job_ptr) || IS_JOB_SUSPENDED(job_ptr))
			license_job_get(job_ptr, true);

	}
	list_iterator_destroy(job_iterator);
}

/* Flush accounting information on this cluster, then for each running or
 * suspended job, restore its state in the accounting system */
static void _acct_restore_active_jobs(void)
{
	job_record_t *job_ptr;
	ListIterator job_iterator;
	step_record_t *step_ptr;
	ListIterator step_iterator;

	info("Reinitializing job accounting state");
	acct_storage_g_flush_jobs_on_cluster(acct_db_conn,
					     time(NULL));
	job_iterator = list_iterator_create(job_list);
	while ((job_ptr = list_next(job_iterator))) {
		if (IS_JOB_SUSPENDED(job_ptr))
			jobacct_storage_g_job_suspend(acct_db_conn, job_ptr);
		if (IS_JOB_SUSPENDED(job_ptr) || IS_JOB_RUNNING(job_ptr)) {
			if (job_ptr->db_index != NO_VAL64)
				job_ptr->db_index = 0;
			step_iterator = list_iterator_create(
				job_ptr->step_list);
			while ((step_ptr = list_next(step_iterator))) {
				jobacct_storage_g_step_start(acct_db_conn,
							     step_ptr);
			}
			list_iterator_destroy (step_iterator);
		}
	}
	list_iterator_destroy(job_iterator);
}

/* _compare_hostnames()
 */
static int _compare_hostnames(node_record_t **old_node_table,
			      int old_node_count, node_record_t **node_table,
			      int node_count)
{
	int cc;
	char *old_ranged;
	char *ranged;
	hostset_t *old_set;
	hostset_t *set;

	/*
	 * Don't compare old DYNAMIC_NORM nodes because they don't rely on
	 * fanout communications. Plus they haven't been loaded from state yet
	 * into the new node_record_table_ptr.
	 */
	old_set = hostset_create("");
	for (cc = 0; cc < old_node_count; cc++)
		if (old_node_table[cc] &&
		    !IS_NODE_DYNAMIC_NORM(old_node_table[cc]))
			hostset_insert(old_set, old_node_table[cc]->name);

	set = hostset_create("");
	for (cc = 0; cc < node_count; cc++)
		if (node_table && node_table[cc])
			hostset_insert(set, node_table[cc]->name);

	old_ranged = hostset_ranged_string_xmalloc(old_set);
	ranged = hostset_ranged_string_xmalloc(set);

	if (hostset_count(old_set) != hostset_count(set)) {
		error("%s: node count has changed before reconfiguration "
		      "from %d to %d. You have to restart slurmctld.",
		      __func__, hostset_count(old_set), hostset_count(set));
		return -1;
	}

	cc = 0;
	if (xstrcmp(old_ranged, ranged) != 0) {
		error("%s: node names changed before reconfiguration. "
		      "You have to restart slurmctld.", __func__);
		cc = -1;
	}

	hostset_destroy(old_set);
	hostset_destroy(set);
	xfree(old_ranged);
	xfree(ranged);

	return cc;
}

extern int dump_config_state_lite(void)
{
	static int high_buffer_size = (1024 * 1024);
	int error_code = 0, log_fd;
	char *old_file = NULL, *new_file = NULL, *reg_file = NULL;
	buf_t *buffer = init_buf(high_buffer_size);

	DEF_TIMERS;

	START_TIMER;
	/* write header: version, time */
	pack16(SLURM_PROTOCOL_VERSION, buffer);
	pack_time(time(NULL), buffer);
	packstr(slurm_conf.accounting_storage_type, buffer);

	/* write the buffer to file */
	reg_file = xstrdup_printf("%s/last_config_lite",
	                          slurm_conf.state_save_location);
	old_file = xstrdup_printf("%s.old", reg_file);
	new_file = xstrdup_printf("%s.new", reg_file);

	log_fd = creat(new_file, 0600);
	if (log_fd < 0) {
		error("Can't save state, create file %s error %m",
		      new_file);
		error_code = errno;
	} else {
		int pos = 0, nwrite = get_buf_offset(buffer), amount;
		char *data = (char *)get_buf_data(buffer);
		high_buffer_size = MAX(nwrite, high_buffer_size);
		while (nwrite > 0) {
			amount = write(log_fd, &data[pos], nwrite);
			if ((amount < 0) && (errno != EINTR)) {
				error("Error writing file %s, %m", new_file);
				error_code = errno;
				break;
			}
			nwrite -= amount;
			pos    += amount;
		}
		fsync(log_fd);
		close(log_fd);
	}
	if (error_code)
		(void) unlink(new_file);
	else {			/* file shuffle */
		(void) unlink(old_file);
		if (link(reg_file, old_file))
			debug4("unable to create link for %s -> %s: %m",
			       reg_file, old_file);
		(void) unlink(reg_file);
		if (link(new_file, reg_file))
			debug4("unable to create link for %s -> %s: %m",
			       new_file, reg_file);
		(void) unlink(new_file);
	}
	xfree(old_file);
	xfree(reg_file);
	xfree(new_file);

	FREE_NULL_BUFFER(buffer);

	END_TIMER2(__func__);
	return error_code;
}

extern int load_config_state_lite(void)
{
	uint16_t ver = 0;
	char *state_file;
	buf_t *buffer;
	time_t buf_time;
	char *last_accounting_storage_type = NULL;

	/* Always ignore .old file */
	state_file = xstrdup_printf("%s/last_config_lite",
	                            slurm_conf.state_save_location);

	//info("looking at the %s file", state_file);
	if (!(buffer = create_mmap_buf(state_file))) {
		debug2("No last_config_lite file (%s) to recover", state_file);
		xfree(state_file);
		return ENOENT;
	}
	xfree(state_file);

	safe_unpack16(&ver, buffer);
	debug3("Version in last_conf_lite header is %u", ver);
	if (ver > SLURM_PROTOCOL_VERSION || ver < SLURM_MIN_PROTOCOL_VERSION) {
		if (!ignore_state_errors)
			fatal("Can not recover last_conf_lite, incompatible version, (%u not between %d and %d), start with '-i' to ignore this. Warning: using -i will lose the data that can't be recovered.",
			      ver, SLURM_MIN_PROTOCOL_VERSION,
			      SLURM_PROTOCOL_VERSION);
		error("***********************************************");
		error("Can not recover last_conf_lite, incompatible version, "
		      "(%u not between %d and %d)",
		      ver, SLURM_MIN_PROTOCOL_VERSION, SLURM_PROTOCOL_VERSION);
		error("***********************************************");
		FREE_NULL_BUFFER(buffer);
		return EFAULT;
	} else {
		safe_unpack_time(&buf_time, buffer);
		safe_unpackstr(&last_accounting_storage_type, buffer);
	}

	if (last_accounting_storage_type
	    && !xstrcmp(last_accounting_storage_type,
	                slurm_conf.accounting_storage_type))
		slurmctld_init_db = 0;
	xfree(last_accounting_storage_type);

	FREE_NULL_BUFFER(buffer);
	return SLURM_SUCCESS;

unpack_error:
	if (!ignore_state_errors)
		fatal("Incomplete last_config_lite checkpoint file, start with '-i' to ignore this. Warning: using -i will lose the data that can't be recovered.");
	error("Incomplete last_config_lite checkpoint file");
	FREE_NULL_BUFFER(buffer);

	return SLURM_ERROR;
}<|MERGE_RESOLUTION|>--- conflicted
+++ resolved
@@ -3216,12 +3216,8 @@
 	int cnt = 0;
 	uint32_t node_flags;
 	node_record_t *node_ptr;
-<<<<<<< HEAD
-	bitstr_t *node_bitmap, *orig_job_node_bitmap = NULL;
+	bitstr_t *node_bitmap, *orig_job_node_bitmap;
 	bool job_resized = false;
-=======
-	bitstr_t *node_bitmap, *orig_job_node_bitmap;
->>>>>>> b9dd7c4a
 
 	if (job_ptr->node_bitmap_cg) /* job completing */
 		node_bitmap = job_ptr->node_bitmap_cg;
