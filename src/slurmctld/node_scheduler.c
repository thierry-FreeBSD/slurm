/*****************************************************************************\
 *  node_scheduler.c - select and allocated nodes to jobs
 *	Note: there is a global node table (node_record_table_ptr)
 *****************************************************************************
 *  Copyright (C) 2002-2007 The Regents of the University of California.
 *  Copyright (C) 2008-2010 Lawrence Livermore National Security.
 *  Portions Copyright (C) 2010-2016 SchedMD <https://www.schedmd.com>.
 *  Produced at Lawrence Livermore National Laboratory (cf, DISCLAIMER).
 *  Written by Morris Jette <jette1@llnl.gov>
 *  CODE-OCEC-09-009. All rights reserved.
 *
 *  This file is part of Slurm, a resource management program.
 *  For details, see <https://slurm.schedmd.com/>.
 *  Please also read the included file: DISCLAIMER.
 *
 *  Slurm is free software; you can redistribute it and/or modify it under
 *  the terms of the GNU General Public License as published by the Free
 *  Software Foundation; either version 2 of the License, or (at your option)
 *  any later version.
 *
 *  In addition, as a special exception, the copyright holders give permission
 *  to link the code of portions of this program with the OpenSSL library under
 *  certain conditions as described in each individual source file, and
 *  distribute linked combinations including the two. You must obey the GNU
 *  General Public License in all respects for all of the code used other than
 *  OpenSSL. If you modify file(s) with this exception, you may extend this
 *  exception to your version of the file(s), but you are not obligated to do
 *  so. If you do not wish to do so, delete this exception statement from your
 *  version.  If you delete this exception statement from all source files in
 *  the program, then also delete it here.
 *
 *  Slurm is distributed in the hope that it will be useful, but WITHOUT ANY
 *  WARRANTY; without even the implied warranty of MERCHANTABILITY or FITNESS
 *  FOR A PARTICULAR PURPOSE.  See the GNU General Public License for more
 *  details.
 *
 *  You should have received a copy of the GNU General Public License along
 *  with Slurm; if not, write to the Free Software Foundation, Inc.,
 *  51 Franklin Street, Fifth Floor, Boston, MA 02110-1301  USA.
\*****************************************************************************/

#include "config.h"

#include <errno.h>
#include <pthread.h>
#include <signal.h>
#include <stdio.h>
#include <stdlib.h>
#include <string.h>
#include <syslog.h>
#include <unistd.h>

#include "slurm/slurm_errno.h"

#include "src/common/assoc_mgr.h"
#include "src/common/gres.h"
#include "src/common/group_cache.h"
#include "src/common/hostlist.h"
#include "src/common/list.h"
#include "src/common/node_features.h"
#include "src/common/node_select.h"
#include "src/common/power.h"
#include "src/common/slurm_accounting_storage.h"
#include "src/common/slurm_mcs.h"
#include "src/common/slurm_priority.h"
#include "src/common/slurm_topology.h"
#include "src/common/uid.h"
#include "src/common/xassert.h"
#include "src/common/xmalloc.h"
#include "src/common/xstring.h"

#include "src/slurmctld/acct_policy.h"
#include "src/slurmctld/agent.h"
#include "src/slurmctld/burst_buffer.h"
#include "src/slurmctld/front_end.h"
#include "src/slurmctld/gang.h"
#include "src/slurmctld/job_scheduler.h"
#include "src/slurmctld/licenses.h"
#include "src/slurmctld/node_scheduler.h"
#include "src/slurmctld/preempt.h"
#include "src/slurmctld/proc_req.h"
#include "src/slurmctld/reservation.h"
#include "src/slurmctld/slurmctld.h"
#include "src/slurmctld/slurmctld_plugstack.h"

#define _DEBUG	0
#define MAX_FEATURES  32	/* max exclusive features "[fs1|fs2]"=2 */

struct node_set {		/* set of nodes with same configuration */
	uint16_t cpus_per_node;	/* NOTE: This is the minimum count */
	char     *features;		/* Node features */
	bitstr_t *feature_bits;		/* XORed feature's position */
	uint32_t flags;			/* See NODE_SET_* below */
	bitstr_t *my_bitmap;		/* Node bitmap */
	uint32_t node_cnt;		/* Node count */
	uint32_t node_weight;		/* Node weight */
	uint64_t real_memory;		/* Real memory on node */
	uint64_t sched_weight;		/* Scheduling weight, based upon
					 * node_weight and flags */
};

#define NODE_SET_NOFLAG		0x00
#define NODE_SET_REBOOT		0x01
#define NODE_SET_OUTSIDE_FLEX	0x02
#define NODE_SET_POWER_DN	0x04

enum {
	IN_FL,		/* Inside flex reservation */
	OUT_FL,		/* Outside flex reservation */
	IN_FL_RE,	/* Inside flex reservation + need reboot */
	OUT_FL_NO_RE,	/* Outside flex reservation + NO to need reboot */
	OUT_FL_RE,	/* Outside flex reservation + need reboot */
	REBOOT,		/* Needs reboot */
	NM_TYPES	/* Number of node types */
};

static int  _build_node_list(job_record_t *job_ptr,
			     struct node_set **node_set_pptr,
			     int *node_set_size, char **err_msg,
			     bool test_only, bool can_reboot);
static int  _fill_in_gres_fields(job_record_t *job_ptr);
static bitstr_t *_find_grp_node_bitmap(job_record_t *job_ptr);
static bool _first_array_task(job_record_t *job_ptr);
static void _log_node_set(job_record_t *job_ptr,
			  struct node_set *node_set_ptr,
			  int node_set_size);
static int _match_feature(List feature_list, bitstr_t **inactive_bitmap);
static int _nodes_in_sets(bitstr_t *req_bitmap,
			  struct node_set * node_set_ptr,
			  int node_set_size);
static int _pick_best_nodes(struct node_set *node_set_ptr,
			    int node_set_size, bitstr_t ** select_bitmap,
			    job_record_t *job_ptr, part_record_t *part_ptr,
			    uint32_t min_nodes, uint32_t max_nodes,
			    uint32_t req_nodes, bool test_only,
			    List preemptee_candidates,
			    List *preemptee_job_list, bool has_xand,
			    bitstr_t *exc_node_bitmap, bool resv_overlap);
static void _set_err_msg(bool cpus_ok, bool mem_ok, bool disk_ok,
			 bool job_mc_ok, char **err_msg);
static void _set_sched_weight(struct node_set *node_set_ptr);
static int _sort_node_set(const void *x, const void *y);
static bitstr_t *_valid_features(job_record_t *job_ptr,
				 config_record_t *config_ptr,
				 bool can_reboot, bitstr_t *reboot_bitmap);

static uint32_t reboot_weight = 0;

/*
 * _get_ntasks_per_core - Retrieve the value of ntasks_per_core from
 *	the given job_details record.  If it wasn't set, return 0xffff.
 *	Intended for use with the adjust_cpus_nppcu function.
 */
static uint16_t _get_ntasks_per_core(struct job_details *details)
{
	if (details->mc_ptr)
		return details->mc_ptr->ntasks_per_core;
	else
		return 0xffff;
}

/*
 * _get_gres_alloc - Fill in the gres_alloc string field for a given
 *      job_record with the count of actually alllocated gres on each node
 * IN job_ptr - the job record whose "gres_alloc" field is to be constructed
 * RET Error number.  Currently not used (always set to 0).
 */
static int _get_gres_alloc(job_record_t *job_ptr)
{
	char                gres_name[64];
	int                 i, rv;
	int                 gres_type_count;
	uint32_t            *gres_count_ids;
	uint64_t            *gres_count_vals;

	xstrcat(job_ptr->gres_alloc, "");
	if (!job_ptr->node_bitmap || !job_ptr->gres_list)
		return SLURM_SUCCESS;

	gres_type_count = list_count(job_ptr->gres_list);
	gres_count_ids = xcalloc(gres_type_count, sizeof(uint32_t));
	gres_count_vals = xcalloc(gres_type_count, sizeof(uint64_t));
	rv = gres_plugin_job_count(job_ptr->gres_list, gres_type_count,
				   gres_count_ids, gres_count_vals);
	if (rv == SLURM_SUCCESS) {
		char *sep = "";
		for (i = 0; i < gres_type_count; i++) {
			if (!gres_count_ids[i])
				break;
			/* Map the GRES type ID back to a GRES type name. */
			gres_gresid_to_gresname(gres_count_ids[i], gres_name,
						sizeof(gres_name));
			xstrfmtcat(job_ptr->gres_alloc, "%s%s:%"PRIu64,
				   sep, gres_name, gres_count_vals[i]);
			sep = ",";
		}
	}
	xfree(gres_count_ids);
	xfree(gres_count_vals);

	return rv;
}

/*
 * _get_gres_config - Fill in the gres_alloc string field for a given
 *      job_record with the count of gres on each node (e.g. for whole node
 *	allocations).
 * IN job_ptr - the job record whose "gres_alloc" field is to be constructed
 * RET Error number.  Currently not used (always set to 0).
 */
static int _get_gres_config(job_record_t *job_ptr)
{
	List                gres_list;
	bitstr_t *	    node_bitmap = job_ptr->node_bitmap;
	node_record_t *node_ptr;
	uint32_t            *gres_count_ids = NULL;
	uint32_t            *gres_count_ids_loc = NULL;
	uint64_t            *gres_count_vals = NULL;
	uint64_t            *gres_count_vals_loc = NULL;
	int                 ix, jx, kx, i_first, i_last, rv = 0;
	int                 count    = 0;
	int                 gres_type_count = 4; /* Guess number GRES types */
	int                 oldcount = 0;
	char *sep = "";

	xstrcat(job_ptr->gres_alloc, "");
	if (node_bitmap) {
		i_first = bit_ffs(node_bitmap);
		i_last  = bit_fls(node_bitmap);
	} else {
		log_flag(GRES, "%s: %pJ -- No nodes in bitmap of job_record!",
			 __func__, job_ptr);
		return rv;
	}
	if (i_first == -1)      /* job has no nodes */
		i_last = -2;

	gres_count_ids = xcalloc(gres_type_count, sizeof(uint32_t));
	gres_count_vals = xcalloc(gres_type_count, sizeof(uint64_t));

	/*
	 * Loop through each node allocated to the job tallying all GRES
	 * types found.
	 */
	for (ix = i_first; ix <= i_last; ix++) {
		if (!bit_test(node_bitmap, ix))
			continue;

		node_ptr  = node_record_table_ptr + ix;
		gres_list = node_ptr->gres_list;
		if (gres_list)
			count = list_count(gres_list);
		else
			count = 0;

		log_flag(GRES, "%s %pJ -- Count of GRES types in the gres_list is: %d",
			 __func__, job_ptr, count);

		/*
		 * Only reallocate when there is an increase in size of the
		 * local arrays.
		 */
		if (count > oldcount) {
			log_flag(GRES, "%s %pJ -- Old GRES count: %d New GRES count: %d",
				 __func__, job_ptr, oldcount, count);

			/*
			 * Allocate arrays to hold each GRES type and its
			 * associated value found on this node.
			 */
			oldcount = count;
			xrecalloc(gres_count_ids_loc, count, sizeof(uint32_t));
			xrecalloc(gres_count_vals_loc, count, sizeof(uint64_t));
		}

		if (gres_list) {
			gres_plugin_node_count(gres_list, count,
					       gres_count_ids_loc,
					       gres_count_vals_loc,
					       GRES_VAL_TYPE_CONFIG);
		}

		/* Combine the local results into the master count results */
		for (jx = 0; jx < count; jx++) {
			int found = 0;

			/* Find matching GRES type. */
			for (kx = 0; kx < gres_type_count; kx++) {
				if (!gres_count_ids[kx])
					break;

				if (gres_count_ids_loc[jx] !=
				    gres_count_ids[kx])
					continue;

				/* If slot is found, update current value.*/
				gres_count_vals[kx] += gres_count_vals_loc[jx];
				found = 1;
				break;
			}

			/*
			 * If the local GRES type doesn't already appear in the
			 * list then add it.
			 */
			if (!found) {
				/*
				 * If necessary, expand the array of GRES types
				 * being reported.
				 */
				if (kx >= gres_type_count) {
					gres_type_count *= 2;
					xrecalloc(gres_count_ids,
						  gres_type_count,
						  sizeof(uint32_t));
					xrecalloc(gres_count_vals,
						  gres_type_count,
						  sizeof(uint64_t));
				}
				gres_count_ids[kx]   = gres_count_ids_loc[jx];
				gres_count_vals[kx] += gres_count_vals_loc[jx];
			}
	 	}
	}
	xfree(gres_count_ids_loc);
	xfree(gres_count_vals_loc);

	/* Append value to the gres string. */
	for (jx = 0; jx < gres_type_count; jx++) {
		char gres_name[64];

		if (!gres_count_ids[jx])
			break;

		/* Map the GRES type ID back to a GRES type name. */
		gres_gresid_to_gresname(gres_count_ids[jx], gres_name,
					sizeof(gres_name));

		xstrfmtcat(job_ptr->gres_alloc, "%s%s:%"PRIu64,
			   sep, gres_name, gres_count_vals[jx]);
		sep = ",";
	}
	xfree(gres_count_ids);
	xfree(gres_count_vals);

	return rv;
}

/*
 * _build_gres_alloc_string - Fill in the gres_alloc string field for a
 *      given job_record
 *	also claim required licenses and resources reserved by accounting
 *	policy association
 * IN job_ptr - the job record whose "gres_alloc" field is to be constructed
 * RET Error number.  Currently not used (always set to 0).
 */
static int _build_gres_alloc_string(job_record_t *job_ptr)
{
	static uint32_t cr_enabled = NO_VAL;
	int error_code;

	if (cr_enabled == NO_VAL) {
		cr_enabled = 0; /* select/linear and others are no-ops */
		error_code = select_g_get_info_from_plugin(SELECT_CR_PLUGIN,
							   NULL, &cr_enabled);
		if (error_code != SLURM_SUCCESS)
			cr_enabled = NO_VAL;
	}

	if (cr_enabled == 0)	/* Whole node allocations */
		return _get_gres_config(job_ptr);
	else
		return _get_gres_alloc(job_ptr);
}

/*
 * allocate_nodes - change state of specified nodes to NODE_STATE_ALLOCATED
 *	also claim required licenses and resources reserved by accounting
 *	policy association
 * IN job_ptr - job being allocated resources
 */
extern void allocate_nodes(job_record_t *job_ptr)
{
	int i;
	node_record_t *node_ptr;
	bool has_cloud = false, has_cloud_power_save = false;
	static bool cloud_dns = false;
	static time_t sched_update = 0;

	if (sched_update != slurm_conf.last_update) {
		if (xstrcasestr(slurm_conf.slurmctld_params, "cloud_dns"))
			cloud_dns = true;
		else
			cloud_dns = false;

		sched_update = slurm_conf.last_update;
	}

	for (i = 0, node_ptr = node_record_table_ptr; i < node_record_count;
	     i++, node_ptr++) {
		if (!bit_test(job_ptr->node_bitmap, i))
			continue;

		if (IS_NODE_CLOUD(node_ptr)) {
			has_cloud = true;
			if (IS_NODE_POWER_SAVE(node_ptr))
				has_cloud_power_save = true;
		}
		make_node_alloc(node_ptr, job_ptr);
	}

	last_node_update = time(NULL);
	license_job_get(job_ptr);

	if (has_cloud) {
		if (cloud_dns) {
			job_ptr->wait_all_nodes = 1;
		} else if (has_cloud_power_save) {
			job_ptr->alias_list = xstrdup("TBD");
			job_ptr->wait_all_nodes = 1;
		} else
			set_job_alias_list(job_ptr);
	}

	return;
}

/* Set a job's alias_list string */
extern void set_job_alias_list(job_record_t *job_ptr)
{
	int i;
	node_record_t *node_ptr;

	xfree(job_ptr->alias_list);
	for (i = 0, node_ptr = node_record_table_ptr; i < node_record_count;
	     i++, node_ptr++) {
		if (!bit_test(job_ptr->node_bitmap, i))
			continue;

		if (IS_NODE_CLOUD(node_ptr)) {
			if (IS_NODE_POWER_SAVE(node_ptr)) {
				xfree(job_ptr->alias_list);
				job_ptr->alias_list = xstrdup("TBD");
				break;
			}
			if (job_ptr->alias_list)
				xstrcat(job_ptr->alias_list, ",");
			xstrcat(job_ptr->alias_list, node_ptr->name);
			xstrcat(job_ptr->alias_list, ":");
			xstrcat(job_ptr->alias_list, node_ptr->comm_name);
			xstrcat(job_ptr->alias_list, ":");
			xstrcat(job_ptr->alias_list, node_ptr->node_hostname);
		}
	}
}

/*
 * deallocate_nodes - for a given job, deallocate its nodes and make
 *	their state NODE_STATE_COMPLETING also release the job's licenses
 *	and resources reserved by accounting policy association
 * IN job_ptr - pointer to terminating job (already in some COMPLETING state)
 * IN timeout - true if job exhausted time limit, send REQUEST_KILL_TIMELIMIT
 *	RPC instead of REQUEST_TERMINATE_JOB
 * IN suspended - true if job was already suspended (node's run_job_cnt
 *	already decremented);
 * IN preempted - true if job is being preempted
 */
extern void deallocate_nodes(job_record_t *job_ptr, bool timeout,
			     bool suspended, bool preempted)
{
	int i;
	kill_job_msg_t *kill_job = NULL;
	agent_arg_t *agent_args = NULL;
	int down_node_cnt = 0;
	node_record_t *node_ptr;
#ifdef HAVE_FRONT_END
	front_end_record_t *front_end_ptr;
#endif

	xassert(job_ptr);
	xassert(job_ptr->details);

	log_flag(TRACE_JOBS, "%s: %pJ", __func__, job_ptr);

	acct_policy_job_fini(job_ptr);
	if (select_g_job_fini(job_ptr) != SLURM_SUCCESS)
		error("select_g_job_fini(%pJ): %m", job_ptr);
	epilog_slurmctld(job_ptr);

	agent_args = xmalloc(sizeof(agent_arg_t));
	if (timeout)
		agent_args->msg_type = REQUEST_KILL_TIMELIMIT;
	else if (preempted)
		agent_args->msg_type = REQUEST_KILL_PREEMPTED;
	else
		agent_args->msg_type = REQUEST_TERMINATE_JOB;
	agent_args->retry = 0;	/* re_kill_job() resends as needed */
	agent_args->hostlist = hostlist_create(NULL);
	kill_job = xmalloc(sizeof(kill_job_msg_t));
	last_node_update    = time(NULL);
	kill_job->job_gres_info =
		 gres_plugin_epilog_build_env(job_ptr->gres_list,job_ptr->nodes);
	kill_job->step_id.job_id    = job_ptr->job_id;
	kill_job->het_job_id = job_ptr->het_job_id;
	kill_job->step_id.step_id = NO_VAL;
	kill_job->step_id.step_het_comp = NO_VAL;
	kill_job->job_state = job_ptr->job_state;
	kill_job->job_uid   = job_ptr->user_id;
	kill_job->job_gid   = job_ptr->group_id;
	kill_job->nodes     = xstrdup(job_ptr->nodes);
	kill_job->time      = time(NULL);
	kill_job->start_time = job_ptr->start_time;
	kill_job->select_jobinfo = select_g_select_jobinfo_copy(
			job_ptr->select_jobinfo);
	kill_job->spank_job_env = xduparray(job_ptr->spank_job_env_size,
					    job_ptr->spank_job_env);
	kill_job->spank_job_env_size = job_ptr->spank_job_env_size;

#ifdef HAVE_FRONT_END
	if (job_ptr->batch_host &&
	    (front_end_ptr = job_ptr->front_end_ptr)) {
		agent_args->protocol_version = front_end_ptr->protocol_version;
		if (IS_NODE_DOWN(front_end_ptr)) {
			/* Issue the KILL RPC, but don't verify response */
			front_end_ptr->job_cnt_comp = 0;
			front_end_ptr->job_cnt_run  = 0;
			down_node_cnt++;
			if (job_ptr->node_bitmap_cg) {
				bit_nclear(job_ptr->node_bitmap_cg, 0,
					   node_record_count - 1);
			} else {
				error("deallocate_nodes: node_bitmap_cg is "
				      "not set");
				/* Create empty node_bitmap_cg */
				job_ptr->node_bitmap_cg =
					bit_alloc(node_record_count);
			}
			job_ptr->cpu_cnt  = 0;
			job_ptr->node_cnt = 0;
		} else {
			bool set_fe_comp = false;
			if (front_end_ptr->job_cnt_run) {
				front_end_ptr->job_cnt_run--;
			} else {
				error("%s: front_end %s job_cnt_run underflow",
				      __func__, front_end_ptr->name);
			}
			if (front_end_ptr->job_cnt_run == 0) {
				uint32_t state_flags;
				state_flags = front_end_ptr->node_state &
					      NODE_STATE_FLAGS;
				front_end_ptr->node_state = NODE_STATE_IDLE |
							    state_flags;
			}
			for (i = 0, node_ptr = node_record_table_ptr;
			     i < node_record_count; i++, node_ptr++) {
				if (!bit_test(job_ptr->node_bitmap, i))
					continue;
				make_node_comp(node_ptr, job_ptr, suspended);
				set_fe_comp = true;
			}
			if (set_fe_comp) {
				front_end_ptr->job_cnt_comp++;
				front_end_ptr->node_state |=
					NODE_STATE_COMPLETING;
			}
		}

		hostlist_push_host(agent_args->hostlist, job_ptr->batch_host);
		agent_args->node_count++;
	}
#else
	if (!job_ptr->node_bitmap_cg)
		build_cg_bitmap(job_ptr);
	agent_args->protocol_version = SLURM_PROTOCOL_VERSION;
	for (i = 0, node_ptr = node_record_table_ptr;
	     i < node_record_count; i++, node_ptr++) {
		if (!bit_test(job_ptr->node_bitmap_cg, i))
			continue;
		if (IS_NODE_DOWN(node_ptr) ||
		    IS_NODE_POWER_UP(node_ptr)) {
			/* Issue the KILL RPC, but don't verify response */
			down_node_cnt++;
			if (job_ptr->node_bitmap_cg == NULL) {
				error("deallocate_nodes: node_bitmap_cg is "
				      "not set");
				build_cg_bitmap(job_ptr);
			}
			bit_clear(job_ptr->node_bitmap_cg, i);
			job_update_tres_cnt(job_ptr, i);
			/*
			 * node_cnt indicates how many nodes we are waiting
			 * to get epilog complete messages from, so do not
			 * count down nodes. NOTE: The job's node_cnt will not
			 * match the number of entries in the node string
			 * during its completion.
			 */
			job_ptr->node_cnt--;
		}
		make_node_comp(node_ptr, job_ptr, suspended);

		if (agent_args->protocol_version > node_ptr->protocol_version)
			agent_args->protocol_version =
				node_ptr->protocol_version;
		hostlist_push_host(agent_args->hostlist, node_ptr->name);
		agent_args->node_count++;
	}
#endif

	if ((agent_args->node_count - down_node_cnt) == 0) {
		/* Can not wait for epilog complete to release licenses and
		 * update gang scheduling table */
		cleanup_completing(job_ptr);
	}

	if (agent_args->node_count == 0) {
		if (job_ptr->details->expanding_jobid == 0) {
			error("%s: %pJ allocated no nodes to be killed on",
			      __func__, job_ptr);
		}
		slurm_free_kill_job_msg(kill_job);
		hostlist_destroy(agent_args->hostlist);
		xfree(agent_args);
		return;
	}

	agent_args->msg_args = kill_job;
	agent_queue_request(agent_args);
	return;
}

/*
 * For every element in the feature_list, identify the nodes with that feature
 * either active or available and set the feature_list's node_bitmap_active and
 * node_bitmap_avail fields accordingly.
 */
extern void find_feature_nodes(List feature_list, bool can_reboot)
{
	ListIterator feat_iter;
	job_feature_t  *job_feat_ptr;
	node_feature_t *node_feat_ptr;

	if (!feature_list)
		return;
	feat_iter = list_iterator_create(feature_list);
	while ((job_feat_ptr = list_next(feat_iter))) {
		FREE_NULL_BITMAP(job_feat_ptr->node_bitmap_active);
		FREE_NULL_BITMAP(job_feat_ptr->node_bitmap_avail);
		node_feat_ptr = list_find_first(active_feature_list,
						list_find_feature,
						job_feat_ptr->name);
		if (node_feat_ptr && node_feat_ptr->node_bitmap) {
			job_feat_ptr->node_bitmap_active =
				bit_copy(node_feat_ptr->node_bitmap);
		} else {	/* This feature not active */
			job_feat_ptr->node_bitmap_active =
				bit_alloc(node_record_count);
		}
		if (can_reboot && job_feat_ptr->changeable) {
			node_feat_ptr = list_find_first(avail_feature_list,
							list_find_feature,
							job_feat_ptr->name);
			if (node_feat_ptr && node_feat_ptr->node_bitmap) {
				job_feat_ptr->node_bitmap_avail =
					bit_copy(node_feat_ptr->node_bitmap);
			} else {   /* This feature not available */
				job_feat_ptr->node_bitmap_avail =
					bit_alloc(node_record_count);
			}
		} else if (job_feat_ptr->node_bitmap_active) {
			job_feat_ptr->node_bitmap_avail =
				bit_copy(job_feat_ptr->node_bitmap_active);
		}
#if _DEBUG
{
		char *tmp1, *tmp2, *tmp3, *tmp4 = NULL;
		if (job_feat_ptr->op_code == FEATURE_OP_OR)
			tmp3 = "OR";
		else if (job_feat_ptr->op_code == FEATURE_OP_AND)
			tmp3 = "AND";
		else if (job_feat_ptr->op_code == FEATURE_OP_XOR)
			tmp3 = "XOR";
		else if (job_feat_ptr->op_code == FEATURE_OP_XAND)
			tmp3 = "XAND";
		else {
			xstrfmtcat(tmp4, "OTHER:%u", job_feat_ptr->op_code);
			tmp3 = tmp4;
		}
		tmp1 = bitmap2node_name(job_feat_ptr->node_bitmap_active);
		tmp2 = bitmap2node_name(job_feat_ptr->node_bitmap_avail);
		info("%s: FEAT:%s COUNT:%u PAREN:%d OP:%s ACTIVE:%s AVAIL:%s",
		     __func__, job_feat_ptr->name, job_feat_ptr->count,
		     job_feat_ptr->paren, tmp3, tmp1, tmp2);
		xfree(tmp1);
		xfree(tmp2);
		xfree(tmp4);
}
#endif
	}
	list_iterator_destroy(feat_iter);
}

/*
 * _match_feature - determine which of the job features are now inactive
 * IN feature_list - Job's feature request list
 * OUT inactive_bitmap - Nodes with this as inactive feature
 * RET 1 if some nodes with this inactive feature, 0 no inactive feature
 * NOTE: Currently fully supports only AND/OR of features, not XAND/XOR
 */
static int _match_feature(List feature_list, bitstr_t **inactive_bitmap)
{
	ListIterator job_feat_iter;
	job_feature_t *job_feat_ptr;
	int last_op = FEATURE_OP_AND, last_paren_op = FEATURE_OP_AND;
	int i, last_paren_cnt = 0;
	bitstr_t *feature_bitmap, *paren_bitmap = NULL, *work_bitmap;

	xassert(inactive_bitmap);

	if (!feature_list ||			/* nothing to look for */
	    (node_features_g_count() == 0))	/* No inactive features */
		return 0;

	feature_bitmap = bit_alloc(node_record_count);
	bit_set_all(feature_bitmap);
	work_bitmap = feature_bitmap;
	job_feat_iter = list_iterator_create(feature_list);
	while ((job_feat_ptr = list_next(job_feat_iter))) {
		if (last_paren_cnt < job_feat_ptr->paren) {
			/* Start of expression in parenthesis */
			last_paren_op = last_op;
			last_op = FEATURE_OP_AND;
			paren_bitmap = bit_alloc(node_record_count);
			bit_set_all(paren_bitmap);
			work_bitmap = paren_bitmap;
		}

		if (job_feat_ptr->node_bitmap_avail) {
			if (last_op == FEATURE_OP_AND) {
				bit_and(work_bitmap,
					job_feat_ptr->node_bitmap_active);
			} else if (last_op == FEATURE_OP_OR) {
				bit_or(work_bitmap,
				       job_feat_ptr->node_bitmap_active);
			} else {	/* FEATURE_OP_XOR or FEATURE_OP_XAND */
				bit_and(work_bitmap,
				        job_feat_ptr->node_bitmap_active);
			}
		} else {	/* feature not found */
			if (last_op == FEATURE_OP_AND) {
				bit_clear_all(work_bitmap);
			}
		}

		if (last_paren_cnt > job_feat_ptr->paren) {
			/* End of expression in parenthesis */
			if (last_paren_op == FEATURE_OP_AND) {
				bit_and(feature_bitmap, work_bitmap);
			} else if (last_paren_op == FEATURE_OP_OR) {
				bit_or(feature_bitmap, work_bitmap);
			} else {	/* FEATURE_OP_XOR or FEATURE_OP_XAND */
				bit_and(feature_bitmap, work_bitmap);
			}
			FREE_NULL_BITMAP(paren_bitmap);
			work_bitmap = feature_bitmap;
		}

		last_op = job_feat_ptr->op_code;
		last_paren_cnt = job_feat_ptr->paren;
	}
	list_iterator_destroy(job_feat_iter);
#if 0
{
	char tmp[32];
	bit_fmt(tmp, sizeof(tmp), work_bitmap);
	info("%s: NODE_BITMAP:%s", __func__, tmp);
}
#endif
	FREE_NULL_BITMAP(paren_bitmap);
	i = bit_ffc(feature_bitmap);
	if (i == -1) {	/* No required node features inactive */
		FREE_NULL_BITMAP(feature_bitmap);
		return 0;
	}
	bit_not(feature_bitmap);
	*inactive_bitmap = feature_bitmap;
	return 1;
}

/*
 * For a given job, if the available nodes differ from those with currently
 *	active features, return a bitmap of nodes with the job's required
 *	features currently active
 * IN job_ptr - job requesting resource allocation
 * IN avail_bitmap - nodes currently available for this job
 * OUT active_bitmap - nodes with job's features currently active, NULL if
 *	identical to avail_bitmap
 * NOTE: Currently fully supports only AND/OR of features, not XAND/XOR
 */
extern void build_active_feature_bitmap(job_record_t *job_ptr,
					bitstr_t *avail_bitmap,
					bitstr_t **active_bitmap)
{
	struct job_details *details_ptr = job_ptr->details;
	bitstr_t *tmp_bitmap = NULL;
	bool can_reboot;

	*active_bitmap = NULL;
	if (!details_ptr->feature_list ||	/* nothing to look for */
	    (node_features_g_count() == 0))	/* No inactive features */
		return;

	can_reboot = node_features_g_user_update(job_ptr->user_id);
	find_feature_nodes(details_ptr->feature_list, can_reboot);
	if (_match_feature(details_ptr->feature_list, &tmp_bitmap) == 0)
		return;		/* No inactive features */

	bit_not(tmp_bitmap);
	if (bit_super_set(avail_bitmap, tmp_bitmap)) {
		FREE_NULL_BITMAP(tmp_bitmap);
		return;
	}
	bit_and(tmp_bitmap, avail_bitmap);
	*active_bitmap = tmp_bitmap;

	return;
}

/* Return bitmap of nodes with all specified features currently active */
extern bitstr_t *build_active_feature_bitmap2(char *reboot_features)
{
	char *tmp, *sep;
	bitstr_t *active_node_bitmap = NULL;
	node_feature_t *node_feat_ptr;

	if (!reboot_features || (reboot_features[0] == '\0')) {
		active_node_bitmap = bit_alloc(node_record_count);
		bit_set_all(active_node_bitmap);
		return active_node_bitmap;
	}

	tmp = xstrdup(reboot_features);
	sep = strchr(tmp, ',');
	if (sep) {
		sep[0] = '\0';
		node_feat_ptr = list_find_first(active_feature_list,
						list_find_feature, sep + 1);
		if (node_feat_ptr && node_feat_ptr->node_bitmap) {
			active_node_bitmap =
				bit_copy(node_feat_ptr->node_bitmap);
		} else {
			active_node_bitmap = bit_alloc(node_record_count);
		}
	}
	node_feat_ptr = list_find_first(active_feature_list, list_find_feature,
					tmp);
	if (node_feat_ptr && node_feat_ptr->node_bitmap) {
		if (active_node_bitmap) {
			bit_and(active_node_bitmap, node_feat_ptr->node_bitmap);
		} else {
			active_node_bitmap =
				bit_copy(node_feat_ptr->node_bitmap);
		}
	} else {
		if (active_node_bitmap) {
			bit_clear_all(active_node_bitmap);
		} else {
			active_node_bitmap = bit_alloc(node_record_count);
		}
	}
	xfree(tmp);

	return active_node_bitmap;
}

/*
 * Decide if a job can share nodes with other jobs based on the
 * following three input parameters:
 *
 * IN user_flag - may be 0 (do not share nodes), 1 (node sharing allowed),
 *                or any other number means "don't care"
 * IN part_max_share - current partition's node sharing policy
 * IN cons_res_flag - 1:select/cons_res, 2:select/cons_tres, 0:otherwise
 *
 *
 * The followed table details the node SHARED state for the various scenarios
 *
 *					part=	part=	part=	part=
 *	cons_res	user_request	EXCLUS	NO	YES	FORCE
 *	--------	------------	------	-----	-----	-----
 *	no		default		whole	whole	whole	whole/O
 *	no		exclusive	whole	whole	whole	whole/O
 *	no		share=yes	whole	whole	whole/O	whole/O
 *	yes		default		whole	share	share	share/O
 *	yes		exclusive	whole	whole	whole	whole/O
 *	yes		share=yes	whole	share	share/O	share/O
 *
 * whole  = entire node is allocated to the job
 * share  = less than entire node may be allocated to the job
 * -/O    = resources can be over-committed (e.g. gang scheduled)
 *
 * part->max_share:
 *	&SHARED_FORCE 	= FORCE
 *	0		= EXCLUSIVE
 *	1		= NO
 *	> 1		= YES
 *
 * job_ptr->details->share_res:
 *	0		= default or share=no
 *	1		= share=yes
 *
 * job_ptr->details->whole_node:
 *				  0	= default
 *	WHOLE_NODE_REQUIRED	= 1	= exclusive
 *	WHOLE_NODE_USER		= 2	= user
 *	WHOLE_NODE_MCS		= 3	= mcs
 *
 * Return values:
 *	0 = requires idle nodes
 *	1 = can use non-idle nodes
 */
static int _resolve_shared_status(job_record_t *job_ptr,
				  uint16_t part_max_share,
				  uint32_t cons_res_flag)
{
	if (job_ptr->reboot)
		return 0;

	/* no sharing if partition Shared=EXCLUSIVE */
	if (part_max_share == 0) {
		job_ptr->details->whole_node = 1;
		job_ptr->details->share_res = 0;
		return 0;
	}

	/* sharing if partition Shared=FORCE with count > 1 */
	if ((part_max_share & SHARED_FORCE) &&
	    ((part_max_share & (~SHARED_FORCE)) > 1)) {
		job_ptr->details->share_res = 1;
		return 1;
	}

	if (cons_res_flag) {
		if ((job_ptr->details->share_res  == 0) ||
		    (job_ptr->details->whole_node == WHOLE_NODE_REQUIRED)) {
			job_ptr->details->share_res = 0;
			return 0;
		}
		return 1;
	} else {
		job_ptr->details->whole_node = WHOLE_NODE_REQUIRED;
		if (part_max_share == 1) { /* partition configured Shared=NO */
			job_ptr->details->share_res = 0;
			return 0;
		}
		/* share if the user requested it */
		if (job_ptr->details->share_res == 1)
			return 1;
		job_ptr->details->share_res = 0;
		return 0;
	}
}

/*
 * Remove nodes from consideration for allocation based upon "ownership" by
 * other users
 * job_ptr IN - Job to be scheduled
 * usable_node_mask IN/OUT - Nodes available for use by this job's user
 */
extern void filter_by_node_owner(job_record_t *job_ptr,
				 bitstr_t *usable_node_mask)
{
	ListIterator job_iterator;
	job_record_t *job_ptr2;
	node_record_t *node_ptr;
	int i;

	if ((job_ptr->details->whole_node == WHOLE_NODE_USER) ||
	    (job_ptr->part_ptr->flags & PART_FLAG_EXCLUSIVE_USER)) {
		/* Need to remove all nodes allocated to any active job from
		 * any other user */
		job_iterator = list_iterator_create(job_list);
		while ((job_ptr2 = list_next(job_iterator))) {
			if (IS_JOB_PENDING(job_ptr2) ||
			    IS_JOB_COMPLETED(job_ptr2) ||
			    (job_ptr->user_id == job_ptr2->user_id) ||
			    !job_ptr2->node_bitmap)
				continue;
			bit_and_not(usable_node_mask, job_ptr2->node_bitmap);
		}
		list_iterator_destroy(job_iterator);
		return;
	}

	/* Need to filter out any nodes exclusively allocated to other users */
	for (i = 0, node_ptr = node_record_table_ptr; i < node_record_count;
	     i++, node_ptr++) {
		if ((node_ptr->owner != NO_VAL) &&
		    (node_ptr->owner != job_ptr->user_id))
			bit_clear(usable_node_mask, i);
	}
}

/*
 * Remove nodes from consideration for allocation based upon "mcs" by
 * other users
 * job_ptr IN - Job to be scheduled
 * usable_node_mask IN/OUT - Nodes available for use by this job's mcs
 */
extern void filter_by_node_mcs(job_record_t *job_ptr, int mcs_select,
			       bitstr_t *usable_node_mask)
{
	node_record_t *node_ptr;
	int i;

	/* Need to filter out any nodes allocated with other mcs */
	if (job_ptr->mcs_label && (mcs_select == 1)) {
		for (i = 0, node_ptr = node_record_table_ptr;
		     i < node_record_count; i++, node_ptr++) {
			/* if there is a mcs_label -> OK if it's the same */
			if ((node_ptr->mcs_label != NULL) &&
			     xstrcmp(node_ptr->mcs_label,job_ptr->mcs_label)) {
				bit_clear(usable_node_mask, i);
			}
			/* if no mcs_label -> OK if no jobs running */
			if ((node_ptr->mcs_label == NULL) &&
			    (node_ptr->run_job_cnt != 0)) {
				bit_clear(usable_node_mask, i);
			}
		}
	} else {
		for (i = 0, node_ptr = node_record_table_ptr;
		     i < node_record_count; i++, node_ptr++) {
			 if (node_ptr->mcs_label != NULL) {
				bit_clear(usable_node_mask, i);
			}
		}
	}
}

/*
 * Remove nodes from the "avail_node_bitmap" which need to be rebooted in order
 * to be used if the job's "delay_boot" time has not yet been reached.
 */
static void _filter_by_node_feature(job_record_t *job_ptr,
				    struct node_set *node_set_ptr,
				    int node_set_size)
{
	int i;

	if ((job_ptr->details == NULL) ||
	    ((job_ptr->details->begin_time != 0) &&
 	     ((job_ptr->details->begin_time + job_ptr->delay_boot) <=
	      time(NULL))))
		return;

	for (i = 0; i < node_set_size; i++) {
		if (node_set_ptr[i].flags & NODE_SET_REBOOT) {
			bit_and_not(avail_node_bitmap,
				    node_set_ptr[i].my_bitmap);
		}
	}
}

static void _find_qos_grp_node_bitmap(job_record_t *job_ptr,
				      slurmdb_qos_rec_t *qos_ptr,
				      bitstr_t **grp_node_bitmap,
				      bool *per_grp_limit,
				      bool *per_user_limit,
				      bool *per_acct_limit)
{
	slurmdb_used_limits_t *used_limits = NULL;

	if (!qos_ptr || !qos_ptr->usage)
		return;

	if (!*per_grp_limit &&
	    qos_ptr->usage->grp_node_bitmap &&
	    (qos_ptr->grp_tres_ctld[TRES_ARRAY_NODE] != INFINITE64)) {
		*per_grp_limit = true;
		*grp_node_bitmap = bit_copy(qos_ptr->usage->grp_node_bitmap);
	}

	if (!*per_user_limit &&
	    (qos_ptr->max_tres_pu_ctld[TRES_ARRAY_NODE] != INFINITE64)) {
		*per_user_limit = true;
		used_limits = acct_policy_get_user_used_limits(
			&qos_ptr->usage->user_limit_list,
			job_ptr->user_id);
		if (used_limits && used_limits->node_bitmap) {
			if (*grp_node_bitmap)
				bit_or(*grp_node_bitmap,
				       used_limits->node_bitmap);
			else
				*grp_node_bitmap =
					bit_copy(used_limits->node_bitmap);
		}
	}

	if (!*per_acct_limit &&
	    job_ptr->assoc_ptr &&
	    (qos_ptr->max_tres_pa_ctld[TRES_ARRAY_NODE] != INFINITE64)) {
		*per_acct_limit = true;
		used_limits = acct_policy_get_acct_used_limits(
			&qos_ptr->usage->acct_limit_list,
			job_ptr->assoc_ptr->acct);
		if (used_limits && used_limits->node_bitmap) {
			if (*grp_node_bitmap)
				bit_or(*grp_node_bitmap,
				       used_limits->node_bitmap);
			else
				*grp_node_bitmap =
					bit_copy(used_limits->node_bitmap);
		}
	}
}

/*
 * For a given job, return a bitmap of nodes to be preferred in it's allocation
 */
static bitstr_t *_find_grp_node_bitmap(job_record_t *job_ptr)
{
	bitstr_t *grp_node_bitmap = NULL;
	slurmdb_qos_rec_t *qos_ptr1 = NULL, *qos_ptr2 = NULL;
	bool per_acct_limit = false, per_user_limit = false,
		per_grp_limit = false;
	assoc_mgr_lock_t qos_read_locks =
		{ .assoc = READ_LOCK, .qos = READ_LOCK };
	slurmdb_assoc_rec_t *assoc_ptr = job_ptr->assoc_ptr;

	/* check to see if we are enforcing associations */
	if (!(accounting_enforce & ACCOUNTING_ENFORCE_LIMITS))
		return NULL;

	assoc_mgr_lock(&qos_read_locks);

	acct_policy_set_qos_order(job_ptr, &qos_ptr1, &qos_ptr2);

	_find_qos_grp_node_bitmap(job_ptr, qos_ptr1, &grp_node_bitmap,
				  &per_grp_limit,
				  &per_user_limit,
				  &per_acct_limit);

	_find_qos_grp_node_bitmap(job_ptr, qos_ptr2, &grp_node_bitmap,
				  &per_grp_limit,
				  &per_user_limit,
				  &per_acct_limit);

	while (assoc_ptr && assoc_ptr->usage && !per_grp_limit) {
		if (assoc_ptr->usage->grp_node_bitmap &&
		    (assoc_ptr->grp_tres_ctld[TRES_ARRAY_NODE] != INFINITE64)) {
			per_grp_limit = true;
			if (grp_node_bitmap)
				bit_or(grp_node_bitmap,
				       assoc_ptr->usage->grp_node_bitmap);
			else
				grp_node_bitmap = bit_copy(assoc_ptr->usage->
							   grp_node_bitmap);
			break;
		}
		assoc_ptr = assoc_ptr->usage->parent_assoc_ptr;
	}

	assoc_mgr_unlock(&qos_read_locks);

	return grp_node_bitmap;
}

/*
 * If the job has required feature counts, then accumulate those
 * required resources using multiple calls to _pick_best_nodes()
 * and adding those selected nodes to the job's required node list.
 * Upon completion, return job's requirements to match the values
 * which were in effect upon calling this function.
 * Input and output are the same as _pick_best_nodes().
 */
static int _get_req_features(struct node_set *node_set_ptr, int node_set_size,
			     bitstr_t **select_bitmap, job_record_t *job_ptr,
			     part_record_t *part_ptr, uint32_t min_nodes,
			     uint32_t max_nodes, uint32_t req_nodes,
			     bool test_only, List *preemptee_job_list,
			     bool can_reboot, bool submission)
{
	uint32_t saved_min_nodes, saved_job_min_nodes, saved_job_num_tasks;
	bitstr_t *saved_req_node_bitmap = NULL;
	bitstr_t *inactive_bitmap = NULL;
	uint32_t saved_min_cpus, saved_req_nodes;
	int resv_rc = SLURM_SUCCESS, tmp_node_set_size;
	int mcs_select = 0;
	struct node_set *tmp_node_set_ptr, *prev_node_set_ptr;
	int error_code = SLURM_SUCCESS, i;
	bitstr_t *feature_bitmap, *accumulate_bitmap = NULL;
	bitstr_t *save_avail_node_bitmap = NULL, *resv_bitmap = NULL;
	bitstr_t *save_share_node_bitmap = NULL;
	bitstr_t *exc_core_bitmap = NULL;
	List preemptee_candidates = NULL;
	bool old_feat_change = false;
	bool has_xand = false;
	bool resv_overlap = false;

	/*
	 * Mark nodes reserved for other jobs as off limit for this job.
	 * If the job has a reservation, we've already limited the contents
	 * of select_bitmap to those nodes. Assume node reboot required
	 * since we have not selected the compute nodes yet.
	 */
	if (job_ptr->resv_name == NULL) {
		time_t start_res = time(NULL);
		resv_rc = job_test_resv(job_ptr, &start_res, false,
					&resv_bitmap, &exc_core_bitmap,
					&resv_overlap, true);
		if ((resv_rc == ESLURM_NODES_BUSY) ||
		    (resv_rc == ESLURM_RESERVATION_MAINT)) {
			save_avail_node_bitmap = avail_node_bitmap;
			avail_node_bitmap = bit_alloc(node_record_count);
			FREE_NULL_BITMAP(resv_bitmap);
			/*
			 * Continue executing through _pick_best_nodes() below
			 * in order reject job if it can never run
			 */
		} else if (resv_rc != SLURM_SUCCESS) {
			FREE_NULL_BITMAP(resv_bitmap);
			FREE_NULL_BITMAP(exc_core_bitmap);
			return ESLURM_NODES_BUSY;	/* reserved */
		} else if (resv_bitmap &&
			   (!bit_equal(resv_bitmap, avail_node_bitmap))) {
			int cnt_in, cnt_out;
			cnt_in = bit_set_count(avail_node_bitmap);
			bit_and(resv_bitmap, avail_node_bitmap);
			save_avail_node_bitmap = avail_node_bitmap;
			avail_node_bitmap = resv_bitmap;
			cnt_out = bit_set_count(avail_node_bitmap);
			if (cnt_in != cnt_out) {
				debug2("Advanced reservation removed %d nodes from consideration for %pJ",
				       (cnt_in - cnt_out), job_ptr);
			}
			resv_bitmap = NULL;
		} else {
			FREE_NULL_BITMAP(resv_bitmap);
		}
	} else {
		time_t start_res = time(NULL);
		/*
		 * We do not care about return value.
		 * We are just interested in exc_core_bitmap creation
		 */
		(void) job_test_resv(job_ptr, &start_res, false, &resv_bitmap,
				     &exc_core_bitmap, &resv_overlap, true);
		FREE_NULL_BITMAP(resv_bitmap);
	}

	if (submission)
		resv_overlap = false;

	if (!save_avail_node_bitmap)
		save_avail_node_bitmap = bit_copy(avail_node_bitmap);
	save_share_node_bitmap = bit_copy(share_node_bitmap);
	filter_by_node_owner(job_ptr, share_node_bitmap);

	if (can_reboot && !test_only)
		_filter_by_node_feature(job_ptr, node_set_ptr, node_set_size);

	if (!test_only) {
		mcs_select = slurm_mcs_get_select(job_ptr);
		filter_by_node_mcs(job_ptr, mcs_select, share_node_bitmap);
	}

	/* save job and request state */
	saved_min_nodes = min_nodes;
	saved_req_nodes = req_nodes;
	saved_job_min_nodes = job_ptr->details->min_nodes;
	if (job_ptr->details->req_node_bitmap) {
		accumulate_bitmap = job_ptr->details->req_node_bitmap;
		saved_req_node_bitmap = bit_copy(accumulate_bitmap);
		job_ptr->details->req_node_bitmap = NULL;
	}
	saved_min_cpus = job_ptr->details->min_cpus;
	/*
	 * Don't mess with max_cpus here since it is only set to be a limit
	 * and not user configurable.
	 */
	job_ptr->details->min_cpus = 1;
	tmp_node_set_ptr = xcalloc((node_set_size * 2), sizeof(struct node_set));

	/* Accumulate nodes with required feature counts. */
	preemptee_candidates = slurm_find_preemptable_jobs(job_ptr);
	if (job_ptr->details->feature_list) {
		ListIterator feat_iter;
		job_feature_t *feat_ptr;
		int last_paren_cnt = 0, last_paren_opt = FEATURE_OP_AND;
		bitstr_t *paren_bitmap = NULL, *work_bitmap;
		uint64_t smallest_min_mem = INFINITE64;
		uint64_t orig_req_mem = job_ptr->details->pn_min_memory;
		bool feat_change = false;

		feat_iter = list_iterator_create(
				job_ptr->details->feature_list);
		while ((feat_ptr = list_next(feat_iter))) {
			bool sort_again = false;
			if (last_paren_cnt < feat_ptr->paren) {
				/* Start of expression in parenthesis */
				if (paren_bitmap) {
					error("%s@%d: %pJ has bad feature expression: %s",
					      __func__, __LINE__, job_ptr,
					      job_ptr->details->features);
					bit_free(paren_bitmap);
				}
				feat_change |= feat_ptr->changeable;
				paren_bitmap =
					bit_copy(feat_ptr->node_bitmap_avail);
				last_paren_opt = feat_ptr->op_code;
				last_paren_cnt = feat_ptr->paren;
				continue;
			} else if (last_paren_cnt > 0) {
				feat_change |= feat_ptr->changeable;
				if (last_paren_opt == FEATURE_OP_AND) {
					bit_and(paren_bitmap,
						feat_ptr->node_bitmap_avail);
				} else {
					bit_or(paren_bitmap,
					       feat_ptr->node_bitmap_avail);
				}
				last_paren_opt = feat_ptr->op_code;
				last_paren_cnt = feat_ptr->paren;
				if (last_paren_cnt)
					continue;
				work_bitmap = paren_bitmap;
			} else {
				/* Outside of parenthesis */
				feat_change = feat_ptr->changeable;
				work_bitmap = feat_ptr->node_bitmap_avail;
			}
			if (feat_ptr->count == 0) {
				FREE_NULL_BITMAP(paren_bitmap);
				continue;
			}
			tmp_node_set_size = 0;
			/*
			 * _pick_best_nodes() is destructive of the node_set
			 * data structure, so we need to make a copy and then
			 * purge it
			 */
			for (i = 0; i < node_set_size; i++) {
				if (!bit_overlap_any(node_set_ptr[i].my_bitmap,
						     work_bitmap))
					continue;
				tmp_node_set_ptr[tmp_node_set_size].
					cpus_per_node =
					node_set_ptr[i].cpus_per_node;
				tmp_node_set_ptr[tmp_node_set_size].
					real_memory =
					node_set_ptr[i].real_memory;
				tmp_node_set_ptr[tmp_node_set_size].node_weight =
					node_set_ptr[i].node_weight;
				tmp_node_set_ptr[tmp_node_set_size].flags =
					node_set_ptr[i].flags;
				_set_sched_weight(tmp_node_set_ptr +
						  tmp_node_set_size);
				tmp_node_set_ptr[tmp_node_set_size].features =
					xstrdup(node_set_ptr[i].features);
				tmp_node_set_ptr[tmp_node_set_size].
					feature_bits =
					bit_copy(node_set_ptr[i].feature_bits);
				tmp_node_set_ptr[tmp_node_set_size].my_bitmap =
					bit_copy(node_set_ptr[i].my_bitmap);
				bit_and(tmp_node_set_ptr[tmp_node_set_size].
					my_bitmap, work_bitmap);
				if (accumulate_bitmap && has_xand) {
					bit_and_not(tmp_node_set_ptr[
						tmp_node_set_size].my_bitmap,
						accumulate_bitmap);
				}
				tmp_node_set_ptr[tmp_node_set_size].node_cnt =
					bit_set_count(tmp_node_set_ptr
					[tmp_node_set_size].my_bitmap);
				prev_node_set_ptr = tmp_node_set_ptr +
						    tmp_node_set_size;
				tmp_node_set_size++;

				if (test_only || !can_reboot ||
				    (prev_node_set_ptr->flags &
				     NODE_SET_REBOOT))
					continue;
				inactive_bitmap =
					bit_copy(node_set_ptr[i].my_bitmap);
				bit_and_not(inactive_bitmap,
					    feat_ptr->node_bitmap_active);
				if (bit_ffs(inactive_bitmap) == -1) {
					/* No inactive nodes (require reboot) */
					FREE_NULL_BITMAP(inactive_bitmap);
					continue;
				}
				sort_again = true;
				if (bit_equal(prev_node_set_ptr->my_bitmap,
					      inactive_bitmap)) {
					prev_node_set_ptr->node_weight =
						reboot_weight;
					prev_node_set_ptr->flags |=
						NODE_SET_REBOOT;
					FREE_NULL_BITMAP(inactive_bitmap);
					continue;
				}
				tmp_node_set_ptr[tmp_node_set_size].
					cpus_per_node =
					node_set_ptr[i].cpus_per_node;
				tmp_node_set_ptr[tmp_node_set_size].
					real_memory =
					node_set_ptr[i].real_memory;
				tmp_node_set_ptr[tmp_node_set_size].node_weight=
					reboot_weight;
				tmp_node_set_ptr[tmp_node_set_size].flags |=
					NODE_SET_REBOOT;
				_set_sched_weight(tmp_node_set_ptr +
						  tmp_node_set_size);
				tmp_node_set_ptr[tmp_node_set_size].features =
					xstrdup(node_set_ptr[i].features);
				tmp_node_set_ptr[tmp_node_set_size].
					feature_bits =
					bit_copy(node_set_ptr[i].feature_bits);
				tmp_node_set_ptr[tmp_node_set_size].my_bitmap =
					bit_copy(tmp_node_set_ptr
					[tmp_node_set_size-1].my_bitmap);
				bit_and(tmp_node_set_ptr[tmp_node_set_size].
					my_bitmap, inactive_bitmap);
				tmp_node_set_ptr[tmp_node_set_size].node_cnt =
					bit_set_count(tmp_node_set_ptr
					[tmp_node_set_size].my_bitmap);
				bit_and_not(tmp_node_set_ptr[tmp_node_set_size-1].
					my_bitmap, inactive_bitmap);
				tmp_node_set_ptr[tmp_node_set_size-1].node_cnt =
					bit_set_count(tmp_node_set_ptr
					[tmp_node_set_size-1].my_bitmap);
				tmp_node_set_size++;
				FREE_NULL_BITMAP(inactive_bitmap);
			}
			FREE_NULL_BITMAP(paren_bitmap);
			feature_bitmap = NULL;
			min_nodes = feat_ptr->count;
			req_nodes = feat_ptr->count;
			saved_job_num_tasks = job_ptr->details->num_tasks;
			job_ptr->details->min_nodes = feat_ptr->count;
			job_ptr->details->min_cpus = feat_ptr->count;
			FREE_NULL_LIST(*preemptee_job_list);
			job_ptr->details->pn_min_memory = orig_req_mem;
			if (sort_again) {
				qsort(tmp_node_set_ptr, tmp_node_set_size,
				      sizeof(struct node_set), _sort_node_set);
			}
			error_code = _pick_best_nodes(tmp_node_set_ptr,
					tmp_node_set_size, &feature_bitmap,
					job_ptr, part_ptr, min_nodes,
					max_nodes, req_nodes, test_only,
					preemptee_candidates,
					preemptee_job_list, false,
					exc_core_bitmap, resv_overlap);
			job_ptr->details->num_tasks = saved_job_num_tasks;
			if (job_ptr->details->pn_min_memory) {
				if (job_ptr->details->pn_min_memory <
				    smallest_min_mem)
					smallest_min_mem =
						job_ptr->details->pn_min_memory;
				else
					job_ptr->details->pn_min_memory =
						smallest_min_mem;
			}
#if 0
{
			char *tmp_str = bitmap2node_name(feature_bitmap);
			info("%pJ needs %u nodes with feature %s, using %s, error_code=%d",
			     job_ptr, feat_ptr->count, feat_ptr->name,
			     tmp_str, error_code);
			xfree(tmp_str);
}
#endif
			for (i = 0; i < tmp_node_set_size; i++) {
				xfree(tmp_node_set_ptr[i].features);
				FREE_NULL_BITMAP(tmp_node_set_ptr[i].
						 feature_bits);
				FREE_NULL_BITMAP(tmp_node_set_ptr[i].
						 my_bitmap);
			}
			if (error_code != SLURM_SUCCESS) {
				FREE_NULL_BITMAP(feature_bitmap);
				break;
			}
			if (feature_bitmap) {
				if (feat_ptr->op_code == FEATURE_OP_XAND)
					has_xand = true;
				if (has_xand) {
					if (old_feat_change && feat_change) {
						error_code =
						    ESLURM_MULTI_KNL_CONSTRAINT;
						break;
					}
					old_feat_change |= feat_change;
					/*
					 * Don't make nodes required since we
					 * check value on each call to
					 * _pick_best_nodes()
					 */
				} else if (job_ptr->details->req_node_bitmap) {
					bit_or(job_ptr->details->
					       req_node_bitmap,
					       feature_bitmap);
				} else {
					job_ptr->details->req_node_bitmap =
						bit_copy(feature_bitmap);
				}
				if (accumulate_bitmap) {
					bit_or(accumulate_bitmap,
					       feature_bitmap);
					FREE_NULL_BITMAP(feature_bitmap);
				} else
					accumulate_bitmap = feature_bitmap;
			}
		}
		list_iterator_destroy(feat_iter);
		if (paren_bitmap) {
			error("%s@%d: %pJ has bad feature expression: %s",
			      __func__, __LINE__, job_ptr,
			      job_ptr->details->features);
			bit_free(paren_bitmap);
		}
	}

	/* restore most of job state and accumulate remaining resources */
	if (saved_req_node_bitmap) {
		FREE_NULL_BITMAP(job_ptr->details->req_node_bitmap);
		job_ptr->details->req_node_bitmap =
				bit_copy(saved_req_node_bitmap);
	}
	if (accumulate_bitmap) {
		uint32_t node_cnt;
		if (job_ptr->details->req_node_bitmap) {
			bit_or(job_ptr->details->req_node_bitmap,
				accumulate_bitmap);
			FREE_NULL_BITMAP(accumulate_bitmap);
		} else
			job_ptr->details->req_node_bitmap = accumulate_bitmap;
		node_cnt = bit_set_count(job_ptr->details->req_node_bitmap);
		job_ptr->details->min_cpus = MAX(saved_min_cpus, node_cnt);
		min_nodes = MAX(saved_min_nodes, node_cnt);
		job_ptr->details->min_nodes = min_nodes;
		req_nodes = MAX(min_nodes, req_nodes);
		if (req_nodes > max_nodes)
			error_code = ESLURM_REQUESTED_NODE_CONFIG_UNAVAILABLE;
	} else {
		min_nodes = saved_min_nodes;
		req_nodes = saved_req_nodes;
		job_ptr->details->min_cpus = saved_min_cpus;
		job_ptr->details->min_nodes = saved_job_min_nodes;
	}

#if 0
{
	char *tmp_str = bitmap2node_name(job_ptr->details->req_node_bitmap);
	info("%pJ requires %d:%d:%d req_nodes:%s err:%u",
	     job_ptr, min_nodes, req_nodes, max_nodes, tmp_str, error_code);
	xfree(tmp_str);
}
#endif
	xfree(tmp_node_set_ptr);
	if (error_code == SLURM_SUCCESS) {
		FREE_NULL_LIST(*preemptee_job_list);
		error_code = _pick_best_nodes(node_set_ptr, node_set_size,
				select_bitmap, job_ptr, part_ptr, min_nodes,
				max_nodes, req_nodes, test_only,
				preemptee_candidates, preemptee_job_list,
				has_xand, exc_core_bitmap, resv_overlap);
	}

	if ((resv_rc == ESLURM_RESERVATION_MAINT) &&
	    (error_code == ESLURM_NODE_NOT_AVAIL))
		error_code = ESLURM_RESERVATION_MAINT;
#if 0
{
	char *tmp_str = bitmap2node_name(*select_bitmap);
	info("%pJ allocated nodes:%s err:%u", job_ptr, tmp_str, error_code);
	xfree(tmp_str);
}
#endif

	FREE_NULL_LIST(preemptee_candidates);

	/* restore job's initial required node bitmap */
	FREE_NULL_BITMAP(job_ptr->details->req_node_bitmap);
	job_ptr->details->req_node_bitmap = saved_req_node_bitmap;
	job_ptr->details->min_cpus = saved_min_cpus;
	job_ptr->details->min_nodes = saved_job_min_nodes;

	/* Restore available node bitmap, ignoring reservations */
	if (save_avail_node_bitmap) {
		FREE_NULL_BITMAP(avail_node_bitmap);
		avail_node_bitmap = save_avail_node_bitmap;
	}
	if (save_share_node_bitmap) {
		FREE_NULL_BITMAP(share_node_bitmap);
		share_node_bitmap = save_share_node_bitmap;
	}
	FREE_NULL_BITMAP(exc_core_bitmap);

	return error_code;
}

static void _sync_node_weight(struct node_set *node_set_ptr, int node_set_size)
{
	int i, i_first, i_last, s;
	node_record_t *node_ptr;

	for (s = 0; s < node_set_size; s++) {
		if (!node_set_ptr[s].my_bitmap)
			continue;	/* No nodes in this set */
		i_first = bit_ffs(node_set_ptr[s].my_bitmap);
		if (i_first >= 0)
			i_last = bit_fls(node_set_ptr[s].my_bitmap);
		else
			i_last = i_first - 1;
		for (i = i_first; i <= i_last; i++) {
			if (!bit_test(node_set_ptr[s].my_bitmap, i))
				continue;
			node_ptr = node_record_table_ptr + i;
			node_ptr->sched_weight = node_set_ptr[s].sched_weight;
		}
	}
}

/*
 * _pick_best_nodes - from a weight order list of all nodes satisfying a
 *	job's specifications, select the "best" for use
 * IN node_set_ptr - pointer to node specification information
 * IN node_set_size - number of entries in records pointed to by node_set_ptr
 * OUT select_bitmap - returns bitmap of selected nodes, must FREE_NULL_BITMAP
 * IN job_ptr - pointer to job being scheduled
 * IN part_ptr - pointer to the partition in which the job is being scheduled
 * IN min_nodes - minimum count of nodes required by the job
 * IN max_nodes - maximum count of nodes required by the job (0==no limit)
 * IN req_nodes - requested (or desired) count of nodes
 * IN test_only - do not actually allocate resources
 * IN/OUT preemptee_job_list - list of pointers to jobs to be preempted
 * IN exc_core_bitmap - cores which can not be used
 *	NULL on first entry
 * IN has_xand - set of the constraint list includes XAND operators *and*
 *		 we have already satisfied them all
 * in resv_overlap - designated reservation overlaps another reservation
 * RET SLURM_SUCCESS on success,
 *	ESLURM_NODES_BUSY if request can not be satisfied now,
 *	ESLURM_REQUESTED_NODE_CONFIG_UNAVAILABLE if request can never
 *	be satisfied,
 *	ESLURM_REQUESTED_PART_CONFIG_UNAVAILABLE if the job can not be
 *	initiated until the partition's configuration changes or
 *	ESLURM_NODE_NOT_AVAIL if required nodes are DOWN or DRAINED
 *	ESLURM_RESERVATION_BUSY if requested reservation overlaps another
 * NOTE: the caller must FREE_NULL_BITMAP memory pointed to by select_bitmap
 * Notes: The algorithm is
 *	1) If required node list is specified, determine implicitly required
 *	   processor and node count
 *	2) Determine how many disjoint required "features" are represented
 *	   (e.g. "FS1|FS2|FS3")
 *	3) For each feature: find matching node table entries, identify nodes
 *	   that are up and available (idle or shared) and add them to a bit
 *	   map
 *	4) Select_g_job_test() to select the "best" of those based upon
 *	   topology and/or workload
 *	5) If request can't be satisfied now, execute select_g_job_test()
 *	   against the list of nodes that exist in any state (perhaps DOWN
 *	   DRAINED or ALLOCATED) to determine if the request can
 *         ever be satisfied.
 */
static int _pick_best_nodes(struct node_set *node_set_ptr, int node_set_size,
			    bitstr_t **select_bitmap, job_record_t *job_ptr,
			    part_record_t *part_ptr, uint32_t min_nodes,
			    uint32_t max_nodes, uint32_t req_nodes,
			    bool test_only, List preemptee_candidates,
			    List *preemptee_job_list, bool has_xand,
			    bitstr_t *exc_core_bitmap, bool resv_overlap)
{
	static uint32_t cr_enabled = NO_VAL;
	static uint32_t single_select_job_test = 0;

	node_record_t *node_ptr;
	int error_code = SLURM_SUCCESS, i, j, pick_code;
	int total_nodes = 0, avail_nodes = 0;
	bitstr_t *avail_bitmap = NULL, *total_bitmap = NULL;
	bitstr_t *backup_bitmap = NULL;
	bitstr_t *possible_bitmap = NULL;
	bitstr_t *node_set_map;
	int max_feature, min_feature;
	bool runable_ever  = false;	/* Job can ever run */
	bool runable_avail = false;	/* Job can run with available nodes */
	bool tried_sched = false;	/* Tried to schedule with avail nodes */
	bool preempt_flag = false;
	bool nodes_busy = false;
	int shared = 0, select_mode;
	List preemptee_cand;

	/*
	 * Since you could potentially have multiple features and the
	 * job might not request memory we need to keep track of a minimum
	 * from the selected features.  This is to fulfill commit
	 * 700e7b1d4e9.
	 * If no memory is requested but we are running with
	 * CR_*_MEMORY and the request is for
	 * nodes of different memory sizes we need to reset the
	 * pn_min_memory as select_g_job_test can
	 * alter that making it so the order of contraints
	 * matter since the first pass through this will set the
	 * pn_min_memory based on that first constraint and if
	 * it isn't smaller than all the other requests they
	 * will fail.  We have to keep track of the
	 * memory for accounting, these next 2 variables do this for us.
	 */
	uint64_t smallest_min_mem = INFINITE64;
	uint64_t orig_req_mem = job_ptr->details->pn_min_memory;

	if (test_only)
		select_mode = SELECT_MODE_TEST_ONLY;
	else
		select_mode = SELECT_MODE_RUN_NOW;

	if ((job_ptr->details->min_nodes == 0) &&
	    (job_ptr->details->max_nodes == 0)) {
		/* Zero compute node job (burst buffer use only) */
		avail_bitmap = bit_alloc(node_record_count);
		pick_code = select_g_job_test(job_ptr,
					      avail_bitmap,
					      0, 0, 0,
					      select_mode,
					      preemptee_candidates,
					      preemptee_job_list,
					      exc_core_bitmap);

		if (pick_code == SLURM_SUCCESS) {
			*select_bitmap = avail_bitmap;
			return SLURM_SUCCESS;
		} else {
			bit_free(avail_bitmap);
			return ESLURM_REQUESTED_NODE_CONFIG_UNAVAILABLE;
		}
	} else if (node_set_size == 0) {
		info("%s: empty node set for selection", __func__);
		return ESLURM_REQUESTED_NODE_CONFIG_UNAVAILABLE;
	}

	/* Are Consumable Resources enabled?  Check once. */
	if (cr_enabled == NO_VAL) {
		cr_enabled = 0;	/* select/linear and others are no-ops */
		error_code = select_g_get_info_from_plugin(SELECT_CR_PLUGIN,
							   NULL, &cr_enabled);
		if (error_code != SLURM_SUCCESS) {
			cr_enabled = NO_VAL;
			return error_code;
		}
		(void) select_g_get_info_from_plugin(SELECT_SINGLE_JOB_TEST,
						     NULL,
						     &single_select_job_test);
	}

	shared = _resolve_shared_status(job_ptr, part_ptr->max_share,
					cr_enabled);
	if (cr_enabled)
		job_ptr->cr_enabled = cr_enabled; /* CR enabled for this job */

	/*
	 * If job preemption is enabled, then do NOT limit the set of available
	 * nodes by their current 'sharable' or 'idle' setting
	 */
	preempt_flag = slurm_preemption_enabled();

	if (job_ptr->details->req_node_bitmap) {  /* specific nodes required */
		/*
		 * We have already confirmed that all of these nodes have a
		 * usable configuration and are in the proper partition.
		 * Check that these nodes can be used by this job.
		 */
		if (min_nodes != 0) {
			total_nodes = bit_set_count(
				job_ptr->details->req_node_bitmap);
		}
		if (total_nodes > max_nodes) {	/* exceeds node limit */
			return ESLURM_REQUESTED_PART_CONFIG_UNAVAILABLE;
		}
		if ((job_ptr->details->core_spec != NO_VAL16) &&
		    ((job_ptr->details->core_spec & CORE_SPEC_THREAD) == 0)) {
			i = bit_ffs(job_ptr->details->req_node_bitmap);
			if (i >= 0) {
				node_ptr = node_record_table_ptr + i;
				j = node_ptr->config_ptr->sockets *
					node_ptr->config_ptr->cores;
			}
			if ((i >= 0) && (job_ptr->details->core_spec >= j)) {
				if (part_ptr->name) {
					info("%s: %pJ never runnable in partition %s",
					     __func__, job_ptr,
					     part_ptr->name);
				} else {
					info("%s: %pJ never runnable",
					     __func__, job_ptr);
				}
				return ESLURM_REQUESTED_NODE_CONFIG_UNAVAILABLE;
			}
		}

		/*
		 * Check the availability of these nodes.
		 * Should we check memory availability on these nodes?
		 */
		if (!bit_super_set(job_ptr->details->req_node_bitmap,
				   avail_node_bitmap)) {
			return ESLURM_NODE_NOT_AVAIL;
		}

		/*
		 * Still must go through select_g_job_test() to determine the
		 * validity of request and/or perform set-up before job launch
		 */
		total_nodes = 0;	/* reinitialize */
	}

	/* identify the min and max feature values for possible exclusive OR */
	max_feature = -1;
	min_feature = MAX_FEATURES;
	for (i = 0; i < node_set_size; i++) {
		j = bit_ffs(node_set_ptr[i].feature_bits);
		if ((j >= 0) && (j < min_feature))
			min_feature = j;
		j = bit_fls(node_set_ptr[i].feature_bits);
		if ((j >= 0) && (j > max_feature))
			max_feature = j;
	}

	debug3("%s: %pJ idle_nodes %u share_nodes %u",
	       __func__, job_ptr, bit_set_count(idle_node_bitmap),
		bit_set_count(share_node_bitmap));

	if (single_select_job_test)
		_sync_node_weight(node_set_ptr, node_set_size);
	/*
	 * Accumulate resources for this job based upon its required
	 * features (possibly with node counts).
	 */
	for (j = min_feature; j <= max_feature; j++) {
		if (job_ptr->details->req_node_bitmap) {
			bool missing_required_nodes = false;
			for (i = 0; i < node_set_size; i++) {
				if (!bit_test(node_set_ptr[i].feature_bits, j))
					continue;
				node_set_map =
					bit_copy(node_set_ptr[i].my_bitmap);

				if ((node_set_ptr[i].flags & NODE_SET_REBOOT)) {
					/* Node reboot required */
					bit_and(node_set_map,
						idle_node_bitmap);
				}

				if (avail_bitmap) {
					bit_or(avail_bitmap, node_set_map);
					FREE_NULL_BITMAP(node_set_map);
				} else {
					avail_bitmap = node_set_map;
				}

			}
			if (!bit_super_set(job_ptr->details->req_node_bitmap,
					   avail_bitmap))
				missing_required_nodes = true;

			if (missing_required_nodes)
				continue;
			FREE_NULL_BITMAP(avail_bitmap);
			avail_bitmap = bit_copy(job_ptr->details->
						req_node_bitmap);
			bit_and_not(avail_bitmap, rs_node_bitmap);
		}
		for (i = 0; i < node_set_size; i++) {
			int count1 = 0, count2 = 0;
			if (!has_xand &&
			    !bit_test(node_set_ptr[i].feature_bits, j))
				continue;

			if (total_bitmap) {
				bit_or(total_bitmap,
				       node_set_ptr[i].my_bitmap);
			} else {
				total_bitmap = bit_copy(
						node_set_ptr[i].my_bitmap);
			}

			if ((node_set_ptr[i].flags & NODE_SET_REBOOT)) {
				/* Node reboot required */
				count1 = bit_set_count(node_set_ptr[i].
						       my_bitmap);
				bit_and(node_set_ptr[i].my_bitmap,
					idle_node_bitmap);
				count2 = bit_set_count(node_set_ptr[i].
						       my_bitmap);
				if (count1 != count2)
					nodes_busy = true;
			}

			bit_and(node_set_ptr[i].my_bitmap, avail_node_bitmap);
			if (!nodes_busy) {
				count1 = bit_set_count(node_set_ptr[i].
						       my_bitmap);
			}
			if (!preempt_flag) {
				if (shared) {
					bit_and(node_set_ptr[i].my_bitmap,
						share_node_bitmap);
					bit_and_not(node_set_ptr[i].my_bitmap,
						    cg_node_bitmap);
				} else {
					bit_and(node_set_ptr[i].my_bitmap,
						idle_node_bitmap);
					/* IDLE nodes are not COMPLETING */
				}
			} else {
				bit_and_not(node_set_ptr[i].my_bitmap,
					    cg_node_bitmap);
			}

			bit_and_not(node_set_ptr[i].my_bitmap,
				    rs_node_bitmap);

			if (!nodes_busy) {
				count2 = bit_set_count(node_set_ptr[i].
						       my_bitmap);
				if (count1 != count2)
					nodes_busy = true;
			}
			if (avail_bitmap) {
				bit_or(avail_bitmap,
				       node_set_ptr[i].my_bitmap);
			} else {
				avail_bitmap = bit_copy(node_set_ptr[i].
							my_bitmap);
			}

			tried_sched = false;	/* need to test these nodes */

			if (single_select_job_test && ((i+1) < node_set_size)) {
				/*
				 * Execute select_g_job_test() _once_ using
				 * sched_weight in node_record_t as set
				 * by _sync_node_weight()
				 */
				continue;
			}

			if ((shared || preempt_flag ||
			    (switch_record_cnt > 1))     &&
			    ((i+1) < node_set_size)	 &&
			    (min_feature == max_feature) &&
			    (node_set_ptr[i].sched_weight ==
			     node_set_ptr[i+1].sched_weight)) {
				/* Keep accumulating so we can pick the
				 * most lightly loaded nodes */
				continue;
			}

			/* NOTE: select_g_job_test() is destructive of
			 * avail_bitmap, so save a backup copy */
			backup_bitmap = bit_copy(avail_bitmap);
			FREE_NULL_LIST(*preemptee_job_list);
			if (job_ptr->details->req_node_bitmap == NULL)
				bit_and(avail_bitmap, avail_node_bitmap);

			bit_and(avail_bitmap, share_node_bitmap);

			avail_nodes = bit_set_count(avail_bitmap);
			if (((avail_nodes  < min_nodes)	||
			     ((avail_nodes >= min_nodes) &&
			      (avail_nodes < req_nodes))) &&
			    ((i+1) < node_set_size)) {
				FREE_NULL_BITMAP(avail_bitmap);
				avail_bitmap = backup_bitmap;
				continue;	/* Keep accumulating nodes */
			}

			/* Only preempt jobs when all possible nodes are being
			 * considered for use, otherwise we would preempt jobs
			 * to use the lowest weight nodes. */
			if ((i+1) < node_set_size || !preemptee_candidates)
				preemptee_cand = NULL;
			else if (preempt_flag) {
				job_record_t *tmp_job_ptr = NULL;
				ListIterator job_iterator;
				job_iterator = list_iterator_create(preemptee_candidates);
				while ((tmp_job_ptr = list_next(job_iterator))) {
					if (!IS_JOB_RUNNING(tmp_job_ptr) ||
					    tmp_job_ptr->details->share_res ||
					    !tmp_job_ptr->job_resrcs)
						continue;
					bit_or(avail_bitmap,
					       tmp_job_ptr->job_resrcs->node_bitmap);
				}
				list_iterator_destroy(job_iterator);
				bit_and(avail_bitmap, avail_node_bitmap);
				bit_and(avail_bitmap, total_bitmap);
				preemptee_cand = preemptee_candidates;
			} else
				preemptee_cand = preemptee_candidates;

			job_ptr->details->pn_min_memory = orig_req_mem;
			pick_code = select_g_job_test(job_ptr,
						      avail_bitmap,
						      min_nodes,
						      max_nodes,
						      req_nodes,
						      select_mode,
						      preemptee_cand,
						      preemptee_job_list,
						      exc_core_bitmap);
			if (job_ptr->details->pn_min_memory) {
				if (job_ptr->details->pn_min_memory <
				    smallest_min_mem)
					smallest_min_mem =
						job_ptr->details->pn_min_memory;
				else
					job_ptr->details->pn_min_memory =
						smallest_min_mem;
			}

#if _DEBUG
{
			char *tmp_str1 = bitmap2node_name(avail_bitmap);
			char *tmp_str2 = bitmap2node_name(backup_bitmap);
			info("%s: %pJ err:%d nodes:%u:%u:%u mode:%u select %s from %s",
			     __func__, job_ptr, pick_code, min_nodes, req_nodes,
			     max_nodes, select_mode, tmp_str1, tmp_str2);
			xfree(tmp_str1);
			xfree(tmp_str2);
}
#endif
			if (pick_code == SLURM_SUCCESS) {
				FREE_NULL_BITMAP(backup_bitmap);
				if (bit_set_count(avail_bitmap) > max_nodes) {
					/* end of tests for this feature */
					avail_nodes = 0;
					break;
				}
				FREE_NULL_BITMAP(total_bitmap);
				FREE_NULL_BITMAP(possible_bitmap);
				*select_bitmap = avail_bitmap;
				return SLURM_SUCCESS;
			} else {
				tried_sched = true;	/* test failed */
				FREE_NULL_BITMAP(avail_bitmap);
				avail_bitmap = backup_bitmap;
			}
		} /* for (i = 0; i < node_set_size; i++) */

		/* try to get req_nodes now for this feature */
		if (avail_bitmap && (!tried_sched)	&&
		    (avail_nodes >= min_nodes)		&&
		    ((job_ptr->details->req_node_bitmap == NULL) ||
		     bit_super_set(job_ptr->details->req_node_bitmap,
				   avail_bitmap))) {
			FREE_NULL_LIST(*preemptee_job_list);
			job_ptr->details->pn_min_memory = orig_req_mem;
			pick_code = select_g_job_test(job_ptr, avail_bitmap,
						      min_nodes, max_nodes,
						      req_nodes,
						      select_mode,
						      preemptee_candidates,
						      preemptee_job_list,
						      exc_core_bitmap);

			if (job_ptr->details->pn_min_memory) {
				if (job_ptr->details->pn_min_memory <
				    smallest_min_mem)
					smallest_min_mem =
						job_ptr->details->pn_min_memory;
				else
					job_ptr->details->pn_min_memory =
						smallest_min_mem;
			}

			if ((pick_code == SLURM_SUCCESS) &&
			     (bit_set_count(avail_bitmap) <= max_nodes)) {
				FREE_NULL_BITMAP(total_bitmap);
				FREE_NULL_BITMAP(possible_bitmap);
				*select_bitmap = avail_bitmap;
				return SLURM_SUCCESS;
			}
		}

		/* determine if job could possibly run (if all configured
		 * nodes available) */
		if (total_bitmap)
			total_nodes = bit_set_count(total_bitmap);
		if (total_bitmap			&&
		    (!runable_ever || !runable_avail)	&&
		    (total_nodes >= min_nodes)		&&
		    ((job_ptr->details->req_node_bitmap == NULL) ||
		     (bit_super_set(job_ptr->details->req_node_bitmap,
					total_bitmap)))) {
			avail_nodes = bit_set_count(avail_bitmap);
			if (!runable_avail && (avail_nodes >= min_nodes)) {
				FREE_NULL_BITMAP(avail_bitmap);
				avail_bitmap = bit_copy(total_bitmap);
				bit_and(avail_bitmap, avail_node_bitmap);
				job_ptr->details->pn_min_memory = orig_req_mem;
				pick_code = select_g_job_test(job_ptr,
						avail_bitmap,
						min_nodes,
						max_nodes,
						req_nodes,
						SELECT_MODE_TEST_ONLY,
						preemptee_candidates, NULL,
						exc_core_bitmap);

				if (job_ptr->details->pn_min_memory) {
					if (job_ptr->details->pn_min_memory <
					    smallest_min_mem)
						smallest_min_mem =
							job_ptr->details->
							pn_min_memory;
					else
						job_ptr->details->
							pn_min_memory =
							smallest_min_mem;
				}

				if (pick_code == SLURM_SUCCESS) {
					runable_ever  = true;
					if (bit_set_count(avail_bitmap) <=
					     max_nodes)
						runable_avail = true;
					FREE_NULL_BITMAP(possible_bitmap);
					possible_bitmap = avail_bitmap;
					avail_bitmap = NULL;
				}
			}
			if (!runable_ever) {
				job_ptr->details->pn_min_memory = orig_req_mem;
				pick_code = select_g_job_test(job_ptr,
						total_bitmap,
						min_nodes,
						max_nodes,
						req_nodes,
						SELECT_MODE_TEST_ONLY,
						preemptee_candidates, NULL,
						exc_core_bitmap);

				if (job_ptr->details->pn_min_memory) {
					if (job_ptr->details->pn_min_memory <
					    smallest_min_mem)
						smallest_min_mem =
							job_ptr->details->
							pn_min_memory;
					else
						job_ptr->details->
							pn_min_memory =
							smallest_min_mem;
				}

				if (pick_code == SLURM_SUCCESS) {
					FREE_NULL_BITMAP(possible_bitmap);
					possible_bitmap = total_bitmap;
					total_bitmap = NULL;
					runable_ever = true;
				}
			}
		}
		FREE_NULL_BITMAP(avail_bitmap);
		FREE_NULL_BITMAP(total_bitmap);
		if (error_code != SLURM_SUCCESS)
			break;
	}
	FREE_NULL_BITMAP(avail_bitmap);
	FREE_NULL_BITMAP(total_bitmap);

	/* The job is not able to start right now, return a
	 * value indicating when the job can start */
	if (!runable_ever && resv_overlap) {
		error_code = ESLURM_RESERVATION_BUSY;
		return error_code;
	}
	if (!runable_ever) {
		if (part_ptr->name) {
			info("%s: %pJ never runnable in partition %s",
			     __func__, job_ptr, part_ptr->name);
		} else {
			info("%s: job %pJ never runnable",
			     __func__, job_ptr);
		}
		error_code = ESLURM_REQUESTED_NODE_CONFIG_UNAVAILABLE;
	} else if (!runable_avail && !nodes_busy) {
		error_code = ESLURM_NODE_NOT_AVAIL;
	} else if (job_ptr->details->req_node_bitmap &&
		   bit_overlap_any(job_ptr->details->req_node_bitmap,
				   rs_node_bitmap)) {
		error_code = ESLURM_NODES_BUSY;
	} else if (!preempt_flag && job_ptr->details->req_node_bitmap) {
		/* specific nodes required */
		if (shared) {
			if (!bit_super_set(job_ptr->details->req_node_bitmap,
					   share_node_bitmap)) {
				error_code = ESLURM_NODES_BUSY;
			}
			if (bit_overlap_any(job_ptr->details->req_node_bitmap,
					    cg_node_bitmap)) {
				error_code = ESLURM_NODES_BUSY;
			}
		} else if (!bit_super_set(job_ptr->details->req_node_bitmap,
					  idle_node_bitmap)) {
			error_code = ESLURM_NODES_BUSY;
			/* Note: IDLE nodes are not COMPLETING */
		}
	} else if (job_ptr->details->req_node_bitmap &&
		   bit_overlap_any(job_ptr->details->req_node_bitmap,
				   cg_node_bitmap)) {
		error_code = ESLURM_NODES_BUSY;
	}

	if (error_code == SLURM_SUCCESS) {
		error_code = ESLURM_NODES_BUSY;
	}

	if (possible_bitmap && runable_ever) {
		*select_bitmap = possible_bitmap;
	} else {
		FREE_NULL_BITMAP(possible_bitmap);
	}
	return error_code;
}

static void _preempt_jobs(List preemptee_job_list, bool kill_pending,
			  int *error_code, job_record_t *preemptor_ptr)
{
	ListIterator iter;
	job_record_t *job_ptr;
	uint16_t mode;
	int job_cnt = 0;
	static time_t sched_update = 0;

	if (sched_update != slurm_conf.last_update) {
		preempt_send_user_signal = false;
		if (xstrcasestr(slurm_conf.slurmctld_params,
		                "preempt_send_user_signal"))
			preempt_send_user_signal = true;

		sched_update = slurm_conf.last_update;
	}

	iter = list_iterator_create(preemptee_job_list);
	while ((job_ptr = list_next(iter))) {
		mode = slurm_job_preempt_mode(job_ptr);

		if (mode == PREEMPT_MODE_OFF) {
			error("%s: Invalid preempt_mode %u for %pJ",
			      __func__, mode, job_ptr);
			continue;
		}

		if ((mode == PREEMPT_MODE_SUSPEND) &&
		    (slurm_conf.preempt_mode & PREEMPT_MODE_GANG)) {
			debug("preempted %pJ suspended by gang scheduler to reclaim resources for %pJ",
			      job_ptr, preemptor_ptr);
			job_ptr->preempt_time = time(NULL);
			continue;
		}

		job_cnt++;
		if (!kill_pending)
			continue;

		if (slurm_job_preempt(job_ptr, preemptor_ptr, mode, true) !=
		    SLURM_SUCCESS)
			continue;
	}
	list_iterator_destroy(iter);

	if (job_cnt > 0)
		*error_code = ESLURM_NODES_BUSY;
}

/* Return true if this job record is
 * 1) not a job array OR
 * 2) the first task of a job array to begin execution */
static bool _first_array_task(job_record_t *job_ptr)
{
	job_record_t *meta_job_ptr;

	if (job_ptr->array_task_id == NO_VAL)
		return true;

	meta_job_ptr = find_job_record(job_ptr->array_job_id);
	if (!meta_job_ptr || !meta_job_ptr->array_recs) {
		error("%s: Could not find meta job record for %pJ",
		      __func__, job_ptr);
		return true;
	}
	if ((meta_job_ptr->array_recs->tot_run_tasks == 1) &&	/* This task */
	    (meta_job_ptr->array_recs->tot_comp_tasks == 0))
		return true;

	return false;
}

/*
 * This job has zero node count. It is only designed to create or destroy
 * persistent burst buffer resources. Terminate it now.
 */
static void _end_null_job(job_record_t *job_ptr)
{
	time_t now = time(NULL);

	job_ptr->exit_code = 0;
	gres_plugin_job_clear(job_ptr->gres_list);
	job_ptr->job_state = JOB_RUNNING;
	job_ptr->bit_flags |= JOB_WAS_RUNNING;
	FREE_NULL_BITMAP(job_ptr->node_bitmap);
	xfree(job_ptr->nodes);
	xfree(job_ptr->sched_nodes);
	job_ptr->start_time = now;
	job_ptr->state_reason = WAIT_NO_REASON;
	xfree(job_ptr->state_desc);
	job_ptr->time_last_active = now;
	if (!job_ptr->step_list)
		job_ptr->step_list = list_create(NULL);

	(void) job_array_post_sched(job_ptr);
	(void) bb_g_job_begin(job_ptr);
	job_array_start(job_ptr);
	rebuild_job_part_list(job_ptr);
	if ((job_ptr->mail_type & MAIL_JOB_BEGIN) &&
	    ((job_ptr->mail_type & MAIL_ARRAY_TASKS) ||
	     _first_array_task(job_ptr)))
		mail_job_info(job_ptr, MAIL_JOB_BEGIN);
	slurmctld_diag_stats.jobs_started++;
	/* Call job_set_alloc_tres() before acct_policy_job_begin() */
	job_set_alloc_tres(job_ptr, false);
	acct_policy_job_begin(job_ptr);
	/*
	 * If run with slurmdbd, this is handled out of band in the job if
	 * happening right away.  If the job has already become eligible and
	 * registered in the db then the start message.
	 */
	jobacct_storage_job_start_direct(acct_db_conn, job_ptr);
	prolog_slurmctld(job_ptr);

	job_ptr->end_time = now;
	job_ptr->job_state = JOB_COMPLETE;
	job_completion_logger(job_ptr, false);
	acct_policy_job_fini(job_ptr);
	if (select_g_job_fini(job_ptr) != SLURM_SUCCESS)
		error("select_g_job_fini(%pJ): %m", job_ptr);
	epilog_slurmctld(job_ptr);
}

/*
 * Convert a job's TRES_PER_* specifications into a string
 * xfree return value
 */
static char *_build_tres_str(job_record_t *job_ptr)
{
	char *sep = "", *tres_str = NULL;

	if (job_ptr->tres_per_job) {
		xstrfmtcat(tres_str, "PER_JOB:%s", job_ptr->tres_per_job);
		sep = " ";
	}
	if (job_ptr->tres_per_node) {
		xstrfmtcat(tres_str, "%sPER_NODE:%s", sep,
			   job_ptr->tres_per_node);
		sep = " ";
	}
	if (job_ptr->tres_per_socket) {
		xstrfmtcat(tres_str, "%sPER_SOCKET:%s", sep,
			   job_ptr->tres_per_socket);
		sep = " ";
	}
	if (job_ptr->tres_per_task) {
		xstrfmtcat(tres_str, "%sPER_TASK:%s", sep,
			   job_ptr->tres_per_task);
		/* sep = " ";	Reported as "dead assignment" by Clang */
	}
	if (!tres_str)
		tres_str = xstrdup("NONE");

	return tres_str;
}

static List _handle_exclusive_gres(job_record_t *job_ptr,
				   bitstr_t *select_bitmap, bool test_only)
{
	int i_first, i_last;
	List post_list = NULL;

	if (test_only || !gres_plugin_get_gres_cnt())
		return NULL;

	xassert(job_ptr);
	xassert(select_bitmap);

	if (!job_ptr->details ||
	    !(job_ptr->details->whole_node == 1))
		return NULL;

	i_first = bit_ffs(select_bitmap);
	if (i_first != -1)
		i_last = bit_fls(select_bitmap);
	else
		i_last = -2;

	for (int i = i_first; i <= i_last; i++) {
		if (!bit_test(select_bitmap, i))
			continue;
		gres_plugin_job_select_whole_node(
			&post_list,
			node_record_table_ptr[i].gres_list,
			job_ptr->job_id,
			node_record_table_ptr[i].name);
	}

	return post_list;
}

/*
 * select_nodes - select and allocate nodes to a specific job
 * IN job_ptr - pointer to the job record
 * IN test_only - if set do not allocate nodes, just confirm they
 *	could be allocated now
 * IN select_node_bitmap - bitmap of nodes to be used for the
 *	job's resource allocation (not returned if NULL), caller
 *	must free
 * IN submission - if set ignore reservations
 * IN scheduler_type - which scheduler is calling this
 *      (i.e. SLURMDB_JOB_FLAG_BACKFILL, SLURMDB_JOB_FLAG_SCHED, etc)
 * OUT err_msg - if not NULL set to error message for job, caller must xfree
 * RET 0 on success, ESLURM code from slurm_errno.h otherwise
 * globals: list_part - global list of partition info
 *	default_part_loc - pointer to default partition
 *	config_list - global list of node configuration info
 * Notes: The algorithm is
 *	1) Build a table (node_set_ptr) of nodes with the requisite
 *	   configuration. Each table entry includes their weight,
 *	   node_list, features, etc.
 *	2) Call _pick_best_nodes() to select those nodes best satisfying
 *	   the request, (e.g. best-fit or other criterion)
 *	3) Call allocate_nodes() to perform the actual allocation
 */
extern int select_nodes(job_record_t *job_ptr, bool test_only,
			bitstr_t **select_node_bitmap, char **err_msg,
			bool submission, uint32_t scheduler_type)
{
	int bb, error_code = SLURM_SUCCESS, i, node_set_size = 0;
	bitstr_t *select_bitmap = NULL;
	struct node_set *node_set_ptr = NULL;
	part_record_t *part_ptr = NULL;
	uint32_t min_nodes = 0, max_nodes = 0, req_nodes = 0;
	time_t now = time(NULL);
	bool configuring = false;
	List preemptee_job_list = NULL;
	uint32_t selected_node_cnt = NO_VAL;
	uint64_t tres_req_cnt[slurmctld_tres_cnt];
	bool can_reboot;
	uint32_t qos_flags = 0;
	assoc_mgr_lock_t qos_read_lock =
		{ .assoc = READ_LOCK, .qos = READ_LOCK };
	assoc_mgr_lock_t job_read_locks =
		{ .assoc = READ_LOCK, .qos = READ_LOCK, .tres = READ_LOCK };
	List gres_list_pre = NULL;
	bool gres_list_pre_set = false;

	xassert(job_ptr);
	xassert(job_ptr->magic == JOB_MAGIC);

	if (!acct_policy_job_runnable_pre_select(job_ptr, false))
		return ESLURM_ACCOUNTING_POLICY;

	if (reboot_weight == 0)
		reboot_weight = node_features_g_reboot_weight();

	part_ptr = job_ptr->part_ptr;

	/* identify partition */
	if (part_ptr == NULL) {
		part_ptr = find_part_record(job_ptr->partition);
		xassert(part_ptr);
		job_ptr->part_ptr = part_ptr;
		error("partition pointer reset for %pJ, part %s",
		      job_ptr, job_ptr->partition);
	}

	/* Quick check to see if this QOS is allowed on this partition. */
	assoc_mgr_lock(&qos_read_lock);
	if (job_ptr->qos_ptr)
		qos_flags = job_ptr->qos_ptr->flags;
	if ((error_code = part_policy_valid_qos(job_ptr->part_ptr,
				job_ptr->qos_ptr, job_ptr)) != SLURM_SUCCESS) {
		assoc_mgr_unlock(&qos_read_lock);
		return ESLURM_REQUESTED_PART_CONFIG_UNAVAILABLE;
	}

	/* Quick check to see if this account is allowed on this partition. */
	if ((error_code = part_policy_valid_acct(
		     job_ptr->part_ptr,
		     job_ptr->assoc_ptr ? job_ptr->assoc_ptr->acct : NULL,
		     job_ptr))
	    != SLURM_SUCCESS) {
		assoc_mgr_unlock(&qos_read_lock);
		return ESLURM_REQUESTED_PART_CONFIG_UNAVAILABLE;
	}
	assoc_mgr_unlock(&qos_read_lock);

	if (job_ptr->priority == 0) {	/* user/admin hold */
		if (job_ptr->state_reason != FAIL_BAD_CONSTRAINTS
		    && (job_ptr->state_reason != FAIL_BURST_BUFFER_OP)
		    && (job_ptr->state_reason != WAIT_HELD)
		    && (job_ptr->state_reason != WAIT_HELD_USER)
		    && (job_ptr->state_reason != WAIT_MAX_REQUEUE)) {
			job_ptr->state_reason = WAIT_HELD;
		}
		return ESLURM_JOB_HELD;
	}

	bb = bb_g_job_test_stage_in(job_ptr, test_only);
	if (bb != 1) {
		if ((bb == -1) &&
		    (job_ptr->state_reason == FAIL_BURST_BUFFER_OP))
			return ESLURM_BURST_BUFFER_WAIT; /* Fatal BB event */
		xfree(job_ptr->state_desc);
		last_job_update = now;
		if (bb == 0)
			job_ptr->state_reason = WAIT_BURST_BUFFER_STAGING;
		else
			job_ptr->state_reason = WAIT_BURST_BUFFER_RESOURCE;
		return ESLURM_BURST_BUFFER_WAIT;
	}

	if ((job_ptr->details->min_nodes == 0) &&
	    (job_ptr->details->max_nodes == 0)) {
		if (!job_ptr->burst_buffer)
			return ESLURM_INVALID_NODE_COUNT;
		if (!test_only)
			_end_null_job(job_ptr);
		return SLURM_SUCCESS;
	}

	/* build sets of usable nodes based upon their configuration */
	can_reboot = node_features_g_user_update(job_ptr->user_id);
	error_code = _build_node_list(job_ptr, &node_set_ptr, &node_set_size,
				      err_msg, test_only, can_reboot);
	if (error_code)
		return error_code;
	if (node_set_ptr == NULL)	/* Should never be true */
		return ESLURM_REQUESTED_NODE_CONFIG_UNAVAILABLE;

	for (i = 0; i < node_set_size; i++)
		_set_sched_weight(node_set_ptr + i);
	qsort(node_set_ptr, node_set_size, sizeof(struct node_set),
	      _sort_node_set);
	_log_node_set(job_ptr, node_set_ptr, node_set_size);

	/* ensure that selected nodes are in these node sets */
	if (job_ptr->details->req_node_bitmap) {
		error_code = _nodes_in_sets(job_ptr->details->req_node_bitmap,
					    node_set_ptr, node_set_size);
		if (error_code) {
			info("No nodes satisfy requirements for %pJ in partition %s",
			     job_ptr, job_ptr->part_ptr->name);
			goto cleanup;
		}
	}

	/* enforce both user's and partition's node limits if the qos
	 * isn't set to override them */
	/* info("req: %u-%u, %u", job_ptr->details->min_nodes, */
	/*    job_ptr->details->max_nodes, part_ptr->max_nodes); */
	error_code = get_node_cnts(job_ptr, qos_flags, part_ptr,
				   &min_nodes, &req_nodes, &max_nodes);
	if ((error_code == ESLURM_ACCOUNTING_POLICY) ||
	    (error_code == ESLURM_REQUESTED_NODE_CONFIG_UNAVAILABLE))
		goto cleanup;
	else if ((error_code != ESLURM_REQUESTED_PART_CONFIG_UNAVAILABLE) &&
		 (error_code != ESLURM_RESERVATION_MAINT)) {
		/* Select resources for the job here */
		job_array_pre_sched(job_ptr);
		if (job_ptr->job_resrcs)
			debug2("%s: calling _get_req_features() for %pJ with not NULL job resources",
			       __func__, job_ptr);
		error_code = _get_req_features(node_set_ptr, node_set_size,
					       &select_bitmap, job_ptr,
					       part_ptr, min_nodes, max_nodes,
					       req_nodes, test_only,
					       &preemptee_job_list, can_reboot,
					       submission);
	}

	/* Set this guess here to give the user tools an idea
	 * of how many nodes Slurm is planning on giving the job.
	 * This needs to be done on success or not.  It means the job
	 * could run on nodes.
	 */
	if (select_bitmap) {
		List gres_list_whole_node = _handle_exclusive_gres(
			job_ptr, select_bitmap, test_only);

		selected_node_cnt = bit_set_count(select_bitmap);
		job_ptr->node_cnt_wag = selected_node_cnt;

		if (gres_list_whole_node) {
			gres_list_pre_set = true;
			gres_list_pre = job_ptr->gres_list;
			job_ptr->gres_list = gres_list_whole_node;
		}

	} else
		selected_node_cnt = req_nodes;

	memcpy(tres_req_cnt, job_ptr->tres_req_cnt, sizeof(tres_req_cnt));
	tres_req_cnt[TRES_ARRAY_CPU] =
		(uint64_t)(job_ptr->total_cpus ?
			   job_ptr->total_cpus : job_ptr->details->min_cpus);
	tres_req_cnt[TRES_ARRAY_MEM] = job_get_tres_mem(
					job_ptr->job_resrcs,
					job_ptr->details->pn_min_memory,
					tres_req_cnt[TRES_ARRAY_CPU],
					selected_node_cnt);
	tres_req_cnt[TRES_ARRAY_NODE] = (uint64_t)selected_node_cnt;

	assoc_mgr_lock(&job_read_locks);
	gres_set_job_tres_cnt(job_ptr->gres_list,
			      selected_node_cnt,
			      tres_req_cnt,
			      true);

	tres_req_cnt[TRES_ARRAY_BILLING] =
		assoc_mgr_tres_weighted(tres_req_cnt,
		                        job_ptr->part_ptr->billing_weights,
		                        slurm_conf.priority_flags, true);

	if (!test_only && (selected_node_cnt != NO_VAL) &&
	    !acct_policy_job_runnable_post_select(job_ptr, tres_req_cnt, true)) {
		assoc_mgr_unlock(&job_read_locks);
		/* If there was an reason we couldn't schedule before hand we
		 * want to check if an accounting limit was also breached.  If
		 * it was we want to override the other reason so if we are
		 * backfilling we don't reserve resources if we don't have to.
		 */
		free_job_resources(&job_ptr->job_resrcs);
		if (error_code != SLURM_SUCCESS)
			debug2("Replacing scheduling error code for %pJ from '%s' to 'Accounting policy'",
			       job_ptr, slurm_strerror(error_code));
		error_code = ESLURM_ACCOUNTING_POLICY;
		goto cleanup;
	}
	assoc_mgr_unlock(&job_read_locks);

	/* set up the cpu_cnt here so we can decrement it as nodes
	 * free up. total_cpus is set within _get_req_features */
	job_ptr->cpu_cnt = job_ptr->total_cpus;

	if (!test_only && preemptee_job_list
	    && (error_code == SLURM_SUCCESS)) {
		struct job_details *detail_ptr = job_ptr->details;
		time_t now = time(NULL);
		bool kill_pending = true;
		if ((detail_ptr->preempt_start_time != 0) &&
		    (detail_ptr->preempt_start_time >
		     (now - slurm_conf.kill_wait - slurm_conf.msg_timeout))) {
			/* Job preemption may still be in progress,
			 * do not cancel or requeue any more jobs yet */
			kill_pending = false;
		}
		_preempt_jobs(preemptee_job_list, kill_pending, &error_code,
			      job_ptr);
		if ((error_code == ESLURM_NODES_BUSY) && kill_pending) {
			detail_ptr->preempt_start_time = now;
			job_ptr->preempt_in_progress = true;
			if (job_ptr->array_recs)
				job_ptr->array_recs->pend_run_tasks++;
		}
	}
	if (error_code) {
		/* Fatal errors for job here */
		if (error_code == ESLURM_REQUESTED_PART_CONFIG_UNAVAILABLE) {
			/* Too many nodes requested */
			debug3("%s: %pJ not runnable with present config",
			       __func__, job_ptr);
			job_ptr->state_reason = WAIT_PART_NODE_LIMIT;
			xfree(job_ptr->state_desc);
			last_job_update = now;

		/* Non-fatal errors for job below */
		} else if (error_code == ESLURM_NODE_NOT_AVAIL) {
			/* Required nodes are down or drained */
			char *node_str = NULL, *unavail_node = NULL;
			bitstr_t *unavail_bitmap;
			debug3("%s: %pJ required nodes not avail",
			       __func__, job_ptr);
			job_ptr->state_reason = WAIT_NODE_NOT_AVAIL;
			xfree(job_ptr->state_desc);
			unavail_bitmap = bit_copy(avail_node_bitmap);
			filter_by_node_owner(job_ptr, unavail_bitmap);
			bit_not(unavail_bitmap);
			bit_and_not(unavail_bitmap, future_node_bitmap);
			bit_and(unavail_bitmap, part_ptr->node_bitmap);
			if (job_ptr->details->req_node_bitmap &&
			    bit_overlap_any(unavail_bitmap,
					    job_ptr->details->
						req_node_bitmap)) {
				bit_and(unavail_bitmap,
					job_ptr->details->req_node_bitmap);
			}
			if (bit_ffs(unavail_bitmap) != -1) {
				unavail_node = bitmap2node_name(unavail_bitmap);
				node_str = unavail_node;
			}
			FREE_NULL_BITMAP(unavail_bitmap);
			if (node_str) {
				xstrfmtcat(job_ptr->state_desc,
					   "ReqNodeNotAvail, "
					   "UnavailableNodes:%s",
					   node_str);
			} else {
				xstrfmtcat(job_ptr->state_desc,
					   "ReqNodeNotAvail, May be reserved "
					   "for other job");
			}
			xfree(unavail_node);
			last_job_update = now;
		} else if (error_code == ESLURM_RESERVATION_MAINT) {
			error_code = ESLURM_RESERVATION_BUSY;	/* All reserved */
			job_ptr->state_reason = WAIT_NODE_NOT_AVAIL;
			xfree(job_ptr->state_desc);
			xstrfmtcat(job_ptr->state_desc,
				   "ReqNodeNotAvail, Reserved for maintenance");
		} else if ((error_code == ESLURM_RESERVATION_NOT_USABLE) ||
			   (error_code == ESLURM_RESERVATION_BUSY)) {
			job_ptr->state_reason = WAIT_RESERVATION;
			xfree(job_ptr->state_desc);
		} else if ((job_ptr->state_reason == WAIT_BLOCK_MAX_ERR) ||
			   (job_ptr->state_reason == WAIT_BLOCK_D_ACTION)) {
			/* state_reason was already setup */
		} else if ((job_ptr->state_reason == WAIT_HELD) &&
			   (job_ptr->priority == 0)) {
			/* Held by select plugin due to some failure */
		} else {
			job_ptr->state_reason = WAIT_RESOURCES;
			xfree(job_ptr->state_desc);
		}
		goto cleanup;
	}

	if (test_only) {	/* set if job not highest priority */
		error_code = SLURM_SUCCESS;
		goto cleanup;
	}

	/*
	 * This job may be getting requeued, clear vestigial state information
	 * before over-writing and leaking memory or referencing old GRES or
	 * step data.
	 */
	job_ptr->bit_flags &= ~JOB_KILL_HURRY;
	job_ptr->job_state &= ~JOB_POWER_UP_NODE;
	FREE_NULL_BITMAP(job_ptr->node_bitmap);
	xfree(job_ptr->nodes);
	xfree(job_ptr->sched_nodes);
	job_ptr->exit_code = 0;
	gres_plugin_job_clear(job_ptr->gres_list);
	if (!job_ptr->step_list)
		job_ptr->step_list = list_create(NULL);

	job_ptr->node_bitmap = select_bitmap;
	select_bitmap = NULL;	/* nothing left to free */

	/*
	 * we need to have these times set to know when the endtime
	 * is for the job when we place it
	 */
	job_ptr->start_time = job_ptr->time_last_active = now;
	if ((job_ptr->limit_set.time != ADMIN_SET_LIMIT) &&
	    ((job_ptr->time_limit == NO_VAL) ||
	     ((job_ptr->time_limit > part_ptr->max_time) &&
	      !(qos_flags & QOS_FLAG_PART_TIME_LIMIT)))) {
		if (part_ptr->default_time != NO_VAL)
			job_ptr->time_limit = part_ptr->default_time;
		else
			job_ptr->time_limit = part_ptr->max_time;
		job_ptr->limit_set.time = 1;
	}

	job_end_time_reset(job_ptr);

	(void) job_array_post_sched(job_ptr);
	if (bb_g_job_begin(job_ptr) != SLURM_SUCCESS) {
		/* Leave job queued, something is hosed */
		error_code = ESLURM_INVALID_BURST_BUFFER_REQUEST;
		error("bb_g_job_begin(%pJ): %s",
		      job_ptr, slurm_strerror(error_code));
		job_ptr->start_time = 0;
		job_ptr->time_last_active = 0;
		job_ptr->end_time = 0;
		job_ptr->priority = 0;
		job_ptr->state_reason = WAIT_HELD;
		last_job_update = now;
		goto cleanup;
	}
	if (select_g_job_begin(job_ptr) != SLURM_SUCCESS) {
		/* Leave job queued, something is hosed */
		error("select_g_job_begin(%pJ): %m", job_ptr);

		/* Cancel previously started job */
		(void) bb_g_job_revoke_alloc(job_ptr);

		error_code = ESLURM_NODES_BUSY;
		job_ptr->start_time = 0;
		job_ptr->time_last_active = 0;
		job_ptr->end_time = 0;
		job_ptr->state_reason = WAIT_RESOURCES;
		last_job_update = now;
		goto cleanup;
	}

	/* assign the nodes and stage_in the job */
	job_ptr->state_reason = WAIT_NO_REASON;
	xfree(job_ptr->state_desc);

	if (job_ptr->job_resrcs && job_ptr->job_resrcs->nodes)
		job_ptr->nodes = xstrdup(job_ptr->job_resrcs->nodes);
	else {
		error("Select plugin failed to set job resources, nodes");
		/* Do not attempt to allocate the select_bitmap nodes since
		 * select plugin failed to set job resources */

		/* Cancel previously started job */
		(void) bb_g_job_revoke_alloc(job_ptr);

		error_code = ESLURM_NODES_BUSY;
		job_ptr->start_time = 0;
		job_ptr->time_last_active = 0;
		job_ptr->end_time = 0;
		job_ptr->state_reason = WAIT_RESOURCES;
		last_job_update = now;
		goto cleanup;
	}

	job_ptr->db_flags &= SLURMDB_JOB_CLEAR_SCHED;
	job_ptr->db_flags |= scheduler_type;

	/* This could be set in the select plugin so we want to keep the flag */
	configuring = IS_JOB_CONFIGURING(job_ptr);

	job_ptr->job_state = JOB_RUNNING;
	job_ptr->bit_flags |= JOB_WAS_RUNNING;

	if (select_g_select_nodeinfo_set(job_ptr) != SLURM_SUCCESS) {
		error("select_g_select_nodeinfo_set(%pJ): %m", job_ptr);
		if (!job_ptr->job_resrcs) {
			/* If we don't exit earlier the empty job_resrcs might
			 * be dereferenced later */

			/* Cancel previously started job */
			(void) bb_g_job_revoke_alloc(job_ptr);

			error_code = ESLURM_NODES_BUSY;
			job_ptr->start_time = 0;
			job_ptr->time_last_active = 0;
			job_ptr->end_time = 0;
			job_ptr->state_reason = WAIT_RESOURCES;
			job_ptr->job_state = JOB_PENDING;
			last_job_update = now;
			goto cleanup;
		}
	}

	allocate_nodes(job_ptr);
	job_array_start(job_ptr);
	build_node_details(job_ptr, true);
	rebuild_job_part_list(job_ptr);

	if (nonstop_ops.job_begin)
		(nonstop_ops.job_begin)(job_ptr);

	if ((job_ptr->mail_type & MAIL_JOB_BEGIN) &&
	    ((job_ptr->mail_type & MAIL_ARRAY_TASKS) ||
	     _first_array_task(job_ptr)))
		mail_job_info(job_ptr, MAIL_JOB_BEGIN);

	slurmctld_diag_stats.jobs_started++;

	/* job_set_alloc_tres has to be done before acct_policy_job_begin */
	job_set_alloc_tres(job_ptr, false);
	acct_policy_job_begin(job_ptr);

	job_claim_resv(job_ptr);

	/*
	 * Update the job_record's gres and gres_alloc fields with strings
	 * representing the amount of each GRES type requested and allocated.
	 */
	_fill_in_gres_fields(job_ptr);
<<<<<<< HEAD
	if (slurm_conf.debug_flags & DEBUG_FLAG_GRES) {
		char *tmp = _build_tres_str(job_ptr);
		info("%s: %pJ gres:%s gres_alloc:%s",
		     __func__, job_ptr, tmp, job_ptr->gres_alloc);
		xfree(tmp);
	}
=======
>>>>>>> a18b77a9

	/*
	 * If ran with slurmdbd this is handled out of band in the
	 * job if happening right away.  If the job has already
	 * become eligible and registered in the db then the start message.
	 */
	jobacct_storage_job_start_direct(acct_db_conn, job_ptr);

	prolog_slurmctld(job_ptr);
	reboot_job_nodes(job_ptr);
	gs_job_start(job_ptr);
	power_g_job_start(job_ptr);

	if (bit_overlap_any(job_ptr->node_bitmap, power_node_bitmap))
		job_ptr->job_state |= JOB_POWER_UP_NODE;
	if (configuring || IS_JOB_POWER_UP_NODE(job_ptr) ||
	    !bit_super_set(job_ptr->node_bitmap, avail_node_bitmap)) {
		/* This handles nodes explicitly requesting node reboot */
		job_ptr->job_state |= JOB_CONFIGURING;
	}

	/*
	 * Request asynchronous launch of a prolog for a
	 * non-batch job as long as the node is not configuring for
	 * a reboot first.  Job state could be changed above so we need to
	 * recheck its state to see if it's currently configuring.
	 * PROLOG_FLAG_CONTAIN also turns on PROLOG_FLAG_ALLOC.
	 */
	if (!IS_JOB_CONFIGURING(job_ptr)) {
		if (slurm_conf.prolog_flags & PROLOG_FLAG_ALLOC)
			launch_prolog(job_ptr);
	}

cleanup:
	if (job_ptr->array_recs && job_ptr->array_recs->task_id_bitmap &&
	    !IS_JOB_STARTED(job_ptr) &&
	    (bit_ffs(job_ptr->array_recs->task_id_bitmap) != -1)) {
		job_ptr->array_task_id = NO_VAL;
	}
	FREE_NULL_LIST(preemptee_job_list);
	if (select_node_bitmap)
		*select_node_bitmap = select_bitmap;
	else
		FREE_NULL_BITMAP(select_bitmap);
	if (node_set_ptr) {
		for (i = 0; i < node_set_size; i++) {
			xfree(node_set_ptr[i].features);
			FREE_NULL_BITMAP(node_set_ptr[i].my_bitmap);
			FREE_NULL_BITMAP(node_set_ptr[i].feature_bits);
		}
		xfree(node_set_ptr);
	}

	if (error_code != SLURM_SUCCESS) {
		FREE_NULL_BITMAP(job_ptr->node_bitmap);
		if (gres_list_pre_set &&
		    (job_ptr->gres_list != gres_list_pre)) {
			FREE_NULL_LIST(job_ptr->gres_list);
			job_ptr->gres_list = gres_list_pre;
		}
	} else
		FREE_NULL_LIST(gres_list_pre);

	return error_code;
}

/*
 * get_node_cnts - determine the number of nodes for the requested job.
 * IN job_ptr - pointer to the job record.
 * IN qos_flags - Flags of the job_ptr's qos.  This is so we don't have to send
 *                in a pointer or lock the qos read lock before calling.
 * IN part_ptr - pointer to the job's partition.
 * OUT min_nodes - The minimum number of nodes for the job.
 * OUT req_nodes - The number of node the select plugin should target.
 * OUT max_nodes - The max number of nodes for the job.
 * RET SLURM_SUCCESS on success, ESLURM code from slurm_errno.h otherwise.
 */
extern int get_node_cnts(job_record_t *job_ptr, uint32_t qos_flags,
			 part_record_t *part_ptr, uint32_t *min_nodes,
			 uint32_t *req_nodes, uint32_t *max_nodes)
{
	int error_code = SLURM_SUCCESS, i;
	uint32_t acct_max_nodes;
	uint32_t wait_reason = 0;

	xassert(job_ptr);
	xassert(part_ptr);

	/* On BlueGene systems don't adjust the min/max node limits
	 * here.  We are working on midplane values. */
	if (qos_flags & QOS_FLAG_PART_MIN_NODE)
		*min_nodes = job_ptr->details->min_nodes;
	else
		*min_nodes = MAX(job_ptr->details->min_nodes,
				 part_ptr->min_nodes);
	if (!job_ptr->details->max_nodes)
		*max_nodes = part_ptr->max_nodes;
	else if (qos_flags & QOS_FLAG_PART_MAX_NODE)
		*max_nodes = job_ptr->details->max_nodes;
	else
		*max_nodes = MIN(job_ptr->details->max_nodes,
				 part_ptr->max_nodes);

	if (job_ptr->details->req_node_bitmap && job_ptr->details->max_nodes) {
		i = bit_set_count(job_ptr->details->req_node_bitmap);
		if (i > job_ptr->details->max_nodes) {
			info("%pJ required node list has more nodes than the job can use (%d > %u)",
			     job_ptr, i, job_ptr->details->max_nodes);
			error_code = ESLURM_REQUESTED_NODE_CONFIG_UNAVAILABLE;
			goto end_it;
		}
	}

	/* Don't call functions in MIN/MAX it will result in the
	 * function being called multiple times. */
	acct_max_nodes = acct_policy_get_max_nodes(job_ptr, &wait_reason);
	*max_nodes = MIN(*max_nodes, acct_max_nodes);
	*max_nodes = MIN(*max_nodes, 500000);	/* prevent overflows */

	if (!job_ptr->limit_set.tres[TRES_ARRAY_NODE] &&
	    job_ptr->details->max_nodes &&
	    !(job_ptr->bit_flags & USE_MIN_NODES))
		*req_nodes = *max_nodes;
	else
		*req_nodes = *min_nodes;

	if (acct_max_nodes < *min_nodes) {
		error_code = ESLURM_ACCOUNTING_POLICY;
		xfree(job_ptr->state_desc);
		job_ptr->state_reason = wait_reason;
		goto end_it;
	} else if (*max_nodes < *min_nodes) {
		error_code = ESLURM_REQUESTED_PART_CONFIG_UNAVAILABLE;
		goto end_it;
	}
end_it:
	return error_code;
}

/*
 * Launch prolog via RPC to slurmd. This is useful when we need to run
 * prolog at allocation stage. Then we ask slurmd to launch the prolog
 * asynchroniously and wait on REQUEST_COMPLETE_PROLOG message from slurmd.
 */
extern void launch_prolog(job_record_t *job_ptr)
{
	prolog_launch_msg_t *prolog_msg_ptr;
	agent_arg_t *agent_arg_ptr;
	job_resources_t *job_resrcs_ptr;
	slurm_cred_arg_t cred_arg;
#ifndef HAVE_FRONT_END
	int i;
#endif

	xassert(job_ptr);

#ifdef HAVE_FRONT_END
	/* For a batch job the prolog will be
	 * started synchroniously by slurmd.
	 */
	if (job_ptr->batch_flag)
		return;
#endif

	prolog_msg_ptr = xmalloc(sizeof(prolog_launch_msg_t));

	/* Locks: Write job */
	if ((slurm_conf.prolog_flags & PROLOG_FLAG_ALLOC) &&
	    !(slurm_conf.prolog_flags & PROLOG_FLAG_NOHOLD))
		job_ptr->state_reason = WAIT_PROLOG;

	prolog_msg_ptr->job_gres_info =
		 gres_plugin_epilog_build_env(job_ptr->gres_list,job_ptr->nodes);
	prolog_msg_ptr->job_id = job_ptr->job_id;
	prolog_msg_ptr->het_job_id = job_ptr->het_job_id;
	prolog_msg_ptr->uid = job_ptr->user_id;
	prolog_msg_ptr->gid = job_ptr->group_id;
	if (!job_ptr->user_name)
		job_ptr->user_name = uid_to_string_or_null(job_ptr->user_id);
	prolog_msg_ptr->user_name = xstrdup(job_ptr->user_name);
	prolog_msg_ptr->alias_list = xstrdup(job_ptr->alias_list);
	prolog_msg_ptr->nodes = xstrdup(job_ptr->nodes);
	prolog_msg_ptr->partition = xstrdup(job_ptr->partition);
	prolog_msg_ptr->std_err = xstrdup(job_ptr->details->std_err);
	prolog_msg_ptr->std_out = xstrdup(job_ptr->details->std_out);
	prolog_msg_ptr->work_dir = xstrdup(job_ptr->details->work_dir);
	prolog_msg_ptr->x11 = job_ptr->details->x11;
	if (prolog_msg_ptr->x11) {
		prolog_msg_ptr->x11_magic_cookie =
				xstrdup(job_ptr->details->x11_magic_cookie);
		prolog_msg_ptr->x11_alloc_host = xstrdup(job_ptr->resp_host);
		prolog_msg_ptr->x11_alloc_port = job_ptr->other_port;
		prolog_msg_ptr->x11_target = xstrdup(job_ptr->details->x11_target);
		prolog_msg_ptr->x11_target_port = job_ptr->details->x11_target_port;
	}
	prolog_msg_ptr->spank_job_env_size = job_ptr->spank_job_env_size;
	prolog_msg_ptr->spank_job_env = xduparray(job_ptr->spank_job_env_size,
						  job_ptr->spank_job_env);

	xassert(job_ptr->job_resrcs);
	job_resrcs_ptr = job_ptr->job_resrcs;
	memset(&cred_arg, 0, sizeof(slurm_cred_arg_t));
	cred_arg.step_id.job_id = job_ptr->job_id;
	cred_arg.step_id.step_id = SLURM_EXTERN_CONT;
	cred_arg.step_id.step_het_comp = NO_VAL;
	cred_arg.uid                 = job_ptr->user_id;
	cred_arg.gid                 = job_ptr->group_id;
	cred_arg.x11                 = job_ptr->details->x11;
	cred_arg.job_core_spec       = job_ptr->details->core_spec;
	cred_arg.job_gres_list       = job_ptr->gres_list;
	cred_arg.job_nhosts          = job_ptr->job_resrcs->nhosts;
	cred_arg.job_constraints     = job_ptr->details->features;
	cred_arg.job_mem_limit       = job_ptr->details->pn_min_memory;
	cred_arg.step_mem_limit      = job_ptr->details->pn_min_memory;
	cred_arg.cores_per_socket    = job_resrcs_ptr->cores_per_socket;
	cred_arg.job_core_bitmap     = job_resrcs_ptr->core_bitmap;
	cred_arg.step_core_bitmap    = job_resrcs_ptr->core_bitmap;
	cred_arg.sockets_per_node    = job_resrcs_ptr->sockets_per_node;
	cred_arg.sock_core_rep_count = job_resrcs_ptr->sock_core_rep_count;

#ifdef HAVE_FRONT_END
	xassert(job_ptr->batch_host);
	cred_arg.job_hostlist    = job_ptr->batch_host;
	cred_arg.step_hostlist   = job_ptr->batch_host;
#else
	cred_arg.job_hostlist    = job_ptr->job_resrcs->nodes;
	cred_arg.step_hostlist   = job_ptr->job_resrcs->nodes;
#endif

	prolog_msg_ptr->cred = slurm_cred_create(slurmctld_config.cred_ctx,
						 &cred_arg,
						 SLURM_PROTOCOL_VERSION);
	if (!prolog_msg_ptr->cred) {
		error("%s: slurm_cred_create failure for %pJ",
		      __func__, job_ptr);
		slurm_free_prolog_launch_msg(prolog_msg_ptr);
		job_ptr->details->begin_time = time(NULL) + 120;
		job_complete(job_ptr->job_id, slurm_conf.slurm_user_id,
		             true, false, 0);
		return;
	}

	agent_arg_ptr = xmalloc(sizeof(agent_arg_t));
	agent_arg_ptr->retry = 0;
#ifdef HAVE_FRONT_END
	xassert(job_ptr->front_end_ptr);
	xassert(job_ptr->front_end_ptr->name);
	agent_arg_ptr->protocol_version =
		job_ptr->front_end_ptr->protocol_version;
	agent_arg_ptr->hostlist = hostlist_create(job_ptr->front_end_ptr->name);
	agent_arg_ptr->node_count = 1;
#else
	agent_arg_ptr->hostlist = hostlist_create(job_ptr->nodes);
	agent_arg_ptr->protocol_version = SLURM_PROTOCOL_VERSION;
	for (i = 0; i < node_record_count; i++) {
		if (bit_test(job_ptr->node_bitmap, i) == 0)
			continue;
		if (agent_arg_ptr->protocol_version >
		    node_record_table_ptr[i].protocol_version)
			agent_arg_ptr->protocol_version =
				node_record_table_ptr[i].protocol_version;
	}

	agent_arg_ptr->node_count = job_ptr->node_cnt;
#endif
	agent_arg_ptr->msg_type = REQUEST_LAUNCH_PROLOG;
	agent_arg_ptr->msg_args = (void *) prolog_msg_ptr;

	/* At least on a Cray we have to treat this as a real step, so
	 * this is where to do it.
	 */
	if (slurm_conf.prolog_flags & PROLOG_FLAG_CONTAIN)
		select_g_step_start(build_extern_step(job_ptr));

	/* Launch the RPC via agent */
	agent_queue_request(agent_arg_ptr);
}

/*
 * Update a job_record's gres (required GRES)
 * and gres_alloc (allocated GRES) fields according
 * to the information found in the job_record and its
 * substructures.
 * IN job_ptr - A job's job_record.
 * RET an integer representing any potential errors--
 *     currently not used.
 */
static int _fill_in_gres_fields(job_record_t *job_ptr)
{
	int      rv = SLURM_SUCCESS;

	/* First build the GRES requested field. */
	if (!job_ptr->gres_list || (list_count(job_ptr->gres_list) == 0)) {
		log_flag(GRES, "%s: %pJ GRES list is empty or NULL; this is OK if no GRES requested",
			 __func__, job_ptr);
		if (job_ptr->gres_req == NULL)
			xstrcat(job_ptr->gres_req, "");
	} else if ((job_ptr->node_cnt > 0) && !job_ptr->gres_req) {
		job_ptr->gres_req = _build_tres_str(job_ptr);
	}

	if (!job_ptr->gres_alloc || (job_ptr->gres_alloc[0] == '\0') ) {
		/* Now build the GRES allocated field. */
		rv = _build_gres_alloc_string(job_ptr);
		if (slurm_conf.debug_flags & DEBUG_FLAG_GRES) {
			char *tmp = _build_tres_str(job_ptr);
			info("%s %pJ gres_req:%s gres_alloc:%s",
			     __func__, job_ptr, tmp, job_ptr->gres_alloc);
			xfree(tmp);
		}
	}

	return rv;
}

/*
 * list_find_feature - find an entry in the feature list, see list.h for
 *	documentation
 * IN key - is feature name or NULL for all features
 * RET 1 if found, 0 otherwise
 */
extern int list_find_feature(void *feature_entry, void *key)
{
	node_feature_t *feature_ptr;

	if (key == NULL)
		return 1;

	feature_ptr = (node_feature_t *) feature_entry;
	if (xstrcmp(feature_ptr->name, (char *) key) == 0)
		return 1;
	return 0;
}

/*
 * valid_feature_counts - validate a job's features can be satisfied
 *	by the selected nodes (NOTE: does not process XOR or XAND operators)
 * IN job_ptr - job to operate on
 * IN use_active - if set, then only consider nodes with the identified features
 *	active, otherwise use available features
 * IN/OUT node_bitmap - nodes available for use, clear if unusable
 * OUT has_xor - set if XOR/XAND found in feature expression
 */
extern void valid_feature_counts(job_record_t *job_ptr, bool use_active,
				 bitstr_t *node_bitmap, bool *has_xor)
{
	struct job_details *detail_ptr = job_ptr->details;
	ListIterator job_feat_iter;
	job_feature_t *job_feat_ptr;
	int last_op = FEATURE_OP_AND, last_paren_op = FEATURE_OP_AND;
	int last_paren_cnt = 0;
	bitstr_t *feature_bitmap, *paren_bitmap = NULL;
	bitstr_t *tmp_bitmap, *work_bitmap;
	bool have_count = false, user_update;

	xassert(detail_ptr);
	xassert(node_bitmap);
	xassert(has_xor);

	*has_xor = false;
	if (detail_ptr->feature_list == NULL)	/* no constraints */
		return;

	user_update = node_features_g_user_update(job_ptr->user_id);
	find_feature_nodes(detail_ptr->feature_list, user_update);
	feature_bitmap = bit_copy(node_bitmap);
	work_bitmap = feature_bitmap;
	job_feat_iter = list_iterator_create(detail_ptr->feature_list);
	while ((job_feat_ptr = list_next(job_feat_iter))) {
		if (last_paren_cnt < job_feat_ptr->paren) {
			/* Start of expression in parenthesis */
			last_paren_op = last_op;
			last_op = FEATURE_OP_AND;
			if (paren_bitmap) {
				if (job_ptr->job_id) {
					error("%s: %pJ has bad feature expression: %s",
					      __func__, job_ptr,
					      detail_ptr->features);
				} else {
					error("%s: Reservation has bad feature expression: %s",
					      __func__, detail_ptr->features);
				}
				bit_free(paren_bitmap);
			}
			paren_bitmap = bit_copy(node_bitmap);
			work_bitmap = paren_bitmap;
		}

		if (use_active)
			tmp_bitmap = job_feat_ptr->node_bitmap_active;
		else
			tmp_bitmap = job_feat_ptr->node_bitmap_avail;
		if (tmp_bitmap) {
			/*
			 * Here we need to use the current feature for XOR/AND
			 * not the last_op.  For instance fastio&[xeon|nehalem]
			 * should ignore xeon (in valid_feature_count), but if
			 * would be based on last_op it will see AND operation.
			 * This should only be used when dealing with middle
			 * options, not for the end as done in the last_paren
			 * check below.
			 */
			if ((job_feat_ptr->op_code == FEATURE_OP_XOR) ||
			    (job_feat_ptr->op_code == FEATURE_OP_XAND)) {
				*has_xor = true;
			} else if (last_op == FEATURE_OP_AND) {
				bit_and(work_bitmap, tmp_bitmap);
			} else if (last_op == FEATURE_OP_OR) {
				bit_or(work_bitmap, tmp_bitmap);
			}
		} else {	/* feature not found */
			if (last_op == FEATURE_OP_AND)
				bit_clear_all(work_bitmap);
		}
		if (job_feat_ptr->count)
			have_count = true;

		if (last_paren_cnt > job_feat_ptr->paren) {
			/* End of expression in parenthesis */
			if (last_paren_op == FEATURE_OP_AND) {
				bit_and(feature_bitmap, work_bitmap);
			} else if (last_paren_op == FEATURE_OP_OR) {
				bit_or(feature_bitmap, work_bitmap);
			} else {	/* FEATURE_OP_XOR or FEATURE_OP_XAND */
				*has_xor = true;
			}
			FREE_NULL_BITMAP(paren_bitmap);
			work_bitmap = feature_bitmap;
		}

		last_op = job_feat_ptr->op_code;
		last_paren_cnt = job_feat_ptr->paren;
#if _DEBUG
{
		char *tmp_f, *tmp_w, *tmp_t;
		tmp_f = bitmap2node_name(feature_bitmap);
		tmp_w = bitmap2node_name(work_bitmap);
		tmp_t = bitmap2node_name(tmp_bitmap);
		info("%s: feature:%s feature_bitmap:%s work_bitmap:%s tmp_bitmap:%s", __func__, job_feat_ptr->name, tmp_f, tmp_w, tmp_t);
		xfree(tmp_f);
		xfree(tmp_w);
		xfree(tmp_t);
}
#endif

	}
	list_iterator_destroy(job_feat_iter);
	if (!have_count)
		bit_and(node_bitmap, work_bitmap);
	FREE_NULL_BITMAP(feature_bitmap);
	FREE_NULL_BITMAP(paren_bitmap);
#if _DEBUG
{
	char * tmp;
	tmp = bitmap2node_name(node_bitmap);
	info("%s: NODES:%s HAS_XOR:%d", __func__, tmp, *has_xor);
	xfree(tmp);
}
#endif
	return;
}

/*
 * job_req_node_filter - job reqeust node filter.
 *	clear from a bitmap the nodes which can not be used for a job
 *	test memory size, required features, processor count, etc.
 * NOTE: Does not support exclusive OR of features.
 *	It just matches first element of XOR and ignores count.
 * IN job_ptr - pointer to node to be scheduled
 * IN/OUT bitmap - set of nodes being considered for use
 * RET SLURM_SUCCESS or EINVAL if can't filter (exclusive OR of features)
 */
extern int job_req_node_filter(job_record_t *job_ptr,
			       bitstr_t *avail_bitmap, bool test_only)
{
	int i;
	struct job_details *detail_ptr = job_ptr->details;
	multi_core_data_t *mc_ptr;
	node_record_t *node_ptr;
	config_record_t *config_ptr;
	bool has_xor = false;

	if (detail_ptr == NULL) {
		error("%s: %pJ has no details",
		      __func__, job_ptr);
		return EINVAL;
	}

	mc_ptr = detail_ptr->mc_ptr;
	for (i = 0; i < node_record_count; i++) {
		if (!bit_test(avail_bitmap, i))
			continue;
		node_ptr = node_record_table_ptr + i;
		config_ptr = node_ptr->config_ptr;
		if ((detail_ptr->pn_min_cpus  > config_ptr->cpus)   ||
		    ((detail_ptr->pn_min_memory & (~MEM_PER_CPU)) >
		     config_ptr->real_memory) 			    ||
		    ((detail_ptr->pn_min_memory & (MEM_PER_CPU)) &&
		     ((detail_ptr->pn_min_memory & (~MEM_PER_CPU)) *
		      detail_ptr->pn_min_cpus) >
		     config_ptr->real_memory) 			    ||
		    (detail_ptr->pn_min_tmp_disk >
		     config_ptr->tmp_disk)) {
			bit_clear(avail_bitmap, i);
			continue;
		}
		if (mc_ptr &&
		    (((mc_ptr->sockets_per_node > config_ptr->sockets) &&
		      (mc_ptr->sockets_per_node != NO_VAL16)) ||
		     ((mc_ptr->cores_per_socket > config_ptr->cores)   &&
		      (mc_ptr->cores_per_socket != NO_VAL16)) ||
		     ((mc_ptr->threads_per_core > config_ptr->threads) &&
		      (mc_ptr->threads_per_core != NO_VAL16)))) {
			bit_clear(avail_bitmap, i);
			continue;
		}
	}

	valid_feature_counts(job_ptr, false, avail_bitmap, &has_xor);

	return SLURM_SUCCESS;
}

/*
 * Split the node set record in two
 * IN node_set_ptr - array of node_set records
 * IN config_ptr - configuration info for the nodes being added to a node set
 * IN nset_inx_base - index of original/base node_set to split
 * IN nset_inx - index of the new node_set record
 * IN nset_feature_bits - feature bitmap for the new node_set record
 * IN nset_node_bitmap - bitmap of nodes for the new node_set record
 * IN nset_flags - flags of nodes for the new node_set record
 * IN nset_weight - new node_weight of nodes for the new node_set record,
 *		    if NO_VAL then use original node_weight
 */
static void _split_node_set(struct node_set *node_set_ptr,
			    config_record_t *config_ptr,
			    int nset_inx_base, int nset_inx,
			    bitstr_t *nset_feature_bits,
			    bitstr_t *nset_node_bitmap, uint32_t nset_flags,
			    uint32_t nset_weight)
{
	node_set_ptr[nset_inx].cpus_per_node = config_ptr->cpus;
	node_set_ptr[nset_inx].features = xstrdup(config_ptr->feature);
	node_set_ptr[nset_inx].feature_bits = bit_copy(nset_feature_bits);
	node_set_ptr[nset_inx].flags = nset_flags;
	node_set_ptr[nset_inx].real_memory = config_ptr->real_memory;
	if (nset_weight == NO_VAL) {
		node_set_ptr[nset_inx].node_weight =
			node_set_ptr[nset_inx_base].node_weight;
	} else
		node_set_ptr[nset_inx].node_weight = nset_weight;

	/*
	 * The bitmap of this new nodeset will contain only the nodes that
	 * are present both in the original bitmap AND in the new bitmap.
	 */
	node_set_ptr[nset_inx].my_bitmap =
		bit_copy(node_set_ptr[nset_inx_base].my_bitmap);
	bit_and(node_set_ptr[nset_inx].my_bitmap, nset_node_bitmap);
	node_set_ptr[nset_inx].node_cnt =
		bit_set_count(node_set_ptr[nset_inx].my_bitmap);

	/* Now we remove these nodes from the original bitmap */
	bit_and_not(node_set_ptr[nset_inx_base].my_bitmap,
		    nset_node_bitmap);
	node_set_ptr[nset_inx_base].node_cnt -= node_set_ptr[nset_inx].node_cnt;
}

/*
 * _build_node_list - identify which nodes could be allocated to a job
 *	based upon node features, memory, processors, etc. Note that a
 *	bitmap is set to indicate which of the job's features that the
 *	nodes satisfy.
 * IN job_ptr - pointer to node to be scheduled
 * OUT node_set_pptr - list of node sets which could be used for the job
 * OUT node_set_size - number of node_set entries
 * OUT err_msg - error message for job, caller must xfree
 * IN  test_only - true if only testing if job can be started at some point
 * IN can_reboot - if true node can use any available feature,
 *     else job can use only active features
 * RET error code
 */
static int _build_node_list(job_record_t *job_ptr,
			    struct node_set **node_set_pptr,
			    int *node_set_size, char **err_msg, bool test_only,
			    bool can_reboot)
{
	int adj_cpus, i, node_set_inx, node_set_len, node_set_inx_base;
	int power_cnt, rc, qos_cnt;
	struct node_set *node_set_ptr, *prev_node_set_ptr;
	config_record_t *config_ptr;
	part_record_t *part_ptr = job_ptr->part_ptr;
	ListIterator config_iterator;
	int total_cores;
	struct job_details *detail_ptr = job_ptr->details;
	bitstr_t *usable_node_mask = NULL;
	multi_core_data_t *mc_ptr = detail_ptr->mc_ptr;
	bitstr_t *tmp_feature;
	bitstr_t *grp_node_bitmap;
	bool has_xor = false;
	bool resv_overlap = false;
	bitstr_t *node_maps[NM_TYPES] = { NULL, NULL, NULL, NULL, NULL, NULL };
	bitstr_t *reboot_bitmap = NULL;

	if (job_ptr->resv_name) {
		/*
		 * Limit node selection to those in selected reservation.
		 * Assume node reboot required since we have not selected the
		 * compute nodes yet.
		 */
		time_t start_res = time(NULL);
		rc = job_test_resv(job_ptr, &start_res, false,
				   &usable_node_mask, NULL, &resv_overlap,
				   true);
		if (rc != SLURM_SUCCESS) {
			job_ptr->state_reason = WAIT_RESERVATION;
			xfree(job_ptr->state_desc);
			if (rc == ESLURM_INVALID_TIME_VALUE)
				return ESLURM_RESERVATION_NOT_USABLE;

			if (rc == ESLURM_NODES_BUSY)
				return ESLURM_NODES_BUSY;

			if (err_msg) {
				xfree(*err_msg);
				*err_msg = xstrdup("Problem using reservation");
			}
			return ESLURM_REQUESTED_NODE_CONFIG_UNAVAILABLE;
		}
		if ((detail_ptr->req_node_bitmap) &&
		    (!bit_super_set(detail_ptr->req_node_bitmap,
				    usable_node_mask))) {
			job_ptr->state_reason = WAIT_RESERVATION;
			xfree(job_ptr->state_desc);
			FREE_NULL_BITMAP(usable_node_mask);
			if (err_msg) {
				xfree(*err_msg);
				*err_msg = xstrdup("Required nodes outside of "
						   "the reservation");
			}
			return ESLURM_REQUESTED_NODE_CONFIG_UNAVAILABLE;
		}
	}


	if (detail_ptr->exc_node_bitmap) {
		if (usable_node_mask) {
			bit_and_not(usable_node_mask, detail_ptr->exc_node_bitmap);
		} else {
			usable_node_mask =
				bit_copy(detail_ptr->exc_node_bitmap);
			bit_not(usable_node_mask);
		}
	} else if (usable_node_mask == NULL) {
		usable_node_mask = bit_alloc(node_record_count);
		bit_nset(usable_node_mask, 0, (node_record_count - 1));
	}

	valid_feature_counts(job_ptr, false, usable_node_mask, &has_xor);

	if (can_reboot)
		reboot_bitmap = bit_alloc(node_record_count);
	node_set_inx = 0;
	node_set_len = list_count(config_list) * 16 + 1;
	node_set_ptr = xcalloc(node_set_len, sizeof(struct node_set));
	config_iterator = list_iterator_create(config_list);
	while ((config_ptr = list_next(config_iterator))) {
		bool cpus_ok = false, mem_ok = false, disk_ok = false;
		bool job_mc_ok = false, config_filter = false;
		total_cores = config_ptr->boards * config_ptr->sockets *
			      config_ptr->cores;
		adj_cpus = adjust_cpus_nppcu(_get_ntasks_per_core(detail_ptr),
					     detail_ptr->cpus_per_task,
					     total_cores, config_ptr->cpus);
		if (detail_ptr->pn_min_cpus <= adj_cpus)
			cpus_ok = true;
		if ((detail_ptr->pn_min_memory & (~MEM_PER_CPU)) <=
		    config_ptr->real_memory)
			mem_ok = true;
		if (detail_ptr->pn_min_tmp_disk <= config_ptr->tmp_disk)
			disk_ok = true;
		if (!mc_ptr)
			job_mc_ok = true;
		if (mc_ptr &&
		    (((mc_ptr->sockets_per_node <= config_ptr->sockets) ||
		      (mc_ptr->sockets_per_node == NO_VAL16))  &&
		     ((mc_ptr->cores_per_socket <= config_ptr->cores)   ||
		      (mc_ptr->cores_per_socket == NO_VAL16))  &&
		     ((mc_ptr->threads_per_core <= config_ptr->threads) ||
		      (mc_ptr->threads_per_core == NO_VAL16))))
			job_mc_ok = true;
		config_filter = !(cpus_ok && mem_ok && disk_ok && job_mc_ok);

		/*
		 * since nodes can register with more resources than defined
		 * in the configuration, we want to use those higher values
		 * for scheduling, but only as needed (slower)
		 */
		if (config_filter) {
			debug2("%s: JobId=%u filtered all nodes (%s): %s",
			       __func__, job_ptr->job_id, config_ptr->nodes,
			       err_msg ? *err_msg : NULL);
			_set_err_msg(cpus_ok, mem_ok, disk_ok,
				     job_mc_ok, err_msg);
			continue;
		}

		node_set_ptr[node_set_inx].my_bitmap =
			bit_copy(config_ptr->node_bitmap);
		bit_and(node_set_ptr[node_set_inx].my_bitmap,
			part_ptr->node_bitmap);
		if (usable_node_mask) {
			bit_and(node_set_ptr[node_set_inx].my_bitmap,
				usable_node_mask);
		}
		node_set_ptr[node_set_inx].node_cnt =
			bit_set_count(node_set_ptr[node_set_inx].my_bitmap);
		if (node_set_ptr[node_set_inx].node_cnt == 0) {
			debug2("%s: JobId=%u matched 0 nodes (%s): %s",
			       __func__, job_ptr->job_id, config_ptr->nodes,
			       err_msg ? *err_msg : NULL);
			FREE_NULL_BITMAP(node_set_ptr[node_set_inx].my_bitmap);
			continue;
		}

		if (has_xor) {
			tmp_feature = _valid_features(job_ptr, config_ptr,
						      can_reboot, reboot_bitmap);
			if (tmp_feature == NULL) {
				debug2("%s: JobId=%u matched 0 nodes (%s) due to XOR job features",
				       __func__, job_ptr->job_id,
				       config_ptr->nodes);
				FREE_NULL_BITMAP(node_set_ptr[node_set_inx].
						 my_bitmap);
				continue;
			}
		} else {
			/* We've already filtered for AND/OR features */
			tmp_feature = bit_alloc(MAX_FEATURES);
			bit_set(tmp_feature, 0);
		}
		/* NOTE: FREE_NULL_BITMAP(tmp_feature) to avoid memory leak */

		node_set_ptr[node_set_inx].cpus_per_node =
			config_ptr->cpus;
		node_set_ptr[node_set_inx].real_memory =
			config_ptr->real_memory;
		node_set_ptr[node_set_inx].node_weight = config_ptr->weight;
		node_set_ptr[node_set_inx].features =
			xstrdup(config_ptr->feature);
		node_set_ptr[node_set_inx].feature_bits = tmp_feature;
		debug2("found %u usable nodes from config containing %s",
		       node_set_ptr[node_set_inx].node_cnt, config_ptr->nodes);
		prev_node_set_ptr = node_set_ptr + node_set_inx;
		node_set_inx++;
		if (node_set_inx >= node_set_len) {
			error("%s: node_set buffer filled", __func__);
			break;
		}

		/*
		 * If we have a FLEX reservation we will want a nodeset for
		 * those nodes outside the reservation.
		 */
		if (job_ptr->resv_ptr &&
		    (job_ptr->resv_ptr->flags & RESERVE_FLAG_FLEX) &&
		    job_ptr->resv_ptr->node_bitmap &&
		    !bit_super_set(prev_node_set_ptr->my_bitmap,
				   job_ptr->resv_ptr->node_bitmap)) {
			node_maps[IN_FL] =
				bit_copy(job_ptr->resv_ptr->node_bitmap);
			node_maps[OUT_FL] =
				bit_copy(prev_node_set_ptr->my_bitmap);
			bit_and_not(node_maps[OUT_FL], node_maps[IN_FL]);
		}

		/* Identify the nodes that need reboot for use */
		if (!test_only && can_reboot) {
			if (has_xor) {
				node_maps[REBOOT] = bit_copy(reboot_bitmap);
			} else {
				(void) _match_feature(
					job_ptr->details->feature_list,
					&node_maps[REBOOT]);
			}
			/* No nodes in set require reboot */
			if (node_maps[REBOOT] &&
			    !bit_overlap_any(prev_node_set_ptr->my_bitmap,
					     node_maps[REBOOT]))
				FREE_NULL_BITMAP(node_maps[REBOOT]);
		}

		/* No nodes to split from this node set */
		if (!node_maps[OUT_FL] && !node_maps[REBOOT])
			continue;

		/* Just need to split these nodes that need reboot */
		if (!node_maps[OUT_FL] && node_maps[REBOOT]) {
			if (bit_super_set(prev_node_set_ptr->my_bitmap,
					  node_maps[REBOOT])) {
				/* All nodes in set require reboot */
				prev_node_set_ptr->flags = NODE_SET_REBOOT;
				prev_node_set_ptr->node_weight = reboot_weight;
				goto end_node_set;
			}
			node_set_inx_base = node_set_inx - 1;
			_split_node_set(node_set_ptr, config_ptr,
					node_set_inx_base, node_set_inx,
					tmp_feature, node_maps[REBOOT],
					NODE_SET_REBOOT, reboot_weight);
			node_set_inx++;
			goto end_node_set;
		}

		/* Just need to split for these nodes that are outside FLEX */
		if (node_maps[OUT_FL] && !node_maps[REBOOT]) {
			if (bit_super_set(prev_node_set_ptr->my_bitmap,
					  node_maps[OUT_FL])) {
				/* All nodes outside of flex reservation */
				prev_node_set_ptr->flags =NODE_SET_OUTSIDE_FLEX;
				goto end_node_set;
			}
			node_set_inx_base = node_set_inx - 1;
			_split_node_set(node_set_ptr, config_ptr,
					node_set_inx_base, node_set_inx,
					tmp_feature, node_maps[OUT_FL],
					NODE_SET_OUTSIDE_FLEX, NO_VAL);
			node_set_inx++;
			goto end_node_set;
		}

		/* We may have to split in several subsets */
		if (node_maps[OUT_FL] && node_maps[REBOOT]) {
			node_maps[IN_FL_RE] = bit_copy(node_maps[IN_FL]);
			bit_and(node_maps[IN_FL_RE], node_maps[REBOOT]);

			node_maps[OUT_FL_RE] = bit_copy(node_maps[OUT_FL]);
			bit_and(node_maps[OUT_FL_RE], node_maps[REBOOT]);

			node_maps[OUT_FL_NO_RE] = bit_copy(node_maps[OUT_FL]);
			bit_and_not(node_maps[OUT_FL_NO_RE],
				    node_maps[REBOOT]);
		}

		/*
		 * All nodes in this set should be avoided. No need to split.
		 * Just set the FLAGS and the Weight.
		 */
		if (bit_super_set(prev_node_set_ptr->my_bitmap,
				  node_maps[IN_FL_RE])) {
			prev_node_set_ptr->flags = NODE_SET_REBOOT;
			prev_node_set_ptr->node_weight = reboot_weight;
			goto end_node_set;
		}
		if (bit_super_set(prev_node_set_ptr->my_bitmap,
				  node_maps[OUT_FL_NO_RE])) {
			prev_node_set_ptr->flags = NODE_SET_OUTSIDE_FLEX;
			goto end_node_set;
		}
		if (bit_super_set(prev_node_set_ptr->my_bitmap,
				  node_maps[OUT_FL_RE])) {
			prev_node_set_ptr->flags = (NODE_SET_OUTSIDE_FLEX |
						    NODE_SET_REBOOT);
			prev_node_set_ptr->node_weight = reboot_weight;
			goto end_node_set;
		}

		/*
		 * At this point we split the node set record in four,
		 * in this order of priority:
		 *
		 * 1. Inside flex reservation and need to reboot
		 * 2. Outside flex reservation and NO need to reboot
		 * 3. Outside flex reservation and need to reboot
		 * 4. Available now, inside the flex reservation and NO need
		 *    to reboot
		 *
		 * If there are no such reservations or need to reboot,
		 * additional nodesets will not be created.
		 */

		node_set_inx_base = node_set_inx - 1;

		if (node_maps[IN_FL_RE]) {
			_split_node_set(node_set_ptr, config_ptr,
					node_set_inx_base, node_set_inx,
					tmp_feature, node_maps[IN_FL_RE],
					NODE_SET_REBOOT, reboot_weight);
			FREE_NULL_BITMAP(node_maps[IN_FL_RE]);
			node_set_inx++;
			if (node_set_inx >= node_set_len) {
				error("%s: node_set buffer filled", __func__);
				break;
			}
		}

		if (node_maps[OUT_FL_NO_RE]) {
			_split_node_set(node_set_ptr, config_ptr,
					node_set_inx_base, node_set_inx,
					tmp_feature, node_maps[OUT_FL_NO_RE],
					(NODE_SET_OUTSIDE_FLEX), NO_VAL);
			FREE_NULL_BITMAP(node_maps[OUT_FL_NO_RE]);
			node_set_inx++;
			if (node_set_inx >= node_set_len) {
				error("%s: node_set buffer filled", __func__);
				break;
			}
		}

		if (node_maps[OUT_FL_RE]) {
			_split_node_set(node_set_ptr, config_ptr,
					node_set_inx_base, node_set_inx,
					tmp_feature, node_maps[OUT_FL_RE],
					(NODE_SET_OUTSIDE_FLEX|NODE_SET_REBOOT),
					NO_VAL);
			FREE_NULL_BITMAP(node_maps[OUT_FL_RE]);
			node_set_inx++;
			if (node_set_inx >= node_set_len) {
				error("%s: node_set buffer filled", __func__);
				break;
			}
		}

end_node_set:
		for (i = 0; i < NM_TYPES; i++)
			FREE_NULL_BITMAP(node_maps[i]);
		if (node_set_inx >= node_set_len) {
			error("%s: node_set buffer filled", __func__);
			break;
		}
	}
	list_iterator_destroy(config_iterator);

	/* eliminate any incomplete node_set record */
	xfree(node_set_ptr[node_set_inx].features);
	FREE_NULL_BITMAP(node_set_ptr[node_set_inx].my_bitmap);
	FREE_NULL_BITMAP(node_set_ptr[node_set_inx].feature_bits);
	FREE_NULL_BITMAP(usable_node_mask);

	if (node_set_inx == 0) {
		rc = ESLURM_REQUESTED_NODE_CONFIG_UNAVAILABLE;
		info("%s: No nodes satisfy %pJ requirements in partition %s",
		     __func__, job_ptr, job_ptr->part_ptr->name);
		xfree(node_set_ptr);
		xfree(job_ptr->state_desc);
		job_ptr->state_reason = FAIL_BAD_CONSTRAINTS;
		debug2("%s: setting %pJ to \"%s\" (%s)",
		       __func__, job_ptr,
		       job_reason_string(job_ptr->state_reason),
		       slurm_strerror(rc));
		FREE_NULL_BITMAP(reboot_bitmap);
		return rc;
	}

	/*
	 * Clear message about any nodes which fail to satisfy specific
	 * job requirements as there are some nodes which can be used
	 */
	if (err_msg)
		xfree(*err_msg);

	/*
	 * If any nodes are powered down, put them into a new node_set
	 * record with a higher scheduling weight. This means we avoid
	 * scheduling jobs on powered down nodes where possible.
	 */
	for (i = (node_set_inx-1); i >= 0; i--) {
		power_cnt = bit_overlap(node_set_ptr[i].my_bitmap,
					power_node_bitmap);
		if (power_cnt == 0)
			continue;	/* no nodes powered down */
		if (power_cnt == node_set_ptr[i].node_cnt) {
			if (node_set_ptr[i].node_weight != reboot_weight)
				node_set_ptr[i].node_weight = reboot_weight;
			continue;	/* all nodes powered down */
		}

		/* Some nodes powered down, others up, split record */
		node_set_ptr[node_set_inx].cpus_per_node =
			node_set_ptr[i].cpus_per_node;
		node_set_ptr[node_set_inx].real_memory =
			node_set_ptr[i].real_memory;
		node_set_ptr[node_set_inx].node_cnt = power_cnt;
		node_set_ptr[i].node_cnt -= power_cnt;
		node_set_ptr[node_set_inx].node_weight = reboot_weight;
		node_set_ptr[node_set_inx].flags = NODE_SET_POWER_DN;
		node_set_ptr[node_set_inx].features =
			xstrdup(node_set_ptr[i].features);
		node_set_ptr[node_set_inx].feature_bits =
			bit_copy(node_set_ptr[i].feature_bits);
		node_set_ptr[node_set_inx].my_bitmap =
			bit_copy(node_set_ptr[i].my_bitmap);
		bit_and(node_set_ptr[node_set_inx].my_bitmap,
			power_node_bitmap);
		bit_and_not(node_set_ptr[i].my_bitmap, power_node_bitmap);

		node_set_inx++;
		if (node_set_inx >= node_set_len) {
			error("%s: node_set buffer filled", __func__);
			break;
		}
	}

	grp_node_bitmap = _find_grp_node_bitmap(job_ptr);

	if (grp_node_bitmap) {
#if _DEBUG
		char node_bitstr[64];
		bit_fmt(node_bitstr, sizeof(node_bitstr), grp_node_bitmap);
		info("%s:  _find_grp_node_bitmap() grp_node_bitmap:%s", __func__, node_bitstr);
#endif
		for (i = (node_set_inx-1); i >= 0; i--) {
			qos_cnt = bit_overlap(node_set_ptr[i].my_bitmap,
						grp_node_bitmap);
			if (qos_cnt == 0) {
				node_set_ptr[node_set_inx].node_weight += 1;
				continue;	/* no nodes overlap */
			}
			if (qos_cnt == node_set_ptr[i].node_cnt) {
				continue;	/* all nodes overlap */
			}
			/* Some nodes overlap, split record */
			node_set_ptr[node_set_inx].cpus_per_node =
				node_set_ptr[i].cpus_per_node;
			node_set_ptr[node_set_inx].real_memory =
				node_set_ptr[i].real_memory;
			node_set_ptr[node_set_inx].node_cnt = qos_cnt;
			node_set_ptr[i].node_cnt -= qos_cnt;
			node_set_ptr[node_set_inx].node_weight =
				node_set_ptr[i].node_weight;
			node_set_ptr[i].node_weight++;
			node_set_ptr[node_set_inx].flags =
				node_set_ptr[i].flags;
			node_set_ptr[node_set_inx].features =
				xstrdup(node_set_ptr[i].features);
			node_set_ptr[node_set_inx].feature_bits =
				bit_copy(node_set_ptr[i].feature_bits);
			node_set_ptr[node_set_inx].my_bitmap =
				bit_copy(node_set_ptr[i].my_bitmap);
			bit_and(node_set_ptr[node_set_inx].my_bitmap,
				grp_node_bitmap);
			bit_and_not(node_set_ptr[i].my_bitmap, grp_node_bitmap);

			node_set_inx++;
			if (node_set_inx >= node_set_len) {
				error("%s: node_set buffer filled", __func__);
				break;
			}
		}
		FREE_NULL_BITMAP(grp_node_bitmap);
	}
	FREE_NULL_BITMAP(reboot_bitmap);
	*node_set_size = node_set_inx;
	*node_set_pptr = node_set_ptr;
	return SLURM_SUCCESS;
}


/*
 * For a given node_set, set a scheduling weight based upon a combination of
 * node_weight (or reboot_weight) and flags (e.g. try to avoid reboot).
 * 0x20000000000 - Requires boot
 * 0x10000000000 - Outside of flex reservation
 * 0x0########00 - Node weight
 * 0x000000000## - Reserved for cons_tres, favor nodes with co-located CPU/GPU
 */
static void _set_sched_weight(struct node_set *node_set_ptr)
{
	node_set_ptr->sched_weight = node_set_ptr->node_weight << 8;
	node_set_ptr->sched_weight |= 0xff;
	if ((node_set_ptr->flags & NODE_SET_REBOOT) ||
	    (node_set_ptr->flags & NODE_SET_POWER_DN))	/* Boot required */
		node_set_ptr->sched_weight |= 0x20000000000;
	if (node_set_ptr->flags & NODE_SET_OUTSIDE_FLEX)
		node_set_ptr->sched_weight |= 0x10000000000;
}

static int _sort_node_set(const void *x, const void *y)
{
	struct node_set *node_set_ptr1 = (struct node_set *) x;
	struct node_set *node_set_ptr2 = (struct node_set *) y;

	if (node_set_ptr1->sched_weight < node_set_ptr2->sched_weight)
		return -1;
	if (node_set_ptr1->sched_weight > node_set_ptr2->sched_weight)
		return 1;
	return 0;
}

static void _log_node_set(job_record_t *job_ptr,
			  struct node_set *node_set_ptr,
			  int node_set_size)
{
/* Used for debugging purposes only */
#if _DEBUG
	char *node_list, feature_bits[64];
	int i;

	info("NodeSet for %pJ", job_ptr);
	for (i = 0; i < node_set_size; i++) {
		node_list = bitmap2node_name(node_set_ptr[i].my_bitmap);
		if (node_set_ptr[i].feature_bits) {
			bit_fmt(feature_bits, sizeof(feature_bits),
				node_set_ptr[i].feature_bits);
		} else
			feature_bits[0] = '\0';
		info("NodeSet[%d] Nodes:%s NodeWeight:%u Flags:%u FeatureBits:%s SchedWeight:%"PRIu64,
		     i, node_list, node_set_ptr[i].node_weight,
		     node_set_ptr[i].flags, feature_bits,
		     node_set_ptr[i].sched_weight);
		xfree(node_list);
	}
#endif
}

static void _set_err_msg(bool cpus_ok, bool mem_ok, bool disk_ok,
			 bool job_mc_ok, char **err_msg)
{
	if (!err_msg)
		return;
	if (!cpus_ok) {
		xfree(*err_msg);
		*err_msg = xstrdup("CPU count per node can not be satisfied");
		return;
	}
	if (!mem_ok) {
		xfree(*err_msg);
		*err_msg = xstrdup("Memory specification can not be satisfied");
		return;
	}
	if (!disk_ok) {
		xfree(*err_msg);
		*err_msg = xstrdup("Temporary disk specification can not be "
				   "satisfied");
		return;
	}
	if (!job_mc_ok) {
		xfree(*err_msg);
		*err_msg = xstrdup("Socket, core and/or thread specification "
				   "can not be satisfied");
		return;
	}
}

/*
 * _nodes_in_sets - Determine if required nodes are included in node_set(s)
 * IN req_bitmap - nodes specifically required by the job
 * IN node_set_ptr - sets of valid nodes
 * IN node_set_size - count of node_set entries
 * RET 0 if in set, otherwise an error code
 */
static int _nodes_in_sets(bitstr_t *req_bitmap,
			  struct node_set * node_set_ptr,
			  int node_set_size)
{
	bitstr_t *scratch_bitmap = NULL;
	int error_code = SLURM_SUCCESS, i;

	for (i=0; i<node_set_size; i++) {
		if (scratch_bitmap)
			bit_or(scratch_bitmap,
			       node_set_ptr[i].my_bitmap);
		else {
			scratch_bitmap =
			    bit_copy(node_set_ptr[i].my_bitmap);
		}
	}

	if ((scratch_bitmap == NULL)
	    || (bit_super_set(req_bitmap, scratch_bitmap) != 1))
		error_code = ESLURM_REQUESTED_NODE_CONFIG_UNAVAILABLE;

	FREE_NULL_BITMAP(scratch_bitmap);
	return error_code;
}

/*
 * build_node_details - sets addresses for allocated nodes
 * IN job_ptr - pointer to a job record
 * IN new_alloc - set if new job allocation, cleared if state recovery
 */
extern void build_node_details(job_record_t *job_ptr, bool new_alloc)
{
	hostlist_t host_list = NULL;
	node_record_t *node_ptr;
	char *this_node_name;
	int node_inx = 0;

	if ((job_ptr->node_bitmap == NULL) || (job_ptr->nodes == NULL)) {
		/* No nodes allocated, we're done... */
		job_ptr->node_cnt = 0;
		xfree(job_ptr->node_addr);
		return;
	}

	/* Use hostlist here to ensure ordering of info matches that of srun */
	if ((host_list = hostlist_create(job_ptr->nodes)) == NULL)
		fatal("hostlist_create error for %s: %m", job_ptr->nodes);
	job_ptr->total_nodes = job_ptr->node_cnt = hostlist_count(host_list);

	/* Update the job num_tasks to account for variable node count jobs */
	if (job_ptr->details->ntasks_per_node && job_ptr->details->num_tasks)
		job_ptr->details->num_tasks = job_ptr->node_cnt *
			job_ptr->details->ntasks_per_node;

	xrecalloc(job_ptr->node_addr, job_ptr->node_cnt, sizeof(slurm_addr_t));

#ifdef HAVE_FRONT_END
	if (new_alloc) {
		/* Find available front-end node and assign it to this job */
		xfree(job_ptr->batch_host);
		job_ptr->front_end_ptr = assign_front_end(job_ptr);
		if (job_ptr->front_end_ptr) {
			job_ptr->batch_host = xstrdup(job_ptr->
						      front_end_ptr->name);
		}
	} else if (job_ptr->batch_host) {
		/* Reset pointer to this job's front-end node */
		job_ptr->front_end_ptr = assign_front_end(job_ptr);
		if (!job_ptr->front_end_ptr)
			xfree(job_ptr->batch_host);
	}
#else
	xfree(job_ptr->batch_host);
#endif

	while ((this_node_name = hostlist_shift(host_list))) {
		if ((node_ptr = find_node_record(this_node_name))) {
			memcpy(&job_ptr->node_addr[node_inx++],
			       &node_ptr->slurm_addr, sizeof(slurm_addr_t));
		} else {
			error("Invalid node %s in %pJ",
			      this_node_name, job_ptr);
		}
		if (!job_ptr->batch_host && !job_ptr->batch_features) {
			/*
			 * Do not select until launch_job() as node features
			 * might be changed by node_features plugin between
			 * allocation time (now) and launch.
			 */
			job_ptr->batch_host = xstrdup(this_node_name);
		}
		free(this_node_name);
	}
	hostlist_destroy(host_list);
	if (job_ptr->node_cnt != node_inx) {
		error("Node count mismatch for %pJ (%u,%u)",
		      job_ptr, job_ptr->node_cnt, node_inx);
	}
}

/*
 * Set "batch_host" for this job based upon it's "batch_features" and
 * "node_bitmap". Selection is performed on a best-effort basis (i.e. if no
 * node satisfies the batch_features specification then pick first node).
 * Execute this AFTER any node feature changes are made by the node_features
 * plugin.
 *
 * If changes are made here, see if changes need to be made in
 * test_job_nodes_ready().
 *
 * Return SLURM_SUCCESS or error code
 */
extern int pick_batch_host(job_record_t *job_ptr)
{
	int i, i_first;
	node_record_t *node_ptr;
	char *tmp, *tok, sep, last_sep = '&';
	node_feature_t *feature_ptr;
	ListIterator feature_iter;
	bitstr_t *feature_bitmap;

	if (job_ptr->batch_host)
		return SLURM_SUCCESS;

	if (!job_ptr->node_bitmap) {
		error("%s: %pJ lacks a node_bitmap", __func__, job_ptr);
		return SLURM_ERROR;
	}

	i_first = bit_ffs(job_ptr->node_bitmap);
	if (i_first < 0) {
		error("%s: %pJ allocated no nodes", __func__, job_ptr);
		return SLURM_ERROR;
	}
	if (!job_ptr->batch_features) {
		/* Run batch script on first node of job allocation */
		node_ptr = node_record_table_ptr + i_first;
		job_ptr->batch_host = xstrdup(node_ptr->name);
		return SLURM_SUCCESS;
	}

	feature_bitmap = bit_copy(job_ptr->node_bitmap);
	tmp = xstrdup(job_ptr->batch_features);
	tok = tmp;
	for (i = 0; ; i++) {
		if (tmp[i] == '&')
			sep = '&';
		else if (tmp[i] == '|')
			sep = '|';
		else if (tmp[i] == '\0')
			sep = '\0';
		else
			continue;
		tmp[i] = '\0';

		feature_iter = list_iterator_create(active_feature_list);
		while ((feature_ptr = list_next(feature_iter))) {
			if (xstrcmp(feature_ptr->name, tok))
				continue;
			if (last_sep == '&') {
				bit_and(feature_bitmap,
					feature_ptr->node_bitmap);
			} else {
				bit_or(feature_bitmap,
				       feature_ptr->node_bitmap);
			}
			break;
		}
		list_iterator_destroy(feature_iter);
		if (!feature_ptr)	/* No match */
			bit_clear_all(feature_bitmap);
		if (sep == '\0')
			break;
		tok = tmp + i + 1;
		last_sep = sep;
	}
	xfree(tmp);

	bit_and(feature_bitmap, job_ptr->node_bitmap);
	if ((i = bit_ffs(feature_bitmap)) >= 0)
		node_ptr = node_record_table_ptr + i;
	else
		node_ptr = node_record_table_ptr + i_first;
	job_ptr->batch_host = xstrdup(node_ptr->name);
	FREE_NULL_BITMAP(feature_bitmap);

	return SLURM_SUCCESS;
}

/*
 * _valid_features - Determine if the requested features are satisfied by
 *	the available nodes. This is only used for XOR operators.
 * IN job_ptr - job being scheduled
 * IN config_ptr - node's configuration record
 * IN can_reboot - if true node can use any available feature,
 *	else job can use only active features
 * IN reboot_bitmap - bitmap of nodes requiring reboot for use (updated)
 * RET NULL if request is not satisfied, otherwise a bitmap indicating
 *	which mutually exclusive features are satisfied. For example
 *	_valid_features("[fs1|fs2|fs3|fs4]", "fs3") returns a bitmap with
 *	the third bit set. For another example
 *	_valid_features("[fs1|fs2|fs3|fs4]", "fs1,fs3") returns a bitmap
 *	with the first and third bits set. The function returns a bitmap
 *	with the first bit set if requirements are satisfied without a
 *	mutually exclusive feature list.
 */
static bitstr_t *_valid_features(job_record_t *job_ptr,
				 config_record_t *config_ptr,
				 bool can_reboot, bitstr_t *reboot_bitmap)
{
	struct job_details *details_ptr = job_ptr->details;
	bitstr_t *result_node_bitmap = NULL, *paren_node_bitmap = NULL;
	bitstr_t *working_node_bitmap, *active_node_bitmap = NULL;
	bitstr_t *tmp_node_bitmap = NULL;
	ListIterator feat_iter;
	job_feature_t *job_feat_ptr;
	int last_op = FEATURE_OP_AND, paren_op = FEATURE_OP_AND;
	int last_paren = 0, position = 0;

	result_node_bitmap = bit_alloc(MAX_FEATURES);
	if (details_ptr->feature_list == NULL) {	/* no constraints */
		bit_set(result_node_bitmap, 0);
		return result_node_bitmap;
	}

	feat_iter = list_iterator_create(details_ptr->feature_list);
	while ((job_feat_ptr = list_next(feat_iter))) {
		if (job_feat_ptr->paren > last_paren) {
			/* Combine features within parenthesis */
			paren_node_bitmap =
				bit_copy(job_feat_ptr->node_bitmap_avail);
			if (can_reboot)
				active_node_bitmap = bit_copy(paren_node_bitmap);
			last_paren = job_feat_ptr->paren;
			paren_op = job_feat_ptr->op_code;
			while ((job_feat_ptr = list_next(feat_iter))) {
				if ((paren_op == FEATURE_OP_AND) &&
				     can_reboot) {
					bit_and(paren_node_bitmap,
						job_feat_ptr->node_bitmap_avail);
					bit_and(active_node_bitmap,
						job_feat_ptr->node_bitmap_active);
				} else if (paren_op == FEATURE_OP_AND) {
					bit_and(paren_node_bitmap,
						job_feat_ptr->node_bitmap_active);
				} else if ((paren_op == FEATURE_OP_OR) &&
					   can_reboot) {
					bit_or(paren_node_bitmap,
					       job_feat_ptr->node_bitmap_avail);
					bit_or(active_node_bitmap,
					       job_feat_ptr->node_bitmap_active);
				} else if (paren_op == FEATURE_OP_OR) {
					bit_or(paren_node_bitmap,
					       job_feat_ptr->node_bitmap_active);
				} else {
					error("%s: Bad feature expression for %pJ: %s",
					      __func__, job_ptr,
					      details_ptr->features);
					break;
				}
				paren_op = job_feat_ptr->op_code;
				if (job_feat_ptr->paren < last_paren) {
					last_paren = job_feat_ptr->paren;
					break;
				}
			}
			working_node_bitmap = paren_node_bitmap;
		} else {
			working_node_bitmap = job_feat_ptr->node_bitmap_avail;
		}

		if (!job_feat_ptr) {
			error("%s: Bad feature expression for %pJ: %s",
			      __func__, job_ptr, details_ptr->features);
		}
		if ((job_feat_ptr->op_code == FEATURE_OP_XAND) ||
		    (job_feat_ptr->op_code == FEATURE_OP_XOR)  ||
		    ((job_feat_ptr->op_code == FEATURE_OP_END)  &&
		     ((last_op == FEATURE_OP_XAND) ||
		      (last_op == FEATURE_OP_XOR)))) {
			if (bit_overlap_any(config_ptr->node_bitmap,
					    working_node_bitmap)) {
				bit_set(result_node_bitmap, position);
				if (can_reboot && reboot_bitmap &&
				    active_node_bitmap) {
					tmp_node_bitmap = bit_copy(config_ptr->
								   node_bitmap);
					bit_and_not(tmp_node_bitmap,
						    active_node_bitmap);
					bit_or(reboot_bitmap, tmp_node_bitmap);
					bit_free(tmp_node_bitmap);
				}
			}
			position++;
			last_op = job_feat_ptr->op_code;
		}
		FREE_NULL_BITMAP(active_node_bitmap);
		FREE_NULL_BITMAP(paren_node_bitmap);
	}
	list_iterator_destroy(feat_iter);

#if _DEBUG
{
	char tmp[64];
	bit_fmt(tmp, sizeof(tmp), result_node_bitmap);
	info("CONFIG_FEATURE:%s FEATURE_XOR_BITS:%s", config_ptr->feature, tmp);
	if (reboot_bitmap && (bit_ffs(reboot_bitmap) >= 0)) {
		char *reboot_node_str = bitmap2node_name(reboot_bitmap);
		info("REBOOT_NODES:%s", reboot_node_str);
		xfree(reboot_node_str);
	}
}
#endif

	return result_node_bitmap;
}

/*
 * re_kill_job - for a given job, deallocate its nodes for a second time,
 *	basically a cleanup for failed deallocate() calls
 * IN job_ptr - pointer to terminating job (already in some COMPLETING state)
 * globals: node_record_count - number of nodes in the system
 *	node_record_table_ptr - pointer to global node table
 */
extern void re_kill_job(job_record_t *job_ptr)
{
	int i;
	kill_job_msg_t *kill_job;
	agent_arg_t *agent_args;
	hostlist_t kill_hostlist;
	char *host_str = NULL;
	static uint32_t last_job_id = 0;
	node_record_t *node_ptr;
	step_record_t *step_ptr;
	ListIterator step_iterator;
#ifdef HAVE_FRONT_END
	front_end_record_t *front_end_ptr;
#endif

	xassert(job_ptr);
	xassert(job_ptr->details);

	kill_hostlist = hostlist_create(NULL);

	agent_args = xmalloc(sizeof(agent_arg_t));
	agent_args->msg_type = REQUEST_TERMINATE_JOB;
	agent_args->hostlist = hostlist_create(NULL);
	agent_args->protocol_version = SLURM_PROTOCOL_VERSION;
	agent_args->retry = 0;
	kill_job = xmalloc(sizeof(kill_job_msg_t));
	kill_job->job_gres_info	=
		gres_plugin_epilog_build_env(job_ptr->gres_list,job_ptr->nodes);
	kill_job->step_id.job_id    = job_ptr->job_id;
	kill_job->het_job_id = job_ptr->het_job_id;
	kill_job->step_id.step_id = NO_VAL;
	kill_job->step_id.step_het_comp = NO_VAL;
	kill_job->job_uid   = job_ptr->user_id;
	kill_job->job_gid   = job_ptr->group_id;
	kill_job->job_state = job_ptr->job_state;
	kill_job->time      = time(NULL);
	kill_job->start_time = job_ptr->start_time;
	kill_job->select_jobinfo = select_g_select_jobinfo_copy(
				   job_ptr->select_jobinfo);
	kill_job->spank_job_env = xduparray(job_ptr->spank_job_env_size,
					    job_ptr->spank_job_env);
	kill_job->spank_job_env_size = job_ptr->spank_job_env_size;

	/* On a Cray system this will start the NHC early so it is
	 * able to gather any information it can from the apparent
	 * unkillable processes.
	 * NOTE: do not do a list_for_each here, that will hold on the list
	 * lock while processing the entire list which could
	 * potentially be needed to lock again in
	 * select_g_step_finish which could potentially call
	 * post_job_step which calls delete_step_record which locks
	 * the list to create a list_iterator on the same list and
	 * could cause deadlock :).
	 */
	step_iterator = list_iterator_create(job_ptr->step_list);
	while ((step_ptr = list_next(step_iterator))) {
		if (step_ptr->step_id.step_id == SLURM_PENDING_STEP)
			continue;
		select_g_step_finish(step_ptr, true);
	}
	list_iterator_destroy(step_iterator);

#ifdef HAVE_FRONT_END
	if (job_ptr->batch_host &&
	    (front_end_ptr = find_front_end_record(job_ptr->batch_host))) {
		agent_args->protocol_version = front_end_ptr->protocol_version;
		if (IS_NODE_DOWN(front_end_ptr)) {
			for (i = 0, node_ptr = node_record_table_ptr;
			     i < node_record_count; i++, node_ptr++) {
				if ((job_ptr->node_bitmap_cg == NULL) ||
				    (!bit_test(job_ptr->node_bitmap_cg, i)))
					continue;
				bit_clear(job_ptr->node_bitmap_cg, i);
				job_update_tres_cnt(job_ptr, i);
				if (node_ptr->comp_job_cnt)
					(node_ptr->comp_job_cnt)--;
				if ((job_ptr->node_cnt > 0) &&
				    ((--job_ptr->node_cnt) == 0)) {
					last_node_update = time(NULL);
					cleanup_completing(job_ptr);
					batch_requeue_fini(job_ptr);
					last_node_update = time(NULL);
				}
			}
		} else if (!IS_NODE_NO_RESPOND(front_end_ptr)) {
			(void) hostlist_push_host(kill_hostlist,
						  job_ptr->batch_host);
			hostlist_push_host(agent_args->hostlist,
				      job_ptr->batch_host);
			agent_args->node_count++;
		}
	}
#else
	for (i = 0; i < node_record_count; i++) {
		node_ptr = &node_record_table_ptr[i];
		if ((job_ptr->node_bitmap_cg == NULL) ||
		    (bit_test(job_ptr->node_bitmap_cg, i) == 0)) {
			continue;
		} else if (IS_NODE_DOWN(node_ptr)) {
			/* Consider job already completed */
			bit_clear(job_ptr->node_bitmap_cg, i);
			job_update_tres_cnt(job_ptr, i);
			if (node_ptr->comp_job_cnt)
				(node_ptr->comp_job_cnt)--;
			if ((job_ptr->node_cnt > 0) &&
			    ((--job_ptr->node_cnt) == 0)) {
				cleanup_completing(job_ptr);
				batch_requeue_fini(job_ptr);
				last_node_update = time(NULL);
			}
		} else if (!IS_NODE_NO_RESPOND(node_ptr)) {
			(void)hostlist_push_host(kill_hostlist, node_ptr->name);
			if (agent_args->protocol_version >
			    node_ptr->protocol_version)
				agent_args->protocol_version =
					node_ptr->protocol_version;
			hostlist_push_host(agent_args->hostlist,
					   node_ptr->name);
			agent_args->node_count++;
		}
	}
#endif

	if (agent_args->node_count == 0) {
		slurm_free_kill_job_msg(kill_job);
		if (agent_args->hostlist)
			hostlist_destroy(agent_args->hostlist);
		xfree(agent_args);
		hostlist_destroy(kill_hostlist);
		return;
	}
	hostlist_uniq(kill_hostlist);
	host_str = hostlist_ranged_string_xmalloc(kill_hostlist);
	if (job_ptr->job_id != last_job_id) {
		info("Resending TERMINATE_JOB request %pJ Nodelist=%s",
		     job_ptr, host_str);
	} else {
		debug("Resending TERMINATE_JOB request %pJ Nodelist=%s",
		      job_ptr, host_str);
	}

	xfree(host_str);
	last_job_id = job_ptr->job_id;
	hostlist_destroy(kill_hostlist);
	agent_args->msg_args = kill_job;
	agent_queue_request(agent_args);
	return;
}<|MERGE_RESOLUTION|>--- conflicted
+++ resolved
@@ -2895,15 +2895,6 @@
 	 * representing the amount of each GRES type requested and allocated.
 	 */
 	_fill_in_gres_fields(job_ptr);
-<<<<<<< HEAD
-	if (slurm_conf.debug_flags & DEBUG_FLAG_GRES) {
-		char *tmp = _build_tres_str(job_ptr);
-		info("%s: %pJ gres:%s gres_alloc:%s",
-		     __func__, job_ptr, tmp, job_ptr->gres_alloc);
-		xfree(tmp);
-	}
-=======
->>>>>>> a18b77a9
 
 	/*
 	 * If ran with slurmdbd this is handled out of band in the
