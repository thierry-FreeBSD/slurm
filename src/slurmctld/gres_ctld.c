/*****************************************************************************\
 *  gres_ctld.c - Functions for gres used only in the slurmctld
 *****************************************************************************
 *  Copyright (C) 2020 SchedMD LLC.
 *  Derived in large part from code previously in common/gres.c
 *
 *  This file is part of Slurm, a resource management program.
 *  For details, see <https://slurm.schedmd.com/>.
 *  Please also read the included file: DISCLAIMER.
 *
 *  Slurm is free software; you can redistribute it and/or modify it under
 *  the terms of the GNU General Public License as published by the Free
 *  Software Foundation; either version 2 of the License, or (at your option)
 *  any later version.
 *
 *  In addition, as a special exception, the copyright holders give permission
 *  to link the code of portions of this program with the OpenSSL library under
 *  certain conditions as described in each individual source file, and
 *  distribute linked combinations including the two. You must obey the GNU
 *  General Public License in all respects for all of the code used other than
 *  OpenSSL. If you modify file(s) with this exception, you may extend this
 *  exception to your version of the file(s), but you are not obligated to do
 *  so. If you do not wish to do so, delete this exception statement from your
 *  version.  If you delete this exception statement from all source files in
 *  the program, then also delete it here.
 *
 *  Slurm is distributed in the hope that it will be useful, but WITHOUT ANY
 *  WARRANTY; without even the implied warranty of MERCHANTABILITY or FITNESS
 *  FOR A PARTICULAR PURPOSE.  See the GNU General Public License for more
 *  details.
 *
 *  You should have received a copy of the GNU General Public License along
 *  with Slurm; if not, write to the Free Software Foundation, Inc.,
 *  51 Franklin Street, Fifth Floor, Boston, MA 02110-1301  USA.
\*****************************************************************************/

#include "gres_ctld.h"
#include "src/common/assoc_mgr.h"
#include "src/common/xstring.h"

typedef struct {
	uint64_t gres_needed;
	gres_key_t *job_search_key;
	uint64_t max_gres;
	int node_offset;
	int rc;
	List step_gres_list_alloc;
	gres_state_t *gres_state_step;
	uint64_t *step_node_mem_alloc;
	slurm_step_id_t tmp_step_id;
} foreach_step_alloc_t;

/*
 * Determine if specific GRES index on node is available to a job's allocated
 *	cores
 * IN core_bitmap - bitmap of cores allocated to the job on this node
 * IN/OUT alloc_core_bitmap - cores already allocated, NULL if don't care,
 *		updated when the function returns true
 * IN gres_ns - GRES data for this node
 * IN gres_inx - index of GRES being considered for use
 * IN job_gres_ptr - GRES data for this job
 * RET true if available to those core, false otherwise
 */
static bool _cores_on_gres(bitstr_t *core_bitmap, bitstr_t *alloc_core_bitmap,
			   gres_node_state_t *gres_ns, int gres_inx,
			   gres_job_state_t *gres_js)
{
	int i, avail_cores;

	if ((core_bitmap == NULL) || (gres_ns->topo_cnt == 0))
		return true;

	for (i = 0; i < gres_ns->topo_cnt; i++) {
		if (!gres_ns->topo_gres_bitmap[i])
			continue;
		if (bit_size(gres_ns->topo_gres_bitmap[i]) < gres_inx)
			continue;
		if (!bit_test(gres_ns->topo_gres_bitmap[i], gres_inx))
			continue;
		if (gres_js->type_name &&
		    (!gres_ns->topo_type_name[i] ||
		     (gres_js->type_id != gres_ns->topo_type_id[i])))
			continue;
		if (!gres_ns->topo_core_bitmap[i])
			return true;
		if (bit_size(gres_ns->topo_core_bitmap[i]) !=
		    bit_size(core_bitmap))
			break;
		avail_cores = bit_overlap(gres_ns->topo_core_bitmap[i],
					  core_bitmap);
		if (avail_cores && alloc_core_bitmap) {
			avail_cores -= bit_overlap(gres_ns->
						   topo_core_bitmap[i],
						   alloc_core_bitmap);
			if (avail_cores) {
				bit_or(alloc_core_bitmap,
				       gres_ns->topo_core_bitmap[i]);
			}
		}
		if (avail_cores)
			return true;
	}
	return false;
}

static gres_job_state_t *_get_job_alloc_gres_ptr(List job_gres_list_alloc,
						 gres_state_t *gres_state_in,
						 uint32_t type_id,
						 char *type_name,
						 uint32_t node_cnt)
{
	gres_key_t job_search_key;
	gres_job_state_t *gres_js;
	gres_state_t *gres_state_job;

	/* Find in job_gres_list_alloc if it exists */
	job_search_key.config_flags = gres_state_in->config_flags;
	job_search_key.plugin_id = gres_state_in->plugin_id;
	job_search_key.type_id = type_id;

	if (!(gres_state_job = list_find_first(job_gres_list_alloc,
					     gres_find_job_by_key_exact_type,
					     &job_search_key))) {
		gres_js = xmalloc(sizeof(*gres_js));
		gres_js->type_id = type_id;
		gres_js->type_name = xstrdup(type_name);
		gres_js->node_cnt = node_cnt;

		gres_js->gres_bit_alloc = xcalloc(
			node_cnt,
			sizeof(*gres_js->gres_bit_alloc));
		gres_js->gres_cnt_node_alloc = xcalloc(
			node_cnt,
			sizeof(*gres_js->gres_cnt_node_alloc));
		gres_js->gres_bit_step_alloc = xcalloc(
			node_cnt,
			sizeof(*gres_js->gres_bit_step_alloc));
		gres_js->gres_cnt_step_alloc = xcalloc(
			node_cnt,
			sizeof(*gres_js->gres_cnt_step_alloc));

		gres_state_job = xmalloc(sizeof(*gres_state_job));
		gres_state_job->config_flags = gres_state_in->config_flags;
		/* Use gres_state_node here as plugin_id might be NO_VAL */
		gres_state_job->plugin_id = gres_state_in->plugin_id;
		gres_state_job->gres_data = gres_js;
		gres_state_job->gres_name = xstrdup(gres_state_in->gres_name);
		gres_state_job->state_type = GRES_STATE_TYPE_JOB;

		list_append(job_gres_list_alloc, gres_state_job);
	} else
		gres_js = gres_state_job->gres_data;

	return gres_js;
}

static int _job_alloc(gres_state_t *gres_state_job, List job_gres_list_alloc,
		      gres_state_t *gres_state_node,
		      int node_cnt, int node_index,
		      int node_offset, uint32_t job_id,
		      char *node_name, bitstr_t *core_bitmap,
		      bool new_alloc)
{
	gres_job_state_t *gres_js = gres_state_job->gres_data;
	char *gres_name = gres_state_job->gres_name;
	uint32_t config_flags = gres_state_job->config_flags;
	gres_node_state_t *gres_ns = gres_state_node->gres_data;
	int j, sz1, sz2;
	int64_t gres_cnt, i;
	gres_job_state_t  *gres_js_alloc;
	bitstr_t *alloc_core_bitmap = NULL;
	uint64_t gres_per_bit = 1;
	bool log_cnt_err = true;
	char *log_type;
	bool shared_gres = false;
	bool use_busy_dev = gres_use_busy_dev(gres_state_node, 0);
	uint64_t pre_alloc_gres_cnt;
	uint64_t *pre_alloc_type_cnt = NULL;
	bitoff_t last_gres_bit = -1;

	/*
	 * Validate data structures. Either job_gres_data->node_cnt and
	 * job_gres_data->gres_bit_alloc are both set or both zero/NULL.
	 */
	xassert(node_cnt);
	xassert(node_offset >= 0);
	xassert(gres_js);
	xassert(gres_ns);

	if (gres_id_shared(config_flags)) {
		shared_gres = true;
		gres_per_bit = gres_js->gres_per_node;
	}

	if (gres_js->type_name && !gres_js->type_name[0])
		xfree(gres_js->type_name);

	xfree(gres_ns->gres_used);	/* Clear cache */

	/*
	 * Check if no nodes, then the next 2 checks were added long before job
	 * resizing was allowed. They are not errors as we need to keep the
	 * original size around for any steps that might still be out there with
	 * the larger size.  If the job was sized up the gres_job_merge()
	 * function handles the resize so we are set there.
	 */
	if (gres_js->node_cnt == 0) {
		gres_js->node_cnt = node_cnt;
		if (gres_js->gres_bit_alloc) {
			error("gres/%s: job %u node_cnt==0 and gres_bit_alloc is set",
			      gres_name, job_id);
			xfree(gres_js->gres_bit_alloc);
		}
	}
	else if (gres_js->node_cnt < node_cnt) {
		debug2("gres/%s: job %u node_cnt is now larger than it was when allocated from %u to %d",
		       gres_name, job_id, gres_js->node_cnt, node_cnt);
		if (node_offset >= gres_js->node_cnt)
			return SLURM_ERROR;
	} else if (gres_js->node_cnt > node_cnt) {
		debug2("gres/%s: job %u node_cnt is now smaller than it was when allocated %u to %d",
		       gres_name, job_id, gres_js->node_cnt, node_cnt);
	}

	if (!gres_js->gres_bit_alloc) {
		gres_js->gres_bit_alloc = xcalloc(node_cnt,
						       sizeof(bitstr_t *));
	}
	if (!gres_js->gres_cnt_node_alloc) {
		gres_js->gres_cnt_node_alloc = xcalloc(node_cnt,
							    sizeof(uint64_t));
	}

	/*
	 * select/cons_tres pre-selects the resources and we just need to update
	 * the data structures to reflect the selected GRES.
	 */
	/* Resuming job */
	if (gres_js->gres_cnt_node_alloc[node_offset]) {
		gres_cnt = gres_js->
			gres_cnt_node_alloc[node_offset];
	} else if (gres_js->gres_bit_alloc[node_offset]) {
		gres_cnt = bit_set_count(
			gres_js->gres_bit_alloc[node_offset]);
		gres_cnt *= gres_per_bit;
	} else if (gres_js->total_node_cnt) {
		/* Using pre-selected GRES */
		if (gres_js->gres_cnt_node_select &&
		    gres_js->gres_cnt_node_select[node_index]) {
			gres_cnt = gres_js->
				gres_cnt_node_select[node_index];
		} else if (gres_js->gres_bit_select &&
			   gres_js->gres_bit_select[node_index]) {
			gres_cnt = bit_set_count(
				gres_js->gres_bit_select[node_index]);
			gres_cnt *= gres_per_bit;
		} else {
			error("gres/%s: job %u node %s no resources selected",
			      gres_name, job_id, node_name);
			return SLURM_ERROR;
		}
	} else {
		gres_cnt = gres_js->gres_per_node;
	}

	/*
	 * Check that sufficient resources exist on this node
	 */
	gres_js->gres_cnt_node_alloc[node_offset] = gres_cnt;
	i = gres_ns->gres_cnt_alloc + gres_cnt;
	if (i > gres_ns->gres_cnt_avail) {
		error("gres/%s: job %u node %s overallocated resources by %"
		      PRIu64", (%"PRIu64" > %"PRIu64")",
		      gres_name, job_id, node_name,
		      i - gres_ns->gres_cnt_avail,
		      i, gres_ns->gres_cnt_avail);
		return SLURM_ERROR;
	}

	/*
	 * Grab these here since gres_ns->[gres|type]_cnt_alloc can change
	 * later.
	 */
	pre_alloc_gres_cnt = gres_ns->gres_cnt_alloc;
	pre_alloc_type_cnt = xcalloc(gres_ns->type_cnt,
				     sizeof(*pre_alloc_type_cnt));
	memcpy(pre_alloc_type_cnt, gres_ns->type_cnt_alloc,
	       sizeof(*pre_alloc_type_cnt) * gres_ns->type_cnt);

	if (!node_offset && gres_js->gres_cnt_step_alloc) {
		uint64_t *tmp = xcalloc(gres_js->node_cnt,
					sizeof(uint64_t));
		memcpy(tmp, gres_js->gres_cnt_step_alloc,
		       sizeof(uint64_t) * MIN(node_cnt,
					      gres_js->node_cnt));
		xfree(gres_js->gres_cnt_step_alloc);
		gres_js->gres_cnt_step_alloc = tmp;
	}
	if (gres_js->gres_cnt_step_alloc == NULL) {
		gres_js->gres_cnt_step_alloc =
			xcalloc(gres_js->node_cnt, sizeof(uint64_t));
	}

	/*
	 * Select and/or allocate specific resources for this job.
	 */
	if (gres_js->gres_bit_alloc[node_offset]) {
		/*
		 * Restarted slurmctld with active job or resuming a suspended
		 * job. In any case, the resources already selected.
		 */
		if (gres_ns->gres_bit_alloc == NULL) {
			gres_ns->gres_bit_alloc =
				bit_copy(gres_js->
					 gres_bit_alloc[node_offset]);
			gres_ns->gres_cnt_alloc +=
				bit_set_count(gres_ns->gres_bit_alloc);
			gres_ns->gres_cnt_alloc *= gres_per_bit;
		} else if (gres_ns->gres_bit_alloc) {
			gres_cnt = (int64_t)MIN(
				bit_size(gres_ns->gres_bit_alloc),
				bit_size(gres_js->
					 gres_bit_alloc[node_offset]));
			for (i = 0; i < gres_cnt; i++) {
				if (bit_test(gres_js->
					     gres_bit_alloc[node_offset], i) &&
				    (shared_gres ||
				     !bit_test(gres_ns->gres_bit_alloc,
					       i))) {
					bit_set(gres_ns->
						gres_bit_alloc,i);
					gres_ns->gres_cnt_alloc +=
						gres_per_bit;
				}
			}
		}
	} else if (gres_js->total_node_cnt &&
		   gres_js->gres_bit_select &&
		   gres_js->gres_bit_select[node_index] &&
		   gres_js->gres_cnt_node_select) {
		/* Specific GRES already selected, update the node record */
		bool job_mod = false;
		sz1 = bit_size(gres_js->gres_bit_select[node_index]);
		sz2 = bit_size(gres_ns->gres_bit_alloc);
		if (sz1 > sz2) {
			error("gres/%s: job %u node %s gres bitmap size bad (%d > %d)",
			      gres_name, job_id, node_name, sz1, sz2);
			bit_realloc(gres_js->gres_bit_select[node_index], sz2);
			job_mod = true;
		} else if (sz1 < sz2) {
			error("gres/%s: job %u node %s gres bitmap size bad (%d < %d)",
			      gres_name, job_id, node_name, sz1, sz2);
			bit_realloc(gres_js->gres_bit_select[node_index], sz2);
		}

		if (!shared_gres &&
		    bit_overlap_any(gres_js->gres_bit_select[node_index],
				    gres_ns->gres_bit_alloc)) {
			error("gres/%s: job %u node %s gres bitmap overlap",
			      gres_name, job_id, node_name);
			bit_and_not(gres_js->gres_bit_select[node_index],
				    gres_ns->gres_bit_alloc);
		}
		gres_js->gres_bit_alloc[node_offset] =
			bit_copy(gres_js->gres_bit_select[node_index]);
		gres_js->gres_cnt_node_alloc[node_offset] =
			gres_js->gres_cnt_node_select[node_index];
		if (!gres_ns->gres_bit_alloc) {
			gres_ns->gres_bit_alloc =
				bit_copy(gres_js->
					 gres_bit_alloc[node_offset]);
		} else {
			bit_or(gres_ns->gres_bit_alloc,
			       gres_js->gres_bit_alloc[node_offset]);
		}
		if (job_mod) {
			gres_ns->gres_cnt_alloc =
				bit_set_count(gres_ns->gres_bit_alloc);
			gres_ns->gres_cnt_alloc *= gres_per_bit;
		} else {
			gres_ns->gres_cnt_alloc += gres_cnt;
		}
	} else if (gres_ns->gres_bit_alloc) {
		int64_t gres_avail = gres_ns->gres_cnt_avail;

		i = bit_size(gres_ns->gres_bit_alloc);
		if (shared_gres)
			gres_avail = i;
		else if (i < gres_avail) {
			error("gres/%s: node %s gres bitmap size bad (%"PRIi64" < %"PRIi64")",
			      gres_name, node_name,
			      i, gres_avail);
			bit_realloc(gres_ns->gres_bit_alloc, gres_avail);
		}

		gres_js->gres_bit_alloc[node_offset] =
			bit_alloc(gres_avail);

		if (core_bitmap)
			alloc_core_bitmap = bit_alloc(bit_size(core_bitmap));
		/* Pass 1: Allocate GRES overlapping all allocated cores */
		for (i=0; i<gres_avail && gres_cnt>0; i++) {
			if (bit_test(gres_ns->gres_bit_alloc, i))
				continue;
			if (!_cores_on_gres(core_bitmap, alloc_core_bitmap,
					    gres_ns, i, gres_js))
				continue;
			bit_set(gres_ns->gres_bit_alloc, i);
			bit_set(gres_js->gres_bit_alloc[node_offset], i);
			gres_ns->gres_cnt_alloc += gres_per_bit;
			gres_cnt -= gres_per_bit;
		}
		FREE_NULL_BITMAP(alloc_core_bitmap);
		/* Pass 2: Allocate GRES overlapping any allocated cores */
		for (i=0; i<gres_avail && gres_cnt>0; i++) {
			if (bit_test(gres_ns->gres_bit_alloc, i))
				continue;
			if (!_cores_on_gres(core_bitmap, NULL, gres_ns, i,
					    gres_js))
				continue;
			bit_set(gres_ns->gres_bit_alloc, i);
			bit_set(gres_js->gres_bit_alloc[node_offset], i);
			gres_ns->gres_cnt_alloc += gres_per_bit;
			gres_cnt -= gres_per_bit;
		}
		if (gres_cnt) {
			verbose("gres/%s topology sub-optimal for job %u",
				gres_name, job_id);
		}
		/* Pass 3: Allocate any available GRES */
		for (i=0; i<gres_avail && gres_cnt>0; i++) {
			if (bit_test(gres_ns->gres_bit_alloc, i))
				continue;
			bit_set(gres_ns->gres_bit_alloc, i);
			bit_set(gres_js->gres_bit_alloc[node_offset], i);
			gres_ns->gres_cnt_alloc += gres_per_bit;
			gres_cnt -= gres_per_bit;
		}
	} else {
		gres_ns->gres_cnt_alloc += gres_cnt;
	}

	if (gres_js->gres_bit_alloc[node_offset] &&
	    gres_ns->topo_gres_bitmap &&
	    gres_ns->topo_gres_cnt_alloc) {
		for (i = 0; i < gres_ns->topo_cnt; i++) {
			if (gres_js->type_name &&
			    (!gres_ns->topo_type_name[i] ||
			     (gres_js->type_id !=
			      gres_ns->topo_type_id[i])))
				continue;
			if (use_busy_dev &&
			    (gres_ns->topo_gres_cnt_alloc[i] == 0))
				continue;
			sz1 = bit_size(
				gres_js->gres_bit_alloc[node_offset]);
			sz2 = bit_size(gres_ns->topo_gres_bitmap[i]);

			if ((sz1 != sz2) && log_cnt_err) {
				if (shared_gres)
					log_type = "File";
				else
					log_type = "Count";
				/* Avoid abort on bit_overlap below */
				error("gres/%s %s mismatch for node %s (%d != %d)",
				      gres_name, log_type, node_name, sz1, sz2);
				log_cnt_err = false;
			}
			if (sz1 != sz2)
				continue;	/* See error above */
			gres_cnt = bit_overlap(gres_js->
					       gres_bit_alloc[node_offset],
					       gres_ns->
					       topo_gres_bitmap[i]);
			gres_cnt *= gres_per_bit;
			gres_ns->topo_gres_cnt_alloc[i] += gres_cnt;
			if ((gres_ns->type_cnt == 0) ||
			    (gres_ns->topo_type_name == NULL) ||
			    (gres_ns->topo_type_name[i] == NULL))
				continue;
			for (j = 0; j < gres_ns->type_cnt; j++) {
				if (!gres_ns->type_name[j] ||
				    (gres_ns->topo_type_id[i] !=
				     gres_ns->type_id[j]))
					continue;
				gres_ns->type_cnt_alloc[j] += gres_cnt;
				break;
			}
		}
	} else if (gres_js->gres_bit_alloc[node_offset]) {
		int len;	/* length of the gres bitmap on this node */
		len = bit_size(gres_js->gres_bit_alloc[node_offset]);
		if (!gres_ns->topo_gres_cnt_alloc) {
			gres_ns->topo_gres_cnt_alloc =
				xcalloc(len, sizeof(uint64_t));
		} else {
			len = MIN(len, gres_ns->gres_cnt_config);
		}

		if ((gres_ns->topo_cnt == 0) && shared_gres) {
			/*
			 * Need to add node topo arrays for slurmctld restart
			 * and job state recovery (with GRES counts per topo)
			 */
			gres_ns->topo_cnt =
				bit_size(gres_js->
					 gres_bit_alloc[node_offset]);
			gres_ns->topo_core_bitmap =
				xcalloc(gres_ns->topo_cnt,
					sizeof(bitstr_t *));
			gres_ns->topo_gres_bitmap =
				xcalloc(gres_ns->topo_cnt,
					sizeof(bitstr_t *));
			gres_ns->topo_gres_cnt_alloc =
				xcalloc(gres_ns->topo_cnt,
					sizeof(uint64_t));
			gres_ns->topo_gres_cnt_avail =
				xcalloc(gres_ns->topo_cnt,
					sizeof(uint64_t));
			gres_ns->topo_type_id =
				xcalloc(gres_ns->topo_cnt,
					sizeof(uint32_t));
			gres_ns->topo_type_name =
				xcalloc(gres_ns->topo_cnt,
					sizeof(char *));
			for (i = 0; i < gres_ns->topo_cnt; i++) {
				gres_ns->topo_gres_bitmap[i] =
					bit_alloc(gres_ns->topo_cnt);
				bit_set(gres_ns->topo_gres_bitmap[i], i);
			}
		}

		for (i = 0; i < len; i++) {
			gres_cnt = 0;
			if (!bit_test(gres_js->
				      gres_bit_alloc[node_offset], i))
				continue;
			/*
			 * NOTE: Immediately after slurmctld restart and before
			 * the node's registration, the GRES type and topology
			 * information will not be available and we will be
			 * unable to update topo_gres_cnt_alloc or
			 * type_cnt_alloc. This results in some incorrect
			 * internal bookkeeping, but does not cause failures
			 * in terms of allocating GRES to jobs.
			 */
			for (j = 0; j < gres_ns->topo_cnt; j++) {
				if (use_busy_dev &&
				    !gres_ns->topo_gres_cnt_alloc[j])
					continue;
				if (gres_ns->topo_gres_bitmap &&
				    gres_ns->topo_gres_bitmap[j] &&
				    bit_test(gres_ns->topo_gres_bitmap[j],
					     i)) {
					gres_ns->topo_gres_cnt_alloc[i] +=
						gres_per_bit;
					gres_cnt += gres_per_bit;
				}
			}
			if ((gres_ns->type_cnt == 0) ||
			    (gres_ns->topo_type_name == NULL) ||
			    (gres_ns->topo_type_name[i] == NULL))
				continue;
			for (j = 0; j < gres_ns->type_cnt; j++) {
				if (!gres_ns->type_name[j] ||
				    (gres_ns->topo_type_id[i] !=
				     gres_ns->type_id[j]))
					continue;
				gres_ns->type_cnt_alloc[j] += gres_cnt;
				break;
			}
		}
		if (gres_js->type_name && gres_js->type_name[0]) {
			/*
			 * We may not know how many GRES of this type will be
			 * available on this node, but need to track how many
			 * are allocated to this job from here to avoid
			 * underflows when this job is deallocated
			 */
			gres_add_type(gres_js->type_name, gres_ns,
				      0);
			for (j = 0; j < gres_ns->type_cnt; j++) {
				if (gres_js->type_id !=
				    gres_ns->type_id[j])
					continue;
				gres_ns->type_cnt_alloc[j] +=
					gres_js->gres_per_node;
				break;
			}
		}
	} else {
		gres_cnt = gres_js->gres_per_node;
		for (j = 0; j < gres_ns->type_cnt; j++) {
			int64_t k;
			if (gres_js->type_name &&
			    (gres_js->type_id !=
			     gres_ns->type_id[j]))
				continue;
			k = gres_ns->type_cnt_avail[j] -
				gres_ns->type_cnt_alloc[j];
			k = MIN(gres_cnt, k);
			gres_ns->type_cnt_alloc[j] += k;
			gres_cnt -= k;
			if (gres_cnt == 0)
				break;
		}
	}

	/* If we are already allocated (state restore | reconfig) end now. */
	if (!new_alloc) {
		if (gres_ns->no_consume) {
			gres_ns->gres_cnt_alloc = pre_alloc_gres_cnt;
			for (j = 0; j < gres_ns->type_cnt; j++)
				gres_ns->type_cnt_alloc[j] =
					pre_alloc_type_cnt[j];
		}

		goto already_alloced;
	}

	/*
	 * Here we fill job_gres_list_alloc with
	 * one entry for each type of gres separately
	 */
	for (j = 0; j < gres_ns->type_cnt; j++) {
		if (gres_js->type_id &&
		    gres_js->type_id != gres_ns->type_id[j])
			continue;
		gres_js_alloc = _get_job_alloc_gres_ptr(
			job_gres_list_alloc, gres_state_job,
			gres_ns->type_id[j], gres_ns->type_name[j], node_cnt);
		gres_cnt = gres_ns->type_cnt_alloc[j] -
			pre_alloc_type_cnt[j];
		if (gres_ns->no_consume) {
			gres_ns->type_cnt_alloc[j] =
				pre_alloc_type_cnt[j];
			gres_ns->gres_cnt_alloc = pre_alloc_gres_cnt;
			gres_js_alloc->gres_cnt_node_alloc[node_offset] =
				NO_CONSUME_VAL64;
			gres_js_alloc->total_gres = NO_CONSUME_VAL64;
		} else {
			gres_js_alloc->gres_cnt_node_alloc[node_offset] =
				gres_cnt;
			gres_js_alloc->total_gres += gres_cnt;
			if (shared_gres) {
				/*
				 * Propagate gres_per_node from gres_list_req to
				 * gres_list_alloc, so we can properly dealloc
				 * MPS by looking at just gres_list_alloc.
				 */
				gres_js_alloc->gres_per_node =
					gres_per_bit;
			}
		}

		if (gres_js->gres_bit_alloc &&
		    gres_js->gres_bit_alloc[node_offset]) {
			bitstr_t *left_over_bits;
			left_over_bits = bit_copy(
				gres_js->gres_bit_alloc[node_offset]);
			if (last_gres_bit >= 0)
				bit_nclear(left_over_bits, (bitoff_t)0,
					   last_gres_bit);
			gres_js_alloc->gres_bit_alloc[node_offset] =
				bit_pick_cnt(left_over_bits,
					     gres_cnt / gres_per_bit);
			FREE_NULL_BITMAP(left_over_bits);
			if (gres_cnt)
				last_gres_bit = bit_fls(
					gres_js_alloc->
					gres_bit_alloc[node_offset]);
		}
	}
	/* Also track non typed node gres */
	if (gres_ns->type_cnt == 0) {
		gres_js_alloc = _get_job_alloc_gres_ptr(
			job_gres_list_alloc, gres_state_job,
			NO_VAL, NULL, node_cnt);
		gres_cnt = gres_ns->gres_cnt_alloc - pre_alloc_gres_cnt;
		if (gres_ns->no_consume) {
			gres_ns->gres_cnt_alloc = pre_alloc_gres_cnt;
			gres_js_alloc->gres_cnt_node_alloc[node_offset] =
				NO_CONSUME_VAL64;
			gres_js_alloc->total_gres = NO_CONSUME_VAL64;
		} else {
			gres_js_alloc->gres_cnt_node_alloc[node_offset] =
				gres_cnt;
			gres_js_alloc->total_gres += gres_cnt;
			if (shared_gres) {
				/*
				 * Propagate gres_per_node from gres_list_req to
				 * gres_list_alloc, so we can properly dealloc
				 * MPS by looking at just gres_list_alloc.
				 */
				gres_js_alloc->gres_per_node =
					gres_per_bit;
			}
		}

		if (gres_js->gres_bit_alloc &&
		    gres_js->gres_bit_alloc[node_offset])
			gres_js_alloc->gres_bit_alloc[node_offset] = bit_copy(
				gres_js->gres_bit_alloc[node_offset]);
	}

already_alloced:

	xfree(pre_alloc_type_cnt);

	return SLURM_SUCCESS;
}

static int _job_alloc_whole_node_internal(
	gres_key_t *job_search_key, gres_state_t *gres_state_node,
	List job_gres_list, List *job_gres_list_alloc, int node_cnt,
	int node_index, int node_offset, int type_index, uint32_t job_id,
	char *node_name, bitstr_t *core_bitmap, bool new_alloc)
{
	gres_state_t *gres_state_job;
	gres_job_state_t *gres_js;
	gres_node_state_t *gres_ns = gres_state_node->gres_data;

	if (*job_gres_list_alloc == NULL) {
		*job_gres_list_alloc = list_create(gres_job_list_delete);
	}

	if (!(gres_state_job = list_find_first(job_gres_list,
					     gres_find_job_by_key,
					     job_search_key))) {
		error("%s: This should never happen, we couldn't find the gres %u:%u",
		      __func__,
		      job_search_key->plugin_id,
		      job_search_key->type_id);
		return SLURM_ERROR;
	}

	gres_js = (gres_job_state_t *)gres_state_job->gres_data;

	/*
	 * As the amount of gres on each node could
	 * differ. We need to set the gres_per_node
	 * correctly here to avoid heterogeneous node
	 * issues.
	 */
	if (type_index != -1)
		gres_js->gres_per_node =
			gres_ns->type_cnt_avail[type_index];
	else
		gres_js->gres_per_node = gres_ns->gres_cnt_avail;

	return _job_alloc(gres_state_job, *job_gres_list_alloc, gres_state_node,
			  node_cnt, node_index, node_offset,
			  job_id, node_name, core_bitmap, new_alloc);
}

static void _job_select_whole_node_internal(
	gres_key_t *job_search_key, gres_node_state_t *gres_ns,
	int type_inx, char *gres_name, List job_gres_list)
{
	gres_state_t *gres_state_job;
	gres_job_state_t *gres_js;

	if (!(gres_state_job = list_find_first(job_gres_list,
					     gres_find_job_by_key,
					     job_search_key))) {
		gres_js = xmalloc(sizeof(gres_job_state_t));
		gres_state_job = gres_create_state(job_search_key,
						   GRES_STATE_SRC_KEY_PTR,
						   GRES_STATE_TYPE_JOB,
						   gres_js);
		gres_state_job->gres_name = xstrdup(gres_name);
		if (type_inx != -1)
			gres_js->type_name =
				xstrdup(gres_ns->type_name[type_inx]);
		gres_js->type_id = job_search_key->type_id;

		list_append(job_gres_list, gres_state_job);
	} else
		gres_js = gres_state_job->gres_data;

	/*
	 * Add the total_gres here but no count, that will be done after
	 * allocation.
	 */
	if (gres_ns->no_consume) {
		gres_js->total_gres = NO_CONSUME_VAL64;
	} else if (type_inx != -1)
		gres_js->total_gres +=
			gres_ns->type_cnt_avail[type_inx];
	else
		gres_js->total_gres += gres_ns->gres_cnt_avail;
}

/*
 * Fill in job_gres_list with the total amount of GRES on a node.
 * OUT job_gres_list - This list will be destroyed and remade with all GRES on
 *                     node.
 * IN node_gres_list - node's gres_list built by
 *		       gres_node_config_validate()
 * IN job_id      - job's ID (for logging)
 * IN node_name   - name of the node (for logging)
 * RET SLURM_SUCCESS or error code
 */
extern int gres_ctld_job_select_whole_node(
	List *job_gres_list, List node_gres_list,
	uint32_t job_id, char *node_name)
{
	ListIterator node_gres_iter;
	gres_state_t *gres_state_node;
	gres_node_state_t *gres_ns;

	if (job_gres_list == NULL)
		return SLURM_SUCCESS;
	if (node_gres_list == NULL) {
		error("%s: job %u has gres specification while node %s has none",
		      __func__, job_id, node_name);
		return SLURM_ERROR;
	}

	if (!*job_gres_list)
		*job_gres_list = list_create(gres_job_list_delete);

	node_gres_iter = list_iterator_create(node_gres_list);
	while ((gres_state_node = list_next(node_gres_iter))) {
		gres_key_t job_search_key;
		gres_ns = (gres_node_state_t *) gres_state_node->gres_data;

		/*
		 * Don't check for no_consume here, we need them added here and
		 * will filter them out in gres_job_alloc_whole_node()
		 */
		if (!gres_ns->gres_cnt_config)
			continue;

<<<<<<< HEAD
		job_search_key.config_flags = gres_state_node->config_flags;
		job_search_key.plugin_id = gres_state_node->plugin_id;
=======
		/* Never allocate any shared GRES. */
		if (gres_id_shared(node_gres_ptr->plugin_id))
			continue;

		job_search_key.plugin_id = node_gres_ptr->plugin_id;
>>>>>>> aec7abc4

		if (!gres_ns->type_cnt) {
			job_search_key.type_id = 0;
			_job_select_whole_node_internal(
				&job_search_key, gres_ns,
				-1, gres_state_node->gres_name, *job_gres_list);
		} else {
			for (int j = 0; j < gres_ns->type_cnt; j++) {
				job_search_key.type_id = gres_build_id(
					gres_ns->type_name[j]);
				_job_select_whole_node_internal(
					&job_search_key, gres_ns,
					j, gres_state_node->gres_name,
					*job_gres_list);
			}
		}
	}
	list_iterator_destroy(node_gres_iter);

	return SLURM_SUCCESS;
}

/*
 * On a slurmctld restart the type counts are not set on a node, this function
 * fixes this.  At this point it is really just cosmetic though as the parent
 * GRES is already correct on the gres_node_state_t only the types are wrong if
 * only generic GRES was requested by the job.
 */
static int _set_node_type_cnt(gres_state_t *gres_state_job, List node_gres_list)
{
	gres_job_state_t *gres_js = gres_state_job->gres_data;
	gres_state_t *gres_state_node;
	gres_node_state_t *gres_ns;

	if (!gres_js->total_gres || !gres_js->type_id)
		return 0;

	if (!(gres_state_node = list_find_first(node_gres_list, gres_find_id,
						&gres_state_job->plugin_id)))
		return 0;

	gres_ns = gres_state_node->gres_data;

	for (int j = 0; j < gres_ns->type_cnt; j++) {
		/*
		 * Already set (typed GRES was requested) ||
		 * Not the right type
		 */
		if (gres_ns->type_cnt_alloc[j] ||
		    (gres_ns->type_id[j] != gres_js->type_id) ||
		    (gres_js->total_gres == NO_CONSUME_VAL64))
			continue;
		gres_ns->type_cnt_alloc[j] = gres_js->total_gres;
		break;
	}
	return 0;
}

/*
 * Select and allocate GRES to a job and update node and job GRES information
 * IN job_gres_list - job's gres_list built by gres_job_state_validate()
 * OUT job_gres_list_alloc - job's list of allocated gres
 * IN node_gres_list - node's gres_list built by
 *		       gres_node_config_validate()
 * IN node_cnt    - total number of nodes originally allocated to the job
 * IN node_index  - zero-origin global node index
 * IN node_offset - zero-origin index in job allocation to the node of interest
 * IN job_id      - job's ID (for logging)
 * IN node_name   - name of the node (for logging)
 * IN core_bitmap - cores allocated to this job on this node (NULL if not
 *                  available)
 * IN new_alloc   - If this is a new allocation or not.
 * RET SLURM_SUCCESS or error code
 */
extern int gres_ctld_job_alloc(List job_gres_list, List *job_gres_list_alloc,
			       List node_gres_list, int node_cnt,
			       int node_index, int node_offset,
			       uint32_t job_id, char *node_name,
			       bitstr_t *core_bitmap, bool new_alloc)
{
	int rc = SLURM_ERROR, rc2;
	ListIterator job_gres_iter;
	gres_state_t *gres_state_job, *gres_state_node;

	if (job_gres_list == NULL)
		return SLURM_SUCCESS;
	if (node_gres_list == NULL) {
		error("%s: job %u has gres specification while node %s has none",
		      __func__, job_id, node_name);
		return SLURM_ERROR;
	}
	if (*job_gres_list_alloc == NULL) {
		*job_gres_list_alloc = list_create(gres_job_list_delete);
	}

	job_gres_iter = list_iterator_create(job_gres_list);
	while ((gres_state_job = (gres_state_t *) list_next(job_gres_iter))) {
		gres_state_node = list_find_first(node_gres_list, gres_find_id,
						  &gres_state_job->plugin_id);
		if (gres_state_node == NULL) {
			error("%s: job %u allocated gres/%s on node %s lacking that gres",
			      __func__, job_id, gres_state_job->gres_name,
			      node_name);
			continue;
		}

		rc2 = _job_alloc(gres_state_job, *job_gres_list_alloc,
				 gres_state_node, node_cnt,
				 node_index,
				 node_offset, job_id, node_name, core_bitmap,
				 new_alloc);
		if (rc2 != SLURM_SUCCESS)
			rc = rc2;
	}
	list_iterator_destroy(job_gres_iter);

	/*
	 * On a slurmctld restart the node doesn't know anything about types so
	 * they are not setup, in this situation we can go set them here.  We
	 * can't do it in the req loop above since if the request has typed GRES
	 * in there we could potentially get duplicate counts.
	 */
	if (!new_alloc)
		(void) list_for_each(*job_gres_list_alloc,
				     (ListForF) _set_node_type_cnt,
				     node_gres_list);

	return rc;
}

/*
 * Select and allocate all GRES on a node to a job and update node and job GRES
 * information
 * IN job_gres_list - job's gres_list built by gres_job_whole_node().
 * OUT job_gres_list_alloc - job's list of allocated gres
 * IN node_gres_list - node's gres_list built by
 *		       gres_node_config_validate()
 * IN node_cnt    - total number of nodes originally allocated to the job
 * IN node_index  - zero-origin global node index
 * IN node_offset - zero-origin index in job allocation to the node of interest
 * IN job_id      - job's ID (for logging)
 * IN node_name   - name of the node (for logging)
 * IN core_bitmap - cores allocated to this job on this node (NULL if not
 *                  available)
 * IN new_alloc   - If this is a new allocation or not.
 * RET SLURM_SUCCESS or error code
 */
extern int gres_ctld_job_alloc_whole_node(
	List job_gres_list, List *job_gres_list_alloc, List node_gres_list,
	int node_cnt, int node_index, int node_offset,
	uint32_t job_id, char *node_name,
	bitstr_t *core_bitmap, bool new_alloc)
{
	int rc = SLURM_ERROR, rc2;
	ListIterator node_gres_iter;
	gres_state_t *gres_state_node;
	gres_node_state_t *gres_ns;

	if (job_gres_list == NULL)
		return SLURM_SUCCESS;
	if (node_gres_list == NULL) {
		error("%s: job %u has gres specification while node %s has none",
		      __func__, job_id, node_name);
		return SLURM_ERROR;
	}

	node_gres_iter = list_iterator_create(node_gres_list);
	while ((gres_state_node = list_next(node_gres_iter))) {
		gres_key_t job_search_key;
		gres_ns = (gres_node_state_t *) gres_state_node->gres_data;

		if (!gres_ns->gres_cnt_config)
			continue;

<<<<<<< HEAD
		job_search_key.config_flags = gres_state_node->config_flags;
		job_search_key.plugin_id = gres_state_node->plugin_id;
=======
		/* Never allocate any shared GRES. */
		if (gres_id_shared(node_gres_ptr->plugin_id))
			continue;

		job_search_key.plugin_id = node_gres_ptr->plugin_id;
>>>>>>> aec7abc4

		if (!gres_ns->type_cnt) {
			job_search_key.type_id = 0;
			rc2 = _job_alloc_whole_node_internal(
				&job_search_key, gres_state_node,
				job_gres_list, job_gres_list_alloc,
				node_cnt, node_index,
				node_offset, -1, job_id, node_name,
				core_bitmap, new_alloc);
			if (rc2 != SLURM_SUCCESS)
				rc = rc2;
		} else {
			for (int j = 0; j < gres_ns->type_cnt; j++) {
				job_search_key.type_id = gres_build_id(
					gres_ns->type_name[j]);
				rc2 = _job_alloc_whole_node_internal(
					&job_search_key, gres_state_node,
					job_gres_list, job_gres_list_alloc,
					node_cnt, node_index,
					node_offset, j, job_id, node_name,
					core_bitmap, new_alloc);
				if (rc2 != SLURM_SUCCESS)
					rc = rc2;
			}
		}
	}
	list_iterator_destroy(node_gres_iter);

	return rc;
}

static int _job_dealloc(gres_state_t *gres_state_job,
			gres_node_state_t *gres_ns,
			int node_offset, uint32_t job_id,
			char *node_name, bool old_job, bool resize)
{
	gres_job_state_t *gres_js = gres_state_job->gres_data;
	char *gres_name = gres_state_job->gres_name;
	uint32_t config_flags = gres_state_job->config_flags;
	int i, j, len, sz1, sz2;
	uint64_t gres_cnt = 0, k;
	uint64_t gres_per_bit = 1;

	/*
	 * Validate data structures. Either gres_js->node_cnt and
	 * gres_js->gres_bit_alloc are both set or both zero/NULL.
	 */
	xassert(node_offset >= 0);
	xassert(gres_js);
	xassert(gres_ns);

	if (gres_ns->no_consume)
		return SLURM_SUCCESS;

	if (gres_js->node_cnt <= node_offset) {
		error("gres/%s: job %u dealloc of node %s bad node_offset %d "
		      "count is %u", gres_name, job_id, node_name, node_offset,
		      gres_js->node_cnt);
		return SLURM_ERROR;
	}

	if (gres_id_shared(config_flags)) {
		gres_per_bit = gres_js->gres_per_node;
		xassert(gres_per_bit);
	}

	xfree(gres_ns->gres_used);	/* Clear cache */

	/* Clear the node's regular GRES bitmaps based on what the job has */
	if (gres_ns->gres_bit_alloc && gres_js->gres_bit_alloc &&
	    gres_js->gres_bit_alloc[node_offset]) {
		len = bit_size(gres_js->gres_bit_alloc[node_offset]);
		i   = bit_size(gres_ns->gres_bit_alloc);
		if (i != len) {
			error("gres/%s: job %u and node %s bitmap sizes differ "
			      "(%d != %d)", gres_name, job_id, node_name, len,
			      i);
			len = MIN(len, i);
			/* proceed with request, make best effort */
		}
		for (i = 0; i < len; i++) {
			if (!bit_test(gres_js->gres_bit_alloc[node_offset],
				      i)) {
				continue;
			}
			bit_clear(gres_ns->gres_bit_alloc, i);

			if (gres_ns->gres_cnt_alloc >= gres_per_bit) {
				gres_ns->gres_cnt_alloc -= gres_per_bit;
			} else {
				error("gres/%s: job %u dealloc node %s GRES count underflow (%"PRIu64" < %"PRIu64")",
				      gres_name, job_id, node_name,
				      gres_ns->gres_cnt_alloc,
				      gres_per_bit);
				gres_ns->gres_cnt_alloc = 0;
			}
		}
	} else if (gres_js->gres_cnt_node_alloc) {
		gres_cnt = gres_js->gres_cnt_node_alloc[node_offset];
	} else {
		gres_cnt = gres_js->gres_per_node;
	}
	if (gres_cnt && (gres_ns->gres_cnt_alloc >= gres_cnt))
		gres_ns->gres_cnt_alloc -= gres_cnt;
	else if (gres_cnt) {
		error("gres/%s: job %u node %s GRES count underflow (%"PRIu64" < %"PRIu64")",
		      gres_name, job_id, node_name,
		      gres_ns->gres_cnt_alloc, gres_cnt);
		gres_ns->gres_cnt_alloc = 0;
	}

	/* Clear the node's topo GRES bitmaps based on what the job has */
	if (gres_js->gres_bit_alloc &&
	    gres_js->gres_bit_alloc[node_offset] &&
	    gres_ns->topo_gres_bitmap &&
	    gres_ns->topo_gres_cnt_alloc) {
		for (i = 0; i < gres_ns->topo_cnt; i++) {
			sz1 = bit_size(
				gres_js->gres_bit_alloc[node_offset]);
			sz2 = bit_size(gres_ns->topo_gres_bitmap[i]);
			if (sz1 != sz2)
				continue;
			gres_cnt = (uint64_t)bit_overlap(
				gres_js->gres_bit_alloc[node_offset],
				gres_ns->topo_gres_bitmap[i]);
			gres_cnt *= gres_per_bit;
			if (gres_ns->topo_gres_cnt_alloc[i] >= gres_cnt) {
				gres_ns->topo_gres_cnt_alloc[i] -=
					gres_cnt;
			} else if (old_job) {
				gres_ns->topo_gres_cnt_alloc[i] = 0;
			} else {
				error("gres/%s: job %u dealloc node %s topo gres count underflow "
				      "(%"PRIu64" %"PRIu64")",
				      gres_name, job_id, node_name,
				      gres_ns->topo_gres_cnt_alloc[i],
				      gres_cnt);
				gres_ns->topo_gres_cnt_alloc[i] = 0;
			}
			if ((gres_ns->type_cnt == 0) ||
			    (gres_ns->topo_type_name == NULL) ||
			    (gres_ns->topo_type_name[i] == NULL))
				continue;
			for (j = 0; j < gres_ns->type_cnt; j++) {
				if (!gres_ns->type_name[j] ||
				    (gres_ns->topo_type_id[i] !=
				     gres_ns->type_id[j]))
					continue;
				if (gres_ns->type_cnt_alloc[j] >=
				    gres_cnt) {
					gres_ns->type_cnt_alloc[j] -=
						gres_cnt;
				} else if (old_job) {
					gres_ns->type_cnt_alloc[j] = 0;
				} else {
					error("gres/%s: job %u dealloc node %s type %s gres count underflow "
					      "(%"PRIu64" %"PRIu64")",
					      gres_name, job_id, node_name,
					      gres_ns->type_name[j],
					      gres_ns->type_cnt_alloc[j],
					      gres_cnt);
					gres_ns->type_cnt_alloc[j] = 0;
				}
			}
		}
	} else if (gres_js->gres_bit_alloc &&
		   gres_js->gres_bit_alloc[node_offset] &&
		   gres_ns->topo_gres_cnt_alloc) {
		/* Avoid crash if configuration inconsistent */
		len = MIN(gres_ns->gres_cnt_config,
			  bit_size(gres_js->
				   gres_bit_alloc[node_offset]));
		for (i = 0; i < len; i++) {
			if (!bit_test(gres_js->
				      gres_bit_alloc[node_offset], i) ||
			    !gres_ns->topo_gres_cnt_alloc[i])
				continue;
			if (gres_ns->topo_gres_cnt_alloc[i] >=
			    gres_per_bit) {
				gres_ns->topo_gres_cnt_alloc[i] -=
					gres_per_bit;
			} else {
				error("gres/%s: job %u dealloc node %s "
				      "topo_gres_cnt_alloc[%d] count underflow "
				      "(%"PRIu64" %"PRIu64")",
				      gres_name, job_id, node_name, i,
				      gres_ns->topo_gres_cnt_alloc[i],
				      gres_per_bit);
				gres_ns->topo_gres_cnt_alloc[i] = 0;
			}
			if ((gres_ns->type_cnt == 0) ||
			    (gres_ns->topo_type_name == NULL) ||
			    (gres_ns->topo_type_name[i] == NULL))
				continue;
			for (j = 0; j < gres_ns->type_cnt; j++) {
				if (!gres_ns->type_name[j] ||
				    (gres_ns->topo_type_id[i] !=
				     gres_ns->type_id[j]))
					continue;
				if (gres_ns->type_cnt_alloc[j] >=
				    gres_per_bit) {
					gres_ns->type_cnt_alloc[j] -=
						gres_per_bit;
				} else {
					error("gres/%s: job %u dealloc node %s "
					      "type %s type_cnt_alloc count underflow "
					      "(%"PRIu64" %"PRIu64")",
					      gres_name, job_id, node_name,
					      gres_ns->type_name[j],
					      gres_ns->type_cnt_alloc[j],
					      gres_per_bit);
					gres_ns->type_cnt_alloc[j] = 0;
				}
 			}
		}
	} else if (gres_js->type_name) {
		for (j = 0; j < gres_ns->type_cnt; j++) {
			if (gres_js->type_id !=
			    gres_ns->type_id[j])
				continue;
			k = MIN(gres_cnt, gres_ns->type_cnt_alloc[j]);
			gres_ns->type_cnt_alloc[j] -= k;
			gres_cnt -= k;
			if (gres_cnt == 0)
				break;
		}
 	}

	if (!resize)
		return SLURM_SUCCESS;

	xassert(gres_js->node_cnt >= 1);

	/*
	 * If resizing, alter the job's GRES bitmaps. Normally, a job's GRES
	 * bitmaps will get automatically freed when the job is destroyed.
	 * However, a job isn't destroyed when it is resized. So we need to
	 * remove this node's GRES from the job's GRES bitmaps.
	 */
	if (gres_js->gres_cnt_node_alloc) {
		/*
		 * This GRES is no longer part of the job, remove it from the
		 * alloc list.
		 */
		if (gres_js->gres_cnt_node_alloc[node_offset] >=
		    gres_js->total_gres)
			return ESLURM_UNSUPPORTED_GRES;
		gres_js->total_gres -=
			gres_js->gres_cnt_node_alloc[node_offset];
		gres_js->gres_cnt_node_alloc[node_offset] = 0;

		/* Shift job GRES counts down, if necessary */
		for (int i = node_offset + 1; i < gres_js->node_cnt; i++) {
			gres_js->gres_cnt_node_alloc[i - 1] =
				gres_js->gres_cnt_node_alloc[i];
		}
	}
	/* Downsize job GRES for this node */
	if (gres_js->gres_bit_alloc &&
	    gres_js->gres_bit_alloc[node_offset]) {
		/* Free the job's GRES bitmap */
		xfree(gres_js->gres_bit_alloc[node_offset]);

		/* Shift job GRES bitmaps down, if necessary */
		for (int i = node_offset + 1; i < gres_js->node_cnt; i++) {
			gres_js->gres_bit_alloc[i - 1] =
				gres_js->gres_bit_alloc[i];
		}
	}

	/* Downsize job step GRES for this node */
	if (gres_js->gres_bit_step_alloc &&
	    gres_js->gres_bit_step_alloc[node_offset]) {
		/* Free the step's GRES bitmap */
		xfree(gres_js->gres_bit_step_alloc[node_offset]);

		/* Shift step GRES bitmaps down, if necessary */
		for (int i = node_offset + 1; i < gres_js->node_cnt; i++) {
			gres_js->gres_bit_step_alloc[i - 1] =
				gres_js->gres_bit_step_alloc[i];
		}
	}
	if (gres_js->gres_cnt_step_alloc &&
	    gres_js->gres_cnt_step_alloc[node_offset]) {
		/* Clear step GRES count and subtract from total */
		gres_js->gres_cnt_step_alloc[node_offset] = 0;

		/* Shift step GRES counts down, if necessary */
		for (int i = node_offset + 1; i < gres_js->node_cnt; i++) {
			gres_js->gres_cnt_step_alloc[i - 1] =
				gres_js->gres_cnt_step_alloc[i];
		}
	}

	/* Finally, reduce the node count, since this node is deallocated */
	gres_js->node_cnt--;

	return SLURM_SUCCESS;
}

/*
 * Deallocate resource from a job and update node and job gres information
 * IN job_gres_list - job's gres_list built by gres_job_state_validate()
 * IN node_gres_list - node's gres_list built by
 *		gres_node_config_validate()
 * IN node_offset - zero-origin index to the node of interest
 * IN job_id      - job's ID (for logging)
 * IN node_name   - name of the node (for logging)
 * IN old_job     - true if job started before last slurmctld reboot.
 *		    Immediately after slurmctld restart and before the node's
 *		    registration, the GRES type and topology. This results in
 *		    some incorrect internal bookkeeping, but does not cause
 *		    failures in terms of allocating GRES to jobs.
 * IN: resize     - True if dealloc is due to a node being removed via a job
 * 		    resize; false if dealloc is due to a job test or a real job
 * 		    that is terminating.
 * RET SLURM_SUCCESS or error code
 */
extern int gres_ctld_job_dealloc(List job_gres_list, List node_gres_list,
				 int node_offset, uint32_t job_id,
				 char *node_name, bool old_job, bool resize)
{
	int rc = SLURM_SUCCESS, rc2;
	ListIterator job_gres_iter;
	gres_state_t *gres_state_job, *gres_state_node;

	if (job_gres_list == NULL)
		return SLURM_SUCCESS;
	if (node_gres_list == NULL) {
		error("%s: job %u has gres specification while node %s has none",
		      __func__, job_id, node_name);
		return SLURM_ERROR;
	}

	job_gres_iter = list_iterator_create(job_gres_list);
	while ((gres_state_job = (gres_state_t *) list_next(job_gres_iter))) {
		gres_state_node = list_find_first(node_gres_list, gres_find_id,
						  &gres_state_job->plugin_id);

		if (gres_state_node == NULL) {
			error("%s: node %s lacks gres/%s for job %u", __func__,
			      node_name, gres_state_job->gres_name, job_id);
			continue;
		}

		rc2 = _job_dealloc(gres_state_job,
				   gres_state_node->gres_data, node_offset,
				   job_id, node_name, old_job, resize);
		if (rc2 == ESLURM_UNSUPPORTED_GRES) {
			list_delete_item(job_gres_iter);
		} else if (rc2 != SLURM_SUCCESS)
			rc = rc2;
	}
	list_iterator_destroy(job_gres_iter);

	return rc;
}

/*
 * Merge one job's gres allocation into another job's gres allocation.
 * IN from_job_gres_list - List of gres records for the job being merged
 *			   into another job
 * IN from_job_node_bitmap - bitmap of nodes for the job being merged into
 *			     another job
 * IN/OUT to_job_gres_list - List of gres records for the job being merged
 *			     into job
 * IN to_job_node_bitmap - bitmap of nodes for the job being merged into
 */
extern void gres_ctld_job_merge(List from_job_gres_list,
				bitstr_t *from_job_node_bitmap,
				List to_job_gres_list,
				bitstr_t *to_job_node_bitmap)
{
	static int select_hetero = -1;
	ListIterator gres_iter;
	gres_state_t *gres_state_job, *gres_state_job2;
	gres_job_state_t *gres_js, *gres_js2;
	int new_node_cnt;
	int i_first, i_last, i;
	int from_inx, to_inx, new_inx;
	bitstr_t **new_gres_bit_alloc, **new_gres_bit_step_alloc;
	uint64_t *new_gres_cnt_step_alloc, *new_gres_cnt_node_alloc;
	bool free_to_job_gres_list = false;

	if (select_hetero == -1) {
		/*
		 * Determine if the select plugin supports heterogeneous
		 * GRES allocations (count differ by node): 1=yes, 0=no
		 */
		char *select_type = slurm_get_select_type();
		if (select_type &&
		    (strstr(select_type, "cons_tres") ||
		     (strstr(select_type, "cray_aries") &&
		      (slurm_conf.select_type_param & CR_OTHER_CONS_TRES)))) {
			select_hetero = 1;
		} else
			select_hetero = 0;
		xfree(select_type);
	}

	new_node_cnt = bit_set_count(from_job_node_bitmap) +
		bit_set_count(to_job_node_bitmap) -
		bit_overlap(from_job_node_bitmap, to_job_node_bitmap);
	i_first = MIN(bit_ffs(from_job_node_bitmap),
		      bit_ffs(to_job_node_bitmap));
	i_first = MAX(i_first, 0);
	i_last  = MAX(bit_fls(from_job_node_bitmap),
		      bit_fls(to_job_node_bitmap));
	if (i_last == -1) {
		error("%s: node_bitmaps are empty", __func__);
		return;
	}

	/* Step one - Expand the gres data structures in "to" job */
	if (!to_job_gres_list)
		goto step2;
	gres_iter = list_iterator_create(to_job_gres_list);
	while ((gres_state_job = (gres_state_t *) list_next(gres_iter))) {
		gres_js = (gres_job_state_t *) gres_state_job->gres_data;
		new_gres_bit_alloc = xcalloc(new_node_cnt, sizeof(bitstr_t *));
		new_gres_cnt_node_alloc = xcalloc(new_node_cnt,
						  sizeof(uint64_t));
		new_gres_bit_step_alloc = xcalloc(new_node_cnt,
						  sizeof(bitstr_t *));
		new_gres_cnt_step_alloc = xcalloc(new_node_cnt,
						  sizeof(uint64_t));

		from_inx = to_inx = new_inx = -1;
		for (i = i_first; i <= i_last; i++) {
			bool from_match = false, to_match = false;
			if (bit_test(to_job_node_bitmap, i)) {
				to_match = true;
				to_inx++;
			}
			if (bit_test(from_job_node_bitmap, i)) {
				from_match = true;
				from_inx++;
			}
			if (from_match || to_match)
				new_inx++;
			if (to_match) {
				if (gres_js->gres_bit_alloc) {
					new_gres_bit_alloc[new_inx] =
						gres_js->
						gres_bit_alloc[to_inx];
				}
				if (gres_js->gres_cnt_node_alloc) {
					new_gres_cnt_node_alloc[new_inx] =
						gres_js->
						gres_cnt_node_alloc[to_inx];
				}
				if (gres_js->gres_bit_step_alloc) {
					new_gres_bit_step_alloc[new_inx] =
						gres_js->
						gres_bit_step_alloc[to_inx];
				}
				if (gres_js->gres_cnt_step_alloc) {
					new_gres_cnt_step_alloc[new_inx] =
						gres_js->
						gres_cnt_step_alloc[to_inx];
				}
			}
		}
		gres_js->node_cnt = new_node_cnt;
		xfree(gres_js->gres_bit_alloc);
		gres_js->gres_bit_alloc = new_gres_bit_alloc;
		xfree(gres_js->gres_cnt_node_alloc);
		gres_js->gres_cnt_node_alloc = new_gres_cnt_node_alloc;
		xfree(gres_js->gres_bit_step_alloc);
		gres_js->gres_bit_step_alloc = new_gres_bit_step_alloc;
		xfree(gres_js->gres_cnt_step_alloc);
		gres_js->gres_cnt_step_alloc = new_gres_cnt_step_alloc;
	}
	list_iterator_destroy(gres_iter);

	/*
	 * Step two - Merge the gres information from the "from" job into the
	 * existing gres information for the "to" job
	 */
step2:	if (!from_job_gres_list)
		goto step3;
	if (!to_job_gres_list) {
		to_job_gres_list = list_create(gres_job_list_delete);
		free_to_job_gres_list = true;
	}
	gres_iter = list_iterator_create(from_job_gres_list);
	while ((gres_state_job = (gres_state_t *) list_next(gres_iter))) {
		gres_js = (gres_job_state_t *) gres_state_job->gres_data;
		gres_state_job2 = list_find_first(to_job_gres_list,
						  gres_find_id,
						  &gres_state_job->plugin_id);
		if (gres_state_job2) {
			gres_js2 = gres_state_job2->gres_data;
		} else {
			gres_js2 = xmalloc(sizeof(gres_job_state_t));
			gres_js2->cpus_per_gres =
				gres_js->cpus_per_gres;
			gres_js2->gres_per_job =
				gres_js->gres_per_job;
			gres_js2->gres_per_job =
				gres_js->gres_per_job;
			gres_js2->gres_per_socket =
				gres_js->gres_per_socket;
			gres_js2->gres_per_task =
				gres_js->gres_per_task;
			gres_js2->mem_per_gres =
				gres_js->mem_per_gres;
			gres_js2->ntasks_per_gres =
				gres_js->ntasks_per_gres;
			gres_js2->node_cnt = new_node_cnt;
			gres_js2->gres_bit_alloc =
				xcalloc(new_node_cnt, sizeof(bitstr_t *));
			gres_js2->gres_cnt_node_alloc =
				xcalloc(new_node_cnt, sizeof(uint64_t));
			gres_js2->gres_bit_step_alloc =
				xcalloc(new_node_cnt, sizeof(bitstr_t *));
			gres_js2->gres_cnt_step_alloc =
				xcalloc(new_node_cnt, sizeof(uint64_t));

			gres_state_job2 = gres_create_state(
				gres_state_job, GRES_STATE_SRC_STATE_PTR,
				GRES_STATE_TYPE_JOB, gres_js2);

			list_append(to_job_gres_list, gres_state_job2);
		}
		from_inx = to_inx = new_inx = -1;
		for (i = i_first; i <= i_last; i++) {
			bool from_match = false, to_match = false;
			if (bit_test(to_job_node_bitmap, i)) {
				to_match = true;
				to_inx++;
			}
			if (bit_test(from_job_node_bitmap, i)) {
				from_match = true;
				from_inx++;
			}
			if (from_match || to_match)
				new_inx++;
			if (from_match) {
				if (!gres_js->gres_bit_alloc) {
					;
				} else if (select_hetero &&
					   gres_js2->
					   gres_bit_alloc[new_inx] &&
					   gres_js->gres_bit_alloc &&
					   gres_js->
					   gres_bit_alloc[new_inx]) {
					/* Merge job's GRES bitmaps */
					bit_or(gres_js2->
					       gres_bit_alloc[new_inx],
					       gres_js->
					       gres_bit_alloc[from_inx]);
				} else if (gres_js2->
					   gres_bit_alloc[new_inx]) {
					/* Keep original job's GRES bitmap */
				} else {
					gres_js2->gres_bit_alloc[new_inx] =
						gres_js->
						gres_bit_alloc[from_inx];
					gres_js->
						gres_bit_alloc
						[from_inx] = NULL;
				}
				if (!gres_js->gres_cnt_node_alloc) {
					;
				} else if (select_hetero &&
					   gres_js2->
					   gres_cnt_node_alloc[new_inx] &&
					   gres_js->gres_cnt_node_alloc &&
					   gres_js->
					   gres_cnt_node_alloc[new_inx]) {
					gres_js2->
						gres_cnt_node_alloc[new_inx] +=
						gres_js->
						gres_cnt_node_alloc[from_inx];
				} else if (gres_js2->
					   gres_cnt_node_alloc[new_inx]) {
					/* Keep original job's GRES bitmap */
				} else {
					gres_js2->
						gres_cnt_node_alloc[new_inx] =
						gres_js->
						gres_cnt_node_alloc[from_inx];
					gres_js->
						gres_cnt_node_alloc[from_inx]=0;
				}
				if (gres_js->gres_cnt_step_alloc &&
				    gres_js->
				    gres_cnt_step_alloc[from_inx]) {
					error("Attempt to merge gres, from "
					      "job has active steps");
				}
			}
		}
	}
	list_iterator_destroy(gres_iter);

step3:
	if (free_to_job_gres_list)
		FREE_NULL_LIST(to_job_gres_list);
	return;
}

/* Clear any vestigial job gres state. This may be needed on job requeue. */
extern void gres_ctld_job_clear(List job_gres_list)
{
	int i;
	ListIterator job_gres_iter;
	gres_state_t *gres_state_job;
	gres_job_state_t *gres_js;

	if (job_gres_list == NULL)
		return;

	job_gres_iter = list_iterator_create(job_gres_list);
	while ((gres_state_job = list_next(job_gres_iter))) {
		gres_js = (gres_job_state_t *) gres_state_job->gres_data;
		for (i = 0; i < gres_js->node_cnt; i++) {
			if (gres_js->gres_bit_alloc) {
				FREE_NULL_BITMAP(gres_js->
						 gres_bit_alloc[i]);
			}
			if (gres_js->gres_bit_step_alloc) {
				FREE_NULL_BITMAP(gres_js->
						 gres_bit_step_alloc[i]);
			}
		}
		xfree(gres_js->gres_bit_alloc);
		xfree(gres_js->gres_bit_step_alloc);
		xfree(gres_js->gres_cnt_step_alloc);
		xfree(gres_js->gres_cnt_node_alloc);
		gres_js->node_cnt = 0;
	}
	list_iterator_destroy(job_gres_iter);
}

/* Given a job's GRES data structure, return the indecies for selected elements
 * IN job_gres_list  - job's allocated GRES data structure
 * OUT gres_detail_cnt - Number of elements (nodes) in gres_detail_str
 * OUT gres_detail_str - Description of GRES on each node
 * OUT total_gres_str - String containing all gres in the job and counts.
 */
extern void gres_ctld_job_build_details(List job_gres_list,
					uint32_t *gres_detail_cnt,
					char ***gres_detail_str,
					char **total_gres_str)
{
	int i, j;
	ListIterator job_gres_iter;
	gres_state_t *gres_state_job;
	gres_job_state_t *gres_js;
	char *sep1, *sep2, tmp_str[128], *type, **my_gres_details = NULL;
	uint32_t my_gres_cnt = 0;
	char *gres_name, *gres_str = NULL;
	uint64_t gres_cnt;

	/* Release any vestigial data (e.g. from job requeue) */
	for (i = 0; i < *gres_detail_cnt; i++)
		xfree(gres_detail_str[0][i]);
	xfree(*gres_detail_str);
	xfree(*total_gres_str);
	*gres_detail_cnt = 0;

	if (job_gres_list == NULL)	/* No GRES allocated */
		return;

	(void) gres_init();

	job_gres_iter = list_iterator_create(job_gres_list);
	while ((gres_state_job = list_next(job_gres_iter))) {
		gres_js = (gres_job_state_t *) gres_state_job->gres_data;
		if (gres_js->gres_bit_alloc == NULL)
			continue;
		if (my_gres_details == NULL) {
			my_gres_cnt = gres_js->node_cnt;
			my_gres_details = xcalloc(my_gres_cnt, sizeof(char *));
		}

		if (gres_js->type_name) {
			sep2 = ":";
			type = gres_js->type_name;
		} else {
			sep2 = "";
			type = "";
		}

		gres_name = xstrdup_printf(
			"%s%s%s",
			gres_state_job->gres_name, sep2, type);
		gres_cnt = 0;

		for (j = 0; j < my_gres_cnt; j++) {
			if (j >= gres_js->node_cnt)
				break;	/* node count mismatch */
			if (my_gres_details[j])
				sep1 = ",";
			else
				sep1 = "";

			gres_cnt += gres_js->gres_cnt_node_alloc[j];

			if (gres_js->gres_bit_alloc[j]) {
				bit_fmt(tmp_str, sizeof(tmp_str),
					gres_js->gres_bit_alloc[j]);
				xstrfmtcat(my_gres_details[j],
					   "%s%s:%"PRIu64"(IDX:%s)",
					   sep1, gres_name,
					   gres_js->gres_cnt_node_alloc[j],
					   tmp_str);
			} else if (gres_js->gres_cnt_node_alloc[j]) {
				xstrfmtcat(my_gres_details[j],
					   "%s%s(CNT:%"PRIu64")",
					   sep1, gres_name,
					   gres_js->gres_cnt_node_alloc[j]);
			}
		}

		xstrfmtcat(gres_str, "%s%s:%"PRIu64,
			   gres_str ? "," : "", gres_name, gres_cnt);
		xfree(gres_name);
	}
	list_iterator_destroy(job_gres_iter);
	*gres_detail_cnt = my_gres_cnt;
	*gres_detail_str = my_gres_details;
	*total_gres_str = gres_str;
}

/* Fill in job/node TRES arrays with allocated GRES. */
static void _set_type_tres_cnt(List gres_list,
			       uint64_t *tres_cnt,
			       bool locked)
{
	ListIterator itr;
	gres_state_t *gres_state_ptr;
	static bool first_run = 1;
	static slurmdb_tres_rec_t tres_rec;
	char *col_name = NULL;
	uint64_t count;
	int tres_pos;
	assoc_mgr_lock_t locks = { .tres = READ_LOCK };

	/* we only need to init this once */
	if (first_run) {
		first_run = 0;
		memset(&tres_rec, 0, sizeof(slurmdb_tres_rec_t));
		tres_rec.type = "gres";
	}

	if (!gres_list || !tres_cnt)
		return;

	/* must be locked first before gres_contrex_lock!!! */
	if (!locked)
		assoc_mgr_lock(&locks);

	gres_clear_tres_cnt(tres_cnt, true);

	itr = list_iterator_create(gres_list);
	while ((gres_state_ptr = list_next(itr))) {
		bool set_total = false;
		tres_rec.name = gres_state_ptr->gres_name;

		/* Get alloc count for main GRES. */
		switch (gres_state_ptr->state_type) {
		case GRES_STATE_TYPE_JOB:
		{
			gres_job_state_t *gres_js = (gres_job_state_t *)
				gres_state_ptr->gres_data;
			count = gres_js->total_gres;
			break;
		}
		case GRES_STATE_TYPE_NODE:
		{
			gres_node_state_t *gres_ns = (gres_node_state_t *)
				gres_state_ptr->gres_data;
			count = gres_ns->gres_cnt_alloc;
			break;
		}
		default:
			error("%s: unsupported state type %d", __func__,
			      gres_state_ptr->state_type);
			continue;
		}
		/*
		 * Set main TRES's count (i.e. if no GRES "type" is being
		 * accounted for). We need to increment counter since the job
		 * may have been allocated multiple GRES types, but Slurm is
		 * only configured to track the total count. For example, a job
		 * allocated 1 GPU of type "tesla" and 1 GPU of type "volta",
		 * but we want to record that the job was allocated a total of
		 * 2 GPUs.
		 */
		if ((tres_pos = assoc_mgr_find_tres_pos(&tres_rec,true)) != -1){
			if (count == NO_CONSUME_VAL64)
				tres_cnt[tres_pos] = NO_CONSUME_VAL64;
			else
				tres_cnt[tres_pos] += count;
			set_total = true;
		}

		/*
		 * Set TRES count for GRES model types. This would be handy for
		 * GRES like "gpu:tesla", where you might want to track both as
		 * TRES.
		 */
		switch (gres_state_ptr->state_type) {
		case GRES_STATE_TYPE_JOB:
		{
			gres_job_state_t *gres_js = (gres_job_state_t *)
				gres_state_ptr->gres_data;

			col_name = gres_js->type_name;
			if (col_name) {
				tres_rec.name = xstrdup_printf(
					"%s:%s",
					gres_state_ptr->gres_name,
					col_name);
				if ((tres_pos = assoc_mgr_find_tres_pos(
					     &tres_rec, true)) != -1)
					tres_cnt[tres_pos] = count;
				xfree(tres_rec.name);
			} else if (!set_total) {
				/*
				 * Job allocated GRES without "type"
				 * specification, but Slurm is only accounting
				 * for this GRES by specific "type", so pick
				 * some valid "type" to get some accounting.
				 * Although the reported "type" may not be
				 * accurate, it is better than nothing...
				 */
				tres_rec.name = gres_state_ptr->gres_name;
				if ((tres_pos = assoc_mgr_find_tres_pos2(
					     &tres_rec, true)) != -1)
					tres_cnt[tres_pos] = count;
			}
			break;
		}
		case GRES_STATE_TYPE_NODE:
		{
			int type;
			gres_node_state_t *gres_ns = (gres_node_state_t *)
				gres_state_ptr->gres_data;

			for (type = 0; type < gres_ns->type_cnt; type++) {
				col_name = gres_ns->type_name[type];
				if (!col_name)
					continue;

				tres_rec.name = xstrdup_printf(
					"%s:%s",
					gres_state_ptr->gres_name,
					col_name);

				count = gres_ns->type_cnt_alloc[type];

				if ((tres_pos = assoc_mgr_find_tres_pos(
					     &tres_rec, true)) != -1)
					tres_cnt[tres_pos] = count;
				xfree(tres_rec.name);
			}
			break;
		}
		default:
			error("%s: unsupported state type %d", __func__,
			      gres_state_ptr->state_type);
			continue;
		}
	}
	list_iterator_destroy(itr);

	if (!locked)
		assoc_mgr_unlock(&locks);

	return;
}
extern void gres_ctld_set_job_tres_cnt(List gres_list,
				       uint32_t node_cnt,
				       uint64_t *tres_cnt,
				       bool locked)
{
	if (!node_cnt || (node_cnt == NO_VAL))
		return;

	_set_type_tres_cnt(gres_list, tres_cnt, locked);
}

extern void gres_ctld_set_node_tres_cnt(List gres_list,
					uint64_t *tres_cnt,
					bool locked)
{
	_set_type_tres_cnt(gres_list, tres_cnt, locked);
}

static uint64_t _step_get_gres_needed(gres_step_state_t *gres_ss,
				      bool first_step_node,
				      uint16_t tasks_on_node,
				      uint32_t rem_nodes, uint64_t *max_gres)
{
	uint64_t gres_needed;
	*max_gres = 0;
	if (first_step_node)
		gres_ss->total_gres = 0;

	if (gres_ss->gres_per_node) {
		gres_needed = gres_ss->gres_per_node;
	} else if (gres_ss->gres_per_task) {
		gres_needed = gres_ss->gres_per_task * tasks_on_node;
	} else if (gres_ss->ntasks_per_gres) {
		gres_needed = tasks_on_node / gres_ss->ntasks_per_gres;
	} else if (gres_ss->gres_per_step && (rem_nodes == 1)) {
		gres_needed = gres_ss->gres_per_step -
			gres_ss->total_gres;
	} else if (gres_ss->gres_per_step) {
		/* Leave at least one GRES per remaining node */
		*max_gres = gres_ss->gres_per_step -
			gres_ss->total_gres - (rem_nodes - 1);
		gres_needed = 1;
	} else {
		/*
		 * No explicit step GRES specification.
		 * Note that gres_per_socket is not supported for steps
		 */
		gres_needed = INFINITE64; /* All allocated to job on Node */
	}

	return gres_needed;
}

static uint64_t _step_get_gres_avail(gres_state_t *gres_state_job,
				     int node_offset)
{
	gres_job_state_t *gres_js = gres_state_job->gres_data;
	uint64_t gres_avail;

	if (gres_js->gres_cnt_node_alloc)
		gres_avail = gres_js->gres_cnt_node_alloc[node_offset];
	else {
		error("gres/%s: %s gres_cnt_node_alloc is not allocated",
		      gres_state_job->gres_name, __func__);
		return SLURM_ERROR;
	}

	if (gres_avail != NO_CONSUME_VAL64)
		gres_avail -= gres_js->gres_cnt_step_alloc[node_offset];

	return gres_avail;
}

static int _step_alloc(gres_step_state_t *gres_ss,
		       gres_state_t *gres_state_step_req,
		       gres_state_t *gres_state_job,
		       int node_offset,
		       slurm_step_id_t *step_id,
		       uint64_t *gres_needed, uint64_t *max_gres,
		       uint64_t *step_node_mem_alloc)
{
	gres_job_state_t *gres_js = gres_state_job->gres_data;
	gres_step_state_t *gres_ss_req = gres_state_step_req->gres_data;
	uint64_t gres_alloc;
	bitstr_t *gres_bit_alloc;
	int i, len;

	xassert(gres_js);
	xassert(gres_ss);
	xassert(gres_ss_req);

	if (gres_js->total_gres == NO_CONSUME_VAL64) {
		if (*gres_needed != INFINITE64)
			*gres_needed = 0;
		gres_ss->total_gres = NO_CONSUME_VAL64;
		return SLURM_SUCCESS;
	}

	if (node_offset >= gres_js->node_cnt) {
		error("gres/%s: %s for %ps, node offset invalid (%d >= %u)",
		      gres_state_job->gres_name, __func__, step_id, node_offset,
		      gres_js->node_cnt);
		return SLURM_ERROR;
	}

	if (gres_ss->node_cnt == 0)
		gres_ss->node_cnt = gres_js->node_cnt;
	if (!gres_ss->gres_cnt_node_alloc) {
		gres_ss->gres_cnt_node_alloc =
			xcalloc(gres_ss->node_cnt, sizeof(uint64_t));
	}

	if (!gres_js->gres_cnt_step_alloc) {
		gres_js->gres_cnt_step_alloc = xcalloc(
			gres_js->node_cnt, sizeof(uint64_t));
	}

	gres_alloc = _step_get_gres_avail(gres_state_job, node_offset);
	if (gres_alloc == NO_CONSUME_VAL64) {
		if (*gres_needed != INFINITE64)
			*gres_needed = 0;
		gres_ss->total_gres = NO_CONSUME_VAL64;
		return SLURM_SUCCESS;
	} else if (*gres_needed != INFINITE64) {
		if (*max_gres) {
			gres_alloc = MIN(gres_alloc, *max_gres);
			*max_gres -= gres_alloc;
		} else
			gres_alloc = MIN(gres_alloc,*gres_needed);
		if (gres_alloc < *gres_needed)
			*gres_needed -= gres_alloc;
		else
			*gres_needed = 0;
	}

	if (gres_ss->gres_cnt_node_alloc &&
	    (node_offset < gres_ss->node_cnt)) {
		gres_ss->gres_cnt_node_alloc[node_offset] = gres_alloc;
		/*
		 * Calculate memory allocated to the step based on the
		 * mem_per_gres limit.
		 * FIXME: Currently the only option that sets mem_per_gres is
		 * --mem-per-gpu. Adding another option will require a change
		 * here - perhaps we should take the MAX of all mem_per_gres.
		 * Similar logic is in gres_select_util_job_mem_set(),
		 * which would also need to be changed if another
		 * mem_per_gres option was added.
		 */
		if (gres_ss_req->mem_per_gres &&
		    (gres_ss_req->mem_per_gres != NO_VAL64))
			*step_node_mem_alloc +=
				gres_ss_req->mem_per_gres * gres_alloc;
	}
	gres_ss_req->total_gres += gres_alloc;
	gres_ss->total_gres += gres_alloc;

	if (gres_ss->node_in_use == NULL) {
		gres_ss->node_in_use = bit_alloc(gres_js->node_cnt);
	}
	bit_set(gres_ss->node_in_use, node_offset);
	gres_js->gres_cnt_step_alloc[node_offset] += gres_alloc;

	if ((gres_js->gres_bit_alloc == NULL) ||
	    (gres_js->gres_bit_alloc[node_offset] == NULL)) {
		debug3("gres/%s: %s gres_bit_alloc for %ps is NULL",
		       gres_state_job->gres_name, __func__, step_id);
		return SLURM_SUCCESS;
	}

	gres_bit_alloc = bit_copy(gres_js->gres_bit_alloc[node_offset]);
	len = bit_size(gres_bit_alloc);
	if (gres_id_shared(gres_state_job->config_flags)) {
		for (i = 0; i < len; i++) {
			if (gres_alloc > 0) {
				if (bit_test(gres_bit_alloc, i))
					gres_alloc = 0;
			} else {
				bit_clear(gres_bit_alloc, i);
			}
		}
	} else {
		if (gres_js->gres_bit_step_alloc &&
		    gres_js->gres_bit_step_alloc[node_offset]) {
			bit_and_not(gres_bit_alloc,
				    gres_js->gres_bit_step_alloc[node_offset]);
		}
		for (i = 0; i < len; i++) {
			if (gres_alloc > 0) {
				if (bit_test(gres_bit_alloc, i))
					gres_alloc--;
			} else {
				bit_clear(gres_bit_alloc, i);
			}
		}
	}
	if (gres_alloc) {
		error("gres/%s: %s %ps oversubscribed resources on node %d",
		      gres_state_job->gres_name,
		      __func__, step_id, node_offset);
	}

	if (gres_js->gres_bit_step_alloc == NULL) {
		gres_js->gres_bit_step_alloc =
			xcalloc(gres_js->node_cnt, sizeof(bitstr_t *));
	}
	if (gres_js->gres_bit_step_alloc[node_offset]) {
		bit_or(gres_js->gres_bit_step_alloc[node_offset],
		       gres_bit_alloc);
	} else {
		gres_js->gres_bit_step_alloc[node_offset] =
			bit_copy(gres_bit_alloc);
	}
	if (gres_ss->gres_bit_alloc == NULL) {
		gres_ss->gres_bit_alloc = xcalloc(gres_js->node_cnt,
							sizeof(bitstr_t *));
	}
	if (gres_ss->gres_bit_alloc[node_offset]) {
		error("gres/%s: %s %ps bit_alloc already exists",
		      gres_state_job->gres_name, __func__, step_id);
		bit_or(gres_ss->gres_bit_alloc[node_offset],
		       gres_bit_alloc);
		FREE_NULL_BITMAP(gres_bit_alloc);
	} else {
		gres_ss->gres_bit_alloc[node_offset] = gres_bit_alloc;
	}

	return SLURM_SUCCESS;
}

static gres_step_state_t *_step_get_alloc_gres_ptr(List step_gres_list_alloc,
						   gres_state_t *gres_state_job)
{
	gres_key_t step_search_key;
	gres_step_state_t *gres_ss;
	gres_state_t *gres_state_step;
	gres_job_state_t *gres_js = gres_state_job->gres_data;

	/* Find in job_gres_list_alloc if it exists */
	step_search_key.config_flags = gres_state_job->config_flags;
	step_search_key.plugin_id = gres_state_job->plugin_id;
	step_search_key.type_id = gres_js->type_id;

	if (!(gres_state_step = list_find_first(step_gres_list_alloc,
					      gres_find_step_by_key,
					      &step_search_key))) {
		gres_ss = xmalloc(sizeof(*gres_ss));
		gres_ss->type_id = gres_js->type_id;
		gres_ss->type_name = xstrdup(gres_js->type_name);

		gres_state_step = xmalloc(sizeof(*gres_state_step));
		gres_state_step->config_flags = step_search_key.config_flags;
		gres_state_step->plugin_id = step_search_key.plugin_id;
		gres_state_step->gres_data = gres_ss;
		gres_state_step->gres_name = xstrdup(gres_state_job->gres_name);
		gres_state_step->state_type = GRES_STATE_TYPE_STEP;

		list_append(step_gres_list_alloc, gres_state_step);
	} else
		gres_ss = gres_state_step->gres_data;

	return gres_ss;
}

static int _step_alloc_type(gres_state_t *gres_state_job,
			    foreach_step_alloc_t *args)
{
	gres_job_state_t *gres_js = (gres_job_state_t *)
		gres_state_job->gres_data;
	gres_step_state_t *gres_ss = (gres_step_state_t *)
		args->gres_state_step->gres_data;
	gres_step_state_t *gres_ss_alloc;

	/* This isn't the gres we are looking for */
	if ((!args->gres_needed && !args->max_gres) ||
	    !gres_find_job_by_key_with_cnt(gres_state_job,
					   args->job_search_key) ||
	    (gres_js->gres_cnt_step_alloc[args->node_offset] ==
	     gres_js->gres_cnt_node_alloc[args->node_offset]))
		return 0;

	gres_ss_alloc = _step_get_alloc_gres_ptr(
		args->step_gres_list_alloc, gres_state_job);

	args->rc = _step_alloc(gres_ss_alloc, args->gres_state_step,
			       gres_state_job,
			       args->node_offset, &args->tmp_step_id,
			       &args->gres_needed, &args->max_gres,
			       args->step_node_mem_alloc);

	if (args->rc != SLURM_SUCCESS) {
		return -1;
	}

	if (gres_ss->node_cnt == 0)
		gres_ss->node_cnt = gres_js->node_cnt;

	return 0;
}

/*
 * Allocate resource to a step and update job and step gres information
 * IN step_gres_list - step's gres_list built by
 *		gres_step_state_validate()
 * OUT step_gres_list_alloc - step's list of allocated gres
 * IN job_gres_list - job's allocated gres_list built by gres_ctld_job_alloc()
 * IN node_offset - job's zero-origin index to the node of interest
 * IN first_step_node - true if this is the first node in the step's allocation
 * IN tasks_on_node - number of tasks to be launched on this node
 * IN rem_nodes - desired additional node count to allocate, including this node
 * IN job_id, step_id - ID of the step being allocated.
 * RET SLURM_SUCCESS or error code
 */
extern int gres_ctld_step_alloc(List step_gres_list,
				List *step_gres_list_alloc,
				List job_gres_list,
				int node_offset, bool first_step_node,
				uint16_t tasks_on_node, uint32_t rem_nodes,
				uint32_t job_id, uint32_t step_id,
				uint64_t *step_node_mem_alloc)
{
	int rc = SLURM_SUCCESS;
	ListIterator step_gres_iter;
	gres_state_t *gres_state_step;
	slurm_step_id_t tmp_step_id;

	if (step_gres_list == NULL)
		return SLURM_SUCCESS;
	if (job_gres_list == NULL) {
		error("%s: step allocates GRES, but job %u has none",
		      __func__, job_id);
		return SLURM_ERROR;
	}

	if (!*step_gres_list_alloc)
		*step_gres_list_alloc = list_create(gres_step_list_delete);

	xassert(step_node_mem_alloc);
	*step_node_mem_alloc = 0;

	tmp_step_id.job_id = job_id;
	tmp_step_id.step_het_comp = NO_VAL;
	tmp_step_id.step_id = step_id;

	step_gres_iter = list_iterator_create(step_gres_list);
	while ((gres_state_step = list_next(step_gres_iter))) {
		gres_step_state_t *gres_ss =
			(gres_step_state_t *) gres_state_step->gres_data;
		gres_key_t job_search_key;
		foreach_step_alloc_t args;
		job_search_key.config_flags = gres_state_step->config_flags;
		job_search_key.plugin_id = gres_state_step->plugin_id;
		if (gres_ss->type_name)
			job_search_key.type_id = gres_ss->type_id;
		else
			job_search_key.type_id = NO_VAL;

		job_search_key.node_offset = node_offset;
		args.gres_needed = _step_get_gres_needed(
			gres_ss, first_step_node, tasks_on_node,
			rem_nodes, &args.max_gres);

		args.job_search_key = &job_search_key;
		args.node_offset = node_offset;
		args.rc = SLURM_SUCCESS;
		args.step_gres_list_alloc = *step_gres_list_alloc;
		args.gres_state_step = gres_state_step;
		args.step_node_mem_alloc = step_node_mem_alloc;
		args.tmp_step_id = tmp_step_id;

		(void)list_for_each(job_gres_list, (ListForF) _step_alloc_type,
				    &args);

		if (args.rc != SLURM_SUCCESS)
			rc = args.rc;

		if (args.gres_needed && args.gres_needed != INFINITE64 &&
		    rc == SLURM_SUCCESS) {
			error("gres/%s: %s for %ps, step's > job's for node %d (gres still needed: %"PRIu64")",
			      gres_state_step->gres_name, __func__, &tmp_step_id,
			      node_offset, args.gres_needed);
			rc = SLURM_ERROR;
		}
	}
	list_iterator_destroy(step_gres_iter);

	return rc;
}

static int _step_dealloc(gres_state_t *gres_state_step, List job_gres_list,
			 slurm_step_id_t *step_id)
{
	gres_state_t *gres_state_job;
	gres_step_state_t *gres_ss =
		(gres_step_state_t *)gres_state_step->gres_data;
	gres_job_state_t *gres_js;
	uint32_t i, j;
	uint64_t gres_cnt;
	int len_j, len_s;
	gres_key_t job_search_key;

	xassert(job_gres_list);
	xassert(gres_ss);

	job_search_key.config_flags = gres_state_step->config_flags;
	job_search_key.plugin_id = gres_state_step->plugin_id;
	if (gres_ss->type_name)
		job_search_key.type_id = gres_ss->type_id;
	else
		job_search_key.type_id = NO_VAL;
	for (i = 0; i < gres_ss->node_cnt; i++) {
		job_search_key.node_offset = i;
		if (!(gres_state_job = list_find_first(
			      job_gres_list,
			      gres_find_job_by_key_with_cnt,
			      &job_search_key)))
			continue;

		gres_js = (gres_job_state_t *)gres_state_job->gres_data;
		if (gres_js->total_gres == NO_CONSUME_VAL64) {
			xassert(!gres_ss->node_in_use);
			xassert(!gres_ss->gres_bit_alloc);
			return SLURM_SUCCESS;
		} else if (gres_js->node_cnt < i)
			return SLURM_SUCCESS;

		if (!gres_ss->node_in_use) {
			error("gres/%s: %s %ps dealloc, node_in_use is NULL",
			      gres_state_job->gres_name, __func__, step_id);
			return SLURM_ERROR;
		}

		if (!bit_test(gres_ss->node_in_use, i))
			continue;

		if (gres_ss->gres_cnt_node_alloc)
			gres_cnt = gres_ss->gres_cnt_node_alloc[i];
		else {
			error("gres/%s: %s %ps dealloc, gres_cnt_node_alloc is NULL",
			      gres_state_job->gres_name, __func__, step_id);
			return SLURM_ERROR;
		}

		if (gres_js->gres_cnt_step_alloc) {
			if (gres_js->gres_cnt_step_alloc[i] >=
			    gres_cnt) {
				gres_js->gres_cnt_step_alloc[i] -=
					gres_cnt;
			} else {
				error("gres/%s: %s %ps dealloc count underflow",
				      gres_state_job->gres_name, __func__,
				      step_id);
				gres_js->gres_cnt_step_alloc[i] = 0;
			}
		}
		if ((gres_ss->gres_bit_alloc == NULL) ||
		    (gres_ss->gres_bit_alloc[i] == NULL))
			continue;
		if (gres_js->gres_bit_alloc[i] == NULL) {
			error("gres/%s: %s job %u gres_bit_alloc[%d] is NULL",
			      gres_state_job->gres_name, __func__,
			      step_id->job_id, i);
			continue;
		}
		len_j = bit_size(gres_js->gres_bit_alloc[i]);
		len_s = bit_size(gres_ss->gres_bit_alloc[i]);
		if (len_j != len_s) {
			error("gres/%s: %s %ps dealloc, bit_alloc[%d] size mis-match (%d != %d)",
			      gres_state_job->gres_name, __func__,
			      step_id, i, len_j, len_s);
			len_j = MIN(len_j, len_s);
		}
		for (j = 0; j < len_j; j++) {
			if (!bit_test(gres_ss->gres_bit_alloc[i], j))
				continue;
			if (gres_js->gres_bit_step_alloc &&
			    gres_js->gres_bit_step_alloc[i]) {
				bit_clear(gres_js->gres_bit_step_alloc[i],
					  j);
			}
		}
		FREE_NULL_BITMAP(gres_ss->gres_bit_alloc[i]);
	}

	return SLURM_SUCCESS;
}

/*
 * Deallocate resource to a step and update job and step gres information
 * IN step_gres_list_alloc - steps's list for allocated gres.
 * IN job_gres_list - job's allocated gres_list built by gres_ctld_job_alloc()
 * IN job_id, step_id - ID of the step being allocated.
 * RET SLURM_SUCCESS or error code
 */
extern int gres_ctld_step_dealloc(List step_gres_list, List job_gres_list,
				  uint32_t job_id, uint32_t step_id)
{
	int rc = SLURM_SUCCESS, rc2;
	ListIterator step_gres_iter;
	gres_state_t *gres_state_step;
	slurm_step_id_t tmp_step_id;

	if (step_gres_list == NULL)
		return SLURM_SUCCESS;
	if (job_gres_list == NULL) {
		error("%s: step deallocates gres, but job %u has none",
		      __func__, job_id);
		return SLURM_ERROR;
	}

	tmp_step_id.job_id = job_id;
	tmp_step_id.step_het_comp = NO_VAL;
	tmp_step_id.step_id = step_id;

	step_gres_iter = list_iterator_create(step_gres_list);
	while ((gres_state_step = list_next(step_gres_iter))) {
		rc2 = _step_dealloc(gres_state_step,
				    job_gres_list,
				    &tmp_step_id);
		if (rc2 != SLURM_SUCCESS)
			rc = rc2;
	}
	list_iterator_destroy(step_gres_iter);

	return rc;
}

/*
 * A job allocation size has changed. Update the job step gres information
 * bitmaps and other data structures.
 * IN gres_list - List of Gres records for this step to track usage
 * IN orig_job_node_bitmap - bitmap of nodes in the original job allocation
 * IN new_job_node_bitmap  - bitmap of nodes in the new job allocation
 */
void gres_ctld_step_state_rebase(List gres_list,
				 bitstr_t *orig_job_node_bitmap,
				 bitstr_t *new_job_node_bitmap)
{
	ListIterator gres_iter;
	gres_state_t *gres_state_step;
	gres_step_state_t *gres_ss;
	int new_node_cnt;
	int i_first, i_last, i;
	int old_inx, new_inx;
	bitstr_t *new_node_in_use;
	bitstr_t **new_gres_bit_alloc = NULL;

	if (gres_list == NULL)
		return;

	gres_iter = list_iterator_create(gres_list);
	while ((gres_state_step = list_next(gres_iter))) {
		gres_ss = (gres_step_state_t *) gres_state_step->gres_data;
		if (!gres_ss)
			continue;
		if (!gres_ss->node_in_use) {
			error("gres_step_state_rebase: node_in_use is NULL");
			continue;
		}
		new_node_cnt = bit_set_count(new_job_node_bitmap);
		i_first = MIN(bit_ffs(orig_job_node_bitmap),
			      bit_ffs(new_job_node_bitmap));
		i_first = MAX(i_first, 0);
		i_last  = MAX(bit_fls(orig_job_node_bitmap),
			      bit_fls(new_job_node_bitmap));
		if (i_last == -1) {
			error("gres_step_state_rebase: node_bitmaps "
			      "are empty");
			continue;
		}
		new_node_in_use = bit_alloc(new_node_cnt);

		old_inx = new_inx = -1;
		for (i = i_first; i <= i_last; i++) {
			bool old_match = false, new_match = false;
			if (bit_test(orig_job_node_bitmap, i)) {
				old_match = true;
				old_inx++;
			}
			if (bit_test(new_job_node_bitmap, i)) {
				new_match = true;
				new_inx++;
			}
			if (old_match && new_match) {
				bit_set(new_node_in_use, new_inx);
				if (gres_ss->gres_bit_alloc) {
					if (!new_gres_bit_alloc) {
						new_gres_bit_alloc = xcalloc(
							new_node_cnt,
							sizeof(bitstr_t *));
					}
					new_gres_bit_alloc[new_inx] =
						gres_ss->
						gres_bit_alloc[old_inx];
				}
			} else if (old_match &&
				   gres_ss->gres_bit_alloc &&
				   gres_ss->gres_bit_alloc[old_inx]) {
				/*
				 * Node removed from job allocation,
				 * release step's resources
				 */
				bit_free(gres_ss->
					 gres_bit_alloc[old_inx]);
			}
		}

		gres_ss->node_cnt = new_node_cnt;
		bit_free(gres_ss->node_in_use);
		gres_ss->node_in_use = new_node_in_use;
		xfree(gres_ss->gres_bit_alloc);
		gres_ss->gres_bit_alloc = new_gres_bit_alloc;
	}
	list_iterator_destroy(gres_iter);

	return;
}

static void _gres_add_2_tres_str(char **tres_str, slurmdb_tres_rec_t *tres_rec,
				 uint64_t count)
{
	uint64_t old_count;

	old_count = slurmdb_find_tres_count_in_string(*tres_str, tres_rec->id);
	if (old_count == INFINITE64) {
		/* New gres */
		xstrfmtcat(*tres_str, "%s%u=%"PRIu64, *tres_str ? "," : "",
			   tres_rec->id, count);
	} else {
		/* Add gres counts together */
		char *tmp_str = xstrdup_printf("%u=", tres_rec->id);
		char *cut = xstrstr(*tres_str, tmp_str) + strlen(tmp_str);
		xfree(tmp_str);

		cut[0] = 0;
		xstrfmtcat(*tres_str, "%"PRIu64"%s", old_count + count,
			   xstrstr(cut + 1, ","));
	}
}

static void _gres_2_tres_str_internal(char **tres_str,
				      char *gres_name, char *gres_type,
				      uint64_t count)
{
	slurmdb_tres_rec_t *tres_rec;
	static bool first_run = 1;
	static slurmdb_tres_rec_t tres_req;

	/* we only need to init this once */
	if (first_run) {
		first_run = 0;
		memset(&tres_req, 0, sizeof(slurmdb_tres_rec_t));
		tres_req.type = "gres";
	}

	xassert(verify_assoc_lock(TRES_LOCK, READ_LOCK));
	xassert(gres_name);
	xassert(tres_str);

	tres_req.name = gres_name;
	tres_rec = assoc_mgr_find_tres_rec(&tres_req);

	if (tres_rec)
		_gres_add_2_tres_str(tres_str, tres_rec, count);

	if (gres_type) {
		/*
		 * Now let's put of the : name TRES if we are
		 * tracking it as well.  This would be handy
		 * for GRES like "gpu:tesla", where you might
		 * want to track both as TRES.
		 */
		tres_req.name = xstrdup_printf("%s:%s", gres_name, gres_type);
		tres_rec = assoc_mgr_find_tres_rec(&tres_req);
		xfree(tres_req.name);

		if (tres_rec)
			_gres_add_2_tres_str(tres_str, tres_rec, count);
	}
}

/*
 * Given a job's GRES data structure, return a simple tres string of gres
 * allocated on the node_inx requested
 * IN job_gres_list  - job's alllocated GRES data structure
 * IN node_inx - position of node in gres_js->gres_cnt_node_alloc
 * IN locked - if the assoc_mgr tres read locked is locked or not
 *
 * RET - simple string containing gres this job is allocated on the node
 * requested.
 */
extern char *gres_ctld_gres_on_node_as_tres(List job_gres_list,
					    int node_inx,
					    bool locked)
{
	ListIterator job_gres_iter;
	gres_state_t *gres_state_job;
	char *tres_str = NULL;
	assoc_mgr_lock_t locks = { .tres = READ_LOCK };

	if (!job_gres_list)	/* No GRES allocated */
		return NULL;

	/* must be locked first before gres_contrex_lock!!! */
	if (!locked)
		assoc_mgr_lock(&locks);

	job_gres_iter = list_iterator_create(job_gres_list);
	while ((gres_state_job = list_next(job_gres_iter))) {
		uint64_t count;
		gres_job_state_t *gres_js =
			(gres_job_state_t *)gres_state_job->gres_data;
		if (!gres_js->gres_bit_alloc)
			continue;

		if (node_inx > gres_js->node_cnt)
			break;

		if (!gres_state_job->gres_name) {
			debug("%s: couldn't find name", __func__);
			continue;
		}

		/* If we are no_consume, print a 0 */
		if (gres_js->total_gres == NO_CONSUME_VAL64)
			count = 0;
		else if (gres_js->gres_cnt_node_alloc[node_inx])
			count = gres_js->gres_cnt_node_alloc[node_inx];
		else /* If this gres isn't on the node skip it */
			continue;
		_gres_2_tres_str_internal(&tres_str,
					  gres_state_job->gres_name,
					  gres_js->type_name,
					  count);
	}
	list_iterator_destroy(job_gres_iter);

	if (!locked)
		assoc_mgr_unlock(&locks);

	return tres_str;
}

extern char *gres_ctld_gres_2_tres_str(List gres_list, bool locked)
{
	ListIterator itr;
	gres_state_t *gres_state_ptr;
	uint64_t count;
	char *col_name = NULL;
	char *tres_str = NULL;
	assoc_mgr_lock_t locks = { .tres = READ_LOCK };

	if (!gres_list)
		return NULL;

	/* must be locked first before gres_contrex_lock!!! */
	if (!locked)
		assoc_mgr_lock(&locks);

	itr = list_iterator_create(gres_list);
	while ((gres_state_ptr = list_next(itr))) {
		switch (gres_state_ptr->state_type) {
		case GRES_STATE_TYPE_JOB:
		{
			gres_job_state_t *gres_js = (gres_job_state_t *)
				gres_state_ptr->gres_data;
			col_name = gres_js->type_name;
			count = gres_js->total_gres;
			break;
		}
		case GRES_STATE_TYPE_STEP:
		{
			gres_step_state_t *gres_ss = (gres_step_state_t *)
				gres_state_ptr->gres_data;
			col_name = gres_ss->type_name;
			count = gres_ss->total_gres;
			break;
		}
		default:
			error("%s: unsupported state type %d", __func__,
			      gres_state_ptr->state_type);
			continue;
		}

		/* If we are no_consume, print a 0 */
		if (count == NO_CONSUME_VAL64)
			count = 0;

		_gres_2_tres_str_internal(&tres_str,
					  gres_state_ptr->gres_name,
					  col_name, count);
	}
	list_iterator_destroy(itr);

	if (!locked)
		assoc_mgr_unlock(&locks);

	return tres_str;
}<|MERGE_RESOLUTION|>--- conflicted
+++ resolved
@@ -832,16 +832,12 @@
 		if (!gres_ns->gres_cnt_config)
 			continue;
 
-<<<<<<< HEAD
+		/* Never allocate any shared GRES. */
+		if (gres_id_shared(gres_state_node->config_flags))
+			continue;
+
 		job_search_key.config_flags = gres_state_node->config_flags;
 		job_search_key.plugin_id = gres_state_node->plugin_id;
-=======
-		/* Never allocate any shared GRES. */
-		if (gres_id_shared(node_gres_ptr->plugin_id))
-			continue;
-
-		job_search_key.plugin_id = node_gres_ptr->plugin_id;
->>>>>>> aec7abc4
 
 		if (!gres_ns->type_cnt) {
 			job_search_key.type_id = 0;
@@ -1016,16 +1012,12 @@
 		if (!gres_ns->gres_cnt_config)
 			continue;
 
-<<<<<<< HEAD
+		/* Never allocate any shared GRES. */
+		if (gres_id_shared(gres_state_node->config_flags))
+			continue;
+
 		job_search_key.config_flags = gres_state_node->config_flags;
 		job_search_key.plugin_id = gres_state_node->plugin_id;
-=======
-		/* Never allocate any shared GRES. */
-		if (gres_id_shared(node_gres_ptr->plugin_id))
-			continue;
-
-		job_search_key.plugin_id = node_gres_ptr->plugin_id;
->>>>>>> aec7abc4
 
 		if (!gres_ns->type_cnt) {
 			job_search_key.type_id = 0;
