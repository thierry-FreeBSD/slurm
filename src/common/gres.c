/*****************************************************************************\
 *  gres.c - driver for gres plugin
 *****************************************************************************
 *  Copyright (C) 2010 Lawrence Livermore National Security.
 *  Portions Copyright (C) 2014-2018 SchedMD LLC
 *  Produced at Lawrence Livermore National Laboratory (cf, DISCLAIMER).
 *  Written by Morris Jette <jette1@llnl.gov>
 *  CODE-OCEC-09-009. All rights reserved.
 *
 *  This file is part of Slurm, a resource management program.
 *  For details, see <https://slurm.schedmd.com/>.
 *  Please also read the included file: DISCLAIMER.
 *
 *  Slurm is free software; you can redistribute it and/or modify it under
 *  the terms of the GNU General Public License as published by the Free
 *  Software Foundation; either version 2 of the License, or (at your option)
 *  any later version.
 *
 *  In addition, as a special exception, the copyright holders give permission
 *  to link the code of portions of this program with the OpenSSL library under
 *  certain conditions as described in each individual source file, and
 *  distribute linked combinations including the two. You must obey the GNU
 *  General Public License in all respects for all of the code used other than
 *  OpenSSL. If you modify file(s) with this exception, you may extend this
 *  exception to your version of the file(s), but you are not obligated to do
 *  so. If you do not wish to do so, delete this exception statement from your
 *  version.  If you delete this exception statement from all source files in
 *  the program, then also delete it here.
 *
 *  Slurm is distributed in the hope that it will be useful, but WITHOUT ANY
 *  WARRANTY; without even the implied warranty of MERCHANTABILITY or FITNESS
 *  FOR A PARTICULAR PURPOSE.  See the GNU General Public License for more
 *  details.
 *
 *  You should have received a copy of the GNU General Public License along
 *  with Slurm; if not, write to the Free Software Foundation, Inc.,
 *  51 Franklin Street, Fifth Floor, Boston, MA 02110-1301  USA.
\*****************************************************************************/

#include "config.h"

#define _GNU_SOURCE

#ifdef __FreeBSD__
#  include <sys/param.h>
#  include <sys/cpuset.h>
typedef cpuset_t cpu_set_t;
#endif

#include <ctype.h>
#include <inttypes.h>
#include <limits.h>
#include <sched.h>
#include <stdio.h>
#include <stdlib.h>
#include <string.h>
#include <sys/stat.h>
#include <sys/types.h>

#ifdef MAJOR_IN_MKDEV
#  include <sys/mkdev.h>
#endif
#ifdef MAJOR_IN_SYSMACROS
#  include <sys/sysmacros.h>
#endif

#include <math.h>

#ifdef __NetBSD__
#define CPU_ZERO(c) cpuset_zero(*(c))
#define CPU_ISSET(i,c) cpuset_isset((i),*(c))
#define sched_getaffinity sched_getaffinity_np
#endif

#include "slurm/slurm.h"
#include "slurm/slurm_errno.h"
#include "src/common/assoc_mgr.h"
#include "src/common/bitstring.h"
#include "src/common/gres.h"
#include "src/common/job_resources.h"
#include "src/common/list.h"
#include "src/common/log.h"
#include "src/common/macros.h"
#include "src/common/node_select.h"
#include "src/common/pack.h"
#include "src/common/parse_config.h"
#include "src/common/plugin.h"
#include "src/common/plugrack.h"
#include "src/common/read_config.h"
#include "src/common/slurm_protocol_api.h"
#include "src/common/strlcpy.h"
#include "src/common/xmalloc.h"
#include "src/common/xstring.h"

#define MAX_GRES_BITMAP 1024

strong_alias(gres_gresid_to_gresname, slurm_gres_gresid_to_gresname);
strong_alias(gres_get_node_used, slurm_gres_get_node_used);
strong_alias(gres_get_system_cnt, slurm_gres_get_system_cnt);
strong_alias(gres_get_value_by_type, slurm_gres_get_value_by_type);
strong_alias(gres_get_job_info, slurm_gres_get_job_info);
strong_alias(gres_build_job_details, slurm_gres_build_job_details);
strong_alias(gres_get_step_info, slurm_gres_get_step_info);
strong_alias(gres_get_step_state, slurm_gres_get_step_state);
strong_alias(gres_get_job_state, slurm_gres_get_job_state);
strong_alias(gres_2_tres_str, slurm_gres_2_tres_str);
strong_alias(gres_set_job_tres_cnt, slurm_gres_set_job_tres_cnt);
strong_alias(gres_set_node_tres_cnt, slurm_gres_set_node_tres_cnt);
strong_alias(gres_device_major, slurm_gres_device_major);
strong_alias(destroy_gres_device, slurm_destroy_gres_device);

/* Gres symbols provided by the plugin */
typedef struct slurm_gres_ops {
	int		(*node_config_load)	( List gres_conf_list,
						  node_config_load_t *node_conf);
	void		(*job_set_env)		( char ***job_env_ptr,
						  void *gres_ptr, int node_inx );
	void		(*step_set_env)		( char ***job_env_ptr,
						  void *gres_ptr,
						  char *tres_freq,
						  int local_proc_id );
	void		(*step_reset_env)	( char ***job_env_ptr,
						  void *gres_ptr,
						  bitstr_t *usable_gres );
	void		(*send_stepd)		( int fd );
	void		(*recv_stepd)		( int fd );
	int		(*job_info)		( gres_job_state_t *job_gres_data,
						  uint32_t node_inx,
						  enum gres_job_data_type data_type,
						  void *data);
	int		(*step_info)		( gres_step_state_t *step_gres_data,
						  uint32_t node_inx,
						  enum gres_step_data_type data_type,
						  void *data);
	List            (*get_devices)		( void );
	void            (*step_configure_hardware)	( bitstr_t *, char * );
	void            (*step_unconfigure_hardware)	( void );
} slurm_gres_ops_t;

/* Gres plugin context, one for each gres type */
typedef struct slurm_gres_context {
	plugin_handle_t	cur_plugin;
	uint8_t		config_flags;		/* See GRES_CONF_* in gres.h */
	char *		gres_name;		/* name (e.g. "gpu") */
	char *		gres_name_colon;	/* name + colon (e.g. "gpu:") */
	int		gres_name_colon_len;	/* size of gres_name_colon */
	char *		gres_type;		/* plugin name (e.g. "gres/gpu") */
	slurm_gres_ops_t ops;			/* pointers to plugin symbols */
	uint32_t	plugin_id;		/* key for searches */
	plugrack_t	*plugin_list;		/* plugrack info */
	uint64_t        total_cnt;		/* Total GRES across all nodes */
} slurm_gres_context_t;

/* Generic gres data structure for adding to a list. Depending upon the
 * context, gres_data points to gres_node_state_t, gres_job_state_t or
 * gres_step_state_t */
typedef struct gres_state {
	uint32_t	plugin_id;
	void		*gres_data;
} gres_state_t;

typedef struct gres_search_key {
	uint32_t plugin_id;
	uint32_t type_id;
} gres_key_t;

/* Pointers to functions in src/slurmd/common/xcpuinfo.h that we may use */
typedef struct xcpuinfo_funcs {
	int (*xcpuinfo_abs_to_mac) (char *abs, char **mac);
} xcpuinfo_funcs_t;
xcpuinfo_funcs_t xcpuinfo_ops;

/* Local variables */
static int gres_context_cnt = -1;
static uint32_t gres_cpu_cnt = 0;
static bool gres_debug = false;
static slurm_gres_context_t *gres_context = NULL;
static char *gres_node_name = NULL;
static char *gres_plugin_list = NULL;
static pthread_mutex_t gres_context_lock = PTHREAD_MUTEX_INITIALIZER;
static List gres_conf_list = NULL;
static bool init_run = false;
static bool have_gpu = false, have_mps = false;
static uint32_t gpu_plugin_id = NO_VAL, mps_plugin_id = NO_VAL;

/* Local functions */
static gres_node_state_t *
		_build_gres_node_state(void);
static void	_build_node_gres_str(List *gres_list, char **gres_str,
				     int cores_per_sock, int sock_per_node);
static uint32_t **_build_tasks_per_node_sock(struct job_resources *job_res,
					    uint8_t overcommit,
					    gres_mc_data_t *tres_mc_ptr,
					    struct node_record *node_table_ptr);
static bitstr_t *_core_bitmap_rebuild(bitstr_t *old_core_bitmap, int new_size);
static void	_destroy_gres_slurmd_conf(void *x);
static int	_find_job_by_sock_gres(void *x, void *key);
static int	_find_sock_by_job_gres(void *x, void *key);
static void	_free_tasks_per_node_sock(uint32_t **tasks_per_node_socket,
					  int node_cnt);
static void	_get_gres_cnt(gres_node_state_t *gres_data, char *orig_config,
			      char *gres_name, char *gres_name_colon,
			      int gres_name_colon_len);
static uint32_t	_get_task_cnt_node(uint32_t **tasks_per_node_socket,
				   int node_inx, int sock_cnt);
static uint64_t	_get_tot_gres_cnt(uint32_t plugin_id, uint64_t *set_cnt);
static int	_gres_find_id(void *x, void *key);
static int	_gres_find_job_by_key(void *x, void *key);
static int	_gres_find_step_by_key(void *x, void *key);
static void	_gres_job_list_delete(void *list_element);
static int	_job_alloc(void *job_gres_data, void *node_gres_data,
			   int node_cnt, int node_index, int node_offset,
			   char *gres_name, uint32_t job_id, char *node_name,
			   bitstr_t *core_bitmap, uint32_t plugin_id);
static void	_job_core_filter(void *job_gres_data, void *node_gres_data,
				 bool use_total_gres, bitstr_t *core_bitmap,
				 int core_start_bit, int core_end_bit,
				 char *gres_name, char *node_name);
static int	_job_dealloc(void *job_gres_data, void *node_gres_data,
			     int node_offset, char *gres_name, uint32_t job_id,
			     char *node_name, bool old_job, uint32_t plugin_id);
static void	_job_state_delete(void *gres_data);
static void *	_job_state_dup(void *gres_data);
static void *	_job_state_dup2(void *gres_data, int node_index);
static void	_job_state_log(void *gres_data, uint32_t job_id,
			       uint32_t plugin_id);
static uint32_t _job_test(void *job_gres_data, void *node_gres_data,
			  bool use_total_gres, bitstr_t *core_bitmap,
			  int core_start_bit, int core_end_bit, bool *topo_set,
			  uint32_t job_id, char *node_name, char *gres_name,
			  uint32_t plugin_id);
static int	_load_gres_plugin(char *plugin_name,
				  slurm_gres_context_t *plugin_context);
static int	_log_gres_slurmd_conf(void *x, void *arg);
static void	_my_stat(char *file_name);
static int	_node_config_init(char *node_name, char *orig_config,
				  slurm_gres_context_t *context_ptr,
				  gres_state_t *gres_ptr);
static char *	_node_gres_used(void *gres_data, char *gres_name);
static int	_node_reconfig(char *node_name, char *new_gres, char **gres_str,
			       gres_state_t *gres_ptr, uint16_t fast_schedule,
			       slurm_gres_context_t *context_ptr,
			       bool *updated_gpu_cnt);
static int	_node_reconfig_test(char *node_name, char *new_gres,
				    gres_state_t *gres_ptr,
				    slurm_gres_context_t *context_ptr);
static void	_node_state_dealloc(gres_state_t *gres_ptr);
static void *	_node_state_dup(void *gres_data);
static void	_node_state_log(void *gres_data, char *node_name,
				char *gres_name);
static int	_parse_gres_config(void **dest, slurm_parser_enum_t type,
				   const char *key, const char *value,
				   const char *line, char **leftover);
static int	_parse_gres_config2(void **dest, slurm_parser_enum_t type,
				    const char *key, const char *value,
				    const char *line, char **leftover);
static bool	_shared_gres(uint32_t plugin_id);
static bool	_sharing_gres(uint32_t plugin_id);
static void	_sock_gres_del(void *x);
static int	_step_alloc(void *step_gres_data, void *job_gres_data,
			    uint32_t plugin_id, int node_offset,
			    bool first_step_node, char *gres_name,
			    uint32_t job_id, uint32_t step_id,
			    uint16_t tasks_on_node, uint32_t rem_nodes);
static int	_step_dealloc(void *step_gres_data, void *job_gres_data,
			      char *gres_name, uint32_t job_id,
			      uint32_t step_id);
static void *	_step_state_dup(void *gres_data);
static void *	_step_state_dup2(void *gres_data, int node_index);
static void	_step_state_log(void *gres_data, uint32_t job_id,
				uint32_t step_id, char *gres_name);
static uint64_t _step_test(void *step_gres_data, void *job_gres_data,
			   int node_offset, bool first_step_node,
			   uint16_t cpus_per_task, int max_rem_nodes,
			   bool ignore_alloc, char *gres_name,
			   uint32_t job_id, uint32_t step_id,
			   uint32_t plugin_id);
static void	_sync_node_mps_to_gpu(gres_state_t *mps_gres_ptr,
				      gres_state_t *gpu_gres_ptr);
static int	_unload_gres_plugin(slurm_gres_context_t *plugin_context);
static void	_validate_config(slurm_gres_context_t *context_ptr);
static int	_validate_file(char *path_name, char *gres_name);
static void	_validate_links(gres_slurmd_conf_t *p);
static void	_validate_gres_node_cores(gres_node_state_t *node_gres_ptr,
					  int cpus_ctld, char *node_name);
static int	_valid_gres_type(char *gres_name, gres_node_state_t *gres_data,
				 uint16_t fast_schedule, char **reason_down);

extern uint32_t gres_plugin_build_id(char *name)
{
	int i, j;
	uint32_t id = 0;

	if (!name)
		return id;

	for (i = 0, j = 0; name[i]; i++) {
		id += (name[i] << j);
		j = (j + 8) % 32;
	}

	return id;
}

static int _gres_find_id(void *x, void *key)
{
	uint32_t *plugin_id = (uint32_t *)key;
	gres_state_t *state_ptr = (gres_state_t *) x;
	if (state_ptr->plugin_id == *plugin_id)
		return 1;
	return 0;
}

/* Find job record with matching name and type */
static int _gres_find_job_by_key(void *x, void *key)
{
	gres_state_t *state_ptr = (gres_state_t *) x;
	gres_key_t *job_key = (gres_key_t *) key;
	gres_job_state_t *gres_data_ptr;
	gres_data_ptr = (gres_job_state_t *)state_ptr->gres_data;

	if ((state_ptr->plugin_id == job_key->plugin_id) &&
	    ((job_key->type_id == NO_VAL) ||
	     (gres_data_ptr->type_id == job_key->type_id)))
		return 1;
	return 0;
}

static int _gres_find_step_by_key(void *x, void *key)
{
	gres_state_t *state_ptr = (gres_state_t *) x;
	gres_key_t *step_key = (gres_key_t *) key;
	gres_step_state_t *gres_data_ptr;
	gres_data_ptr = (gres_step_state_t *)state_ptr->gres_data;

	if ((state_ptr->plugin_id == step_key->plugin_id) &&
	    (gres_data_ptr->type_id == step_key->type_id))
		return 1;
	return 0;
}

static int _gres_find_name_internal(char *name, char *key, uint32_t plugin_id)
{
	if (!name) {
		int i;
		for (i = 0; i < gres_context_cnt; i++) {
			if (gres_context[i].plugin_id == plugin_id) {
				name = gres_context[i].gres_name;
				break;
			}
		}

		if (!name) {
			debug("%s: couldn't find name (%s)", __func__, name);
			return 0;
		}
	}

	if (!xstrcmp(name, key))
		return 1;
	return 0;
}

static int _gres_job_find_name(void *x, void *key)
{
	gres_state_t *state_ptr = (gres_state_t *) x;
	gres_job_state_t *gres_data_ptr =
		(gres_job_state_t *)state_ptr->gres_data;

	return _gres_find_name_internal(gres_data_ptr->type_name, (char *)key,
					state_ptr->plugin_id);
}

static int _gres_step_find_name(void *x, void *key)
{
	gres_state_t *state_ptr = (gres_state_t *) x;
	gres_step_state_t *gres_data_ptr =
		(gres_step_state_t *)state_ptr->gres_data;
	return _gres_find_name_internal(gres_data_ptr->type_name, (char *)key,
					state_ptr->plugin_id);
}

static int _load_gres_plugin(char *plugin_name,
			     slurm_gres_context_t *plugin_context)
{
	/*
	 * Must be synchronized with slurm_gres_ops_t above.
	 */
	static const char *syms[] = {
		"node_config_load",
		"job_set_env",
		"step_set_env",
		"step_reset_env",
		"send_stepd",
		"recv_stepd",
		"job_info",
		"step_info",
		"get_devices",
		"step_configure_hardware",
		"step_unconfigure_hardware",
	};
	int n_syms = sizeof(syms) / sizeof(char *);

	/* Find the correct plugin */
	plugin_context->gres_type	= xstrdup("gres/");
	xstrcat(plugin_context->gres_type, plugin_name);
	plugin_context->plugin_list	= NULL;
	plugin_context->cur_plugin	= PLUGIN_INVALID_HANDLE;

	plugin_context->cur_plugin = plugin_load_and_link(
					plugin_context->gres_type,
					n_syms, syms,
					(void **) &plugin_context->ops);
	if (plugin_context->cur_plugin != PLUGIN_INVALID_HANDLE)
		return SLURM_SUCCESS;

	if (errno != EPLUGIN_NOTFOUND) {
		error("Couldn't load specified plugin name for %s: %s",
		      plugin_context->gres_type, plugin_strerror(errno));
		return SLURM_ERROR;
	}

	debug("gres: Couldn't find the specified plugin name for %s looking "
	      "at all files", plugin_context->gres_type);

	/* Get plugin list */
	if (plugin_context->plugin_list == NULL) {
		char *plugin_dir;
		plugin_context->plugin_list = plugrack_create("gres");
		plugin_dir = slurm_get_plugin_dir();
		plugrack_read_dir(plugin_context->plugin_list, plugin_dir);
		xfree(plugin_dir);
	}

	plugin_context->cur_plugin = plugrack_use_by_type(
					plugin_context->plugin_list,
					plugin_context->gres_type );
	if (plugin_context->cur_plugin == PLUGIN_INVALID_HANDLE) {
		debug("Cannot find plugin of type %s, just track gres counts",
		      plugin_context->gres_type);
		return SLURM_ERROR;
	}

	/* Dereference the API. */
	if (plugin_get_syms(plugin_context->cur_plugin,
			    n_syms, syms,
			    (void **) &plugin_context->ops ) < n_syms ) {
		error("Incomplete %s plugin detected",
		      plugin_context->gres_type);
		return SLURM_ERROR;
	}

	return SLURM_SUCCESS;
}

static int _unload_gres_plugin(slurm_gres_context_t *plugin_context)
{
	int rc;

	/*
	 * Must check return code here because plugins might still
	 * be loaded and active.
	 */
	if (plugin_context->plugin_list)
		rc = plugrack_destroy(plugin_context->plugin_list);
	else {
		rc = SLURM_SUCCESS;
		plugin_unload(plugin_context->cur_plugin);
	}
	xfree(plugin_context->gres_name);
	xfree(plugin_context->gres_name_colon);
	xfree(plugin_context->gres_type);

	return rc;
}

/*
 * Initialize the GRES plugins.
 *
 * Returns a Slurm errno.
 */
extern int gres_plugin_init(void)
{
	int i, j, rc = SLURM_SUCCESS;
	char *last = NULL, *names, *one_name, *full_name;
	char *sorted_names = NULL, *sep = "";
	bool append_mps = false;

	if (init_run && (gres_context_cnt >= 0))
		return rc;

	slurm_mutex_lock(&gres_context_lock);
	if (slurm_get_debug_flags() & DEBUG_FLAG_GRES)
		gres_debug = true;
	else
		gres_debug = false;

	if (gres_context_cnt >= 0)
		goto fini;

	gres_plugin_list = slurm_get_gres_plugins();
	gres_context_cnt = 0;
	if ((gres_plugin_list == NULL) || (gres_plugin_list[0] == '\0'))
		goto fini;

	/* Ensure that "gres/mps" follows "gres/gpu" */
	have_gpu = false;
	have_mps = false;
	names = xstrdup(gres_plugin_list);
	one_name = strtok_r(names, ",", &last);
	while (one_name) {
		bool skip_name = false;
		if (!xstrcmp(one_name, "mps")) {
			have_mps = true;
			if (!have_gpu) {
				append_mps = true; /* "mps" must follow "gpu" */
				skip_name = true;
			}
			mps_plugin_id = gres_plugin_build_id("mps");
		} else if (!xstrcmp(one_name, "gpu")) {
			have_gpu = true;
			gpu_plugin_id = gres_plugin_build_id("gpu");
		}
		if (!skip_name) {
			xstrfmtcat(sorted_names, "%s%s", sep, one_name);
			sep = ",";
		}
		one_name = strtok_r(NULL, ",", &last);
	}
	if (append_mps) {
		if (!have_gpu)
			fatal("GresTypes: gres/mps requires that gres/gpu also be configured");
		xstrfmtcat(sorted_names, "%s%s", sep, "mps");
	}
	xfree(names);

	gres_context_cnt = 0;
	one_name = strtok_r(sorted_names, ",", &last);
	while (one_name) {
		full_name = xstrdup("gres/");
		xstrcat(full_name, one_name);
		for (i = 0; i < gres_context_cnt; i++) {
			if (!xstrcmp(full_name, gres_context[i].gres_type))
				break;
		}
		xfree(full_name);
		if (i < gres_context_cnt) {
			error("Duplicate plugin %s ignored",
			      gres_context[i].gres_type);
		} else {
			xrealloc(gres_context, (sizeof(slurm_gres_context_t) *
				 (gres_context_cnt + 1)));
			(void) _load_gres_plugin(one_name,
						 gres_context +
						 gres_context_cnt);
			/*
			 * Ignore return code.
			 * Proceed to support gres even without the plugin
			 */
			gres_context[gres_context_cnt].gres_name =
				xstrdup(one_name);
			gres_context[gres_context_cnt].plugin_id =
				gres_plugin_build_id(one_name);
			gres_context_cnt++;
		}
		one_name = strtok_r(NULL, ",", &last);
	}
	xfree(sorted_names);

	/* Ensure that plugin_id is valid and unique */
	for (i = 0; i < gres_context_cnt; i++) {
		for (j = i+1; j < gres_context_cnt; j++) {
			if (gres_context[i].plugin_id !=
			    gres_context[j].plugin_id)
				continue;
			fatal("Gres: Duplicate plugin_id %u for %s and %s, "
			      "change gres name for one of them",
			      gres_context[i].plugin_id,
			      gres_context[i].gres_type,
			      gres_context[j].gres_type);
		}
		xassert(gres_context[i].gres_name);

		gres_context[i].gres_name_colon =
			xstrdup_printf("%s:", gres_context[i].gres_name);
		gres_context[i].gres_name_colon_len =
			strlen(gres_context[i].gres_name_colon);
	}
	init_run = true;

fini:	slurm_mutex_unlock(&gres_context_lock);
	return rc;
}

/*
 * Add a GRES record. This is used by the node_features plugin after the
 * slurm.conf file is read and the initial GRES records are built by
 * gres_plugin_init().
 */
extern void gres_plugin_add(char *gres_name)
{
	int i;

	slurm_mutex_lock(&gres_context_lock);
	for (i = 0; i < gres_context_cnt; i++) {
		if (!xstrcmp(gres_context[i].gres_name, gres_name))
			goto fini;
	}

	xrealloc(gres_context,
		 (sizeof(slurm_gres_context_t) * (gres_context_cnt + 1)));
	(void) _load_gres_plugin(gres_name, gres_context + gres_context_cnt);
	/* Ignore return code. Support gres even without the plugin */
	gres_context[gres_context_cnt].gres_name = xstrdup(gres_name);
	gres_context[gres_context_cnt].plugin_id =
		gres_plugin_build_id(gres_name);
	gres_context_cnt++;
fini:	slurm_mutex_unlock(&gres_context_lock);
}

/* Given a gres_name, return its context index or -1 if not found */
static int _gres_name_context(char *gres_name)
{
	int i;

	for (i = 0; i < gres_context_cnt; i++) {
		if (!xstrcmp(gres_context[i].gres_name, gres_name))
			return i;
	}

	return -1;
}

/*
 * Takes a GRES config line (typically from slurm.conf) and remove any
 * records for GRES which are not defined in GresTypes.
 * RET string of valid GRES, Release memory using xfree()
 */
extern char *gres_plugin_name_filter(char *orig_gres, char *nodes)
{
	char *new_gres = NULL, *save_ptr = NULL;
	char *colon, *sep = "", *tmp, *tok, *name;

	slurm_mutex_lock(&gres_context_lock);
	if (!orig_gres || !orig_gres[0] || !gres_context_cnt) {
		slurm_mutex_unlock(&gres_context_lock);
		return new_gres;
	}

	tmp = xstrdup(orig_gres);
	tok = strtok_r(tmp, ",", &save_ptr);
	while (tok) {
		name = xstrdup(tok);
		if ((colon = strchr(name, ':')))
			colon[0] = '\0';
		if (_gres_name_context(name) != -1) {
			xstrfmtcat(new_gres, "%s%s", sep, tok);
			sep = ",";
		} else {
			/* Logging may not be initialized at this point */
			error("Invalid GRES configured on node %s: %s", nodes,
			      tok);
		}
		xfree(name);
		tok = strtok_r(NULL, ",", &save_ptr);
	}
	slurm_mutex_unlock(&gres_context_lock);
	xfree(tmp);

	return new_gres;
}

/*
 * Terminate the gres plugin. Free memory.
 *
 * Returns a Slurm errno.
 */
extern int gres_plugin_fini(void)
{
	int i, j, rc = SLURM_SUCCESS;

	slurm_mutex_lock(&gres_context_lock);
	xfree(gres_node_name);
	if (gres_context_cnt < 0)
		goto fini;

	init_run = false;
	for (i = 0; i < gres_context_cnt; i++) {
		j = _unload_gres_plugin(gres_context + i);
		if (j != SLURM_SUCCESS)
			rc = j;
	}
	xfree(gres_context);
	xfree(gres_plugin_list);
	FREE_NULL_LIST(gres_conf_list);
	gres_context_cnt = -1;

fini:	slurm_mutex_unlock(&gres_context_lock);
	return rc;
}

/*
 **************************************************************************
 *                          P L U G I N   C A L L S                       *
 **************************************************************************
 */

/*
 * Return a plugin-specific help message for salloc, sbatch and srun
 * Result must be xfree()'d.
 *
 * NOTE: GRES "type" (e.g. model) information is only available from slurmctld
 * after slurmd registers. It is not readily available from srun (as used here).
 */
extern char *gres_plugin_help_msg(void)
{
	int i;
	char *msg = xstrdup("Valid gres options are:\n");

	gres_plugin_init();

	slurm_mutex_lock(&gres_context_lock);
	for (i = 0; i < gres_context_cnt; i++) {
		xstrcat(msg, gres_context[i].gres_name);
		xstrcat(msg, "[[:type]:count]\n");
	}
	slurm_mutex_unlock(&gres_context_lock);

	return msg;
}

/*
 * Perform reconfig, re-read any configuration files
 * OUT did_change - set if gres configuration changed
 */
extern int gres_plugin_reconfig(void)
{
	int rc = SLURM_SUCCESS;
	char *plugin_names = slurm_get_gres_plugins();
	bool plugin_change;


	slurm_mutex_lock(&gres_context_lock);
	if (slurm_get_debug_flags() & DEBUG_FLAG_GRES)
		gres_debug = true;
	else
		gres_debug = false;

	if (xstrcmp(plugin_names, gres_plugin_list))
		plugin_change = true;
	else
		plugin_change = false;

	slurm_mutex_unlock(&gres_context_lock);

	if (plugin_change) {
		error("GresPlugins changed from %s to %s ignored",
		     gres_plugin_list, plugin_names);
		error("Restart the slurmctld daemon to change GresPlugins");
#if 0
		/* This logic would load new plugins, but we need the old
		 * plugins to persist in order to process old state
		 * information. */
		rc = gres_plugin_fini();
		if (rc == SLURM_SUCCESS)
			rc = gres_plugin_init();
#endif
	}
	xfree(plugin_names);

	return rc;
}

/*
 * Destroy a gres_slurmd_conf_t record, free it's memory
 */
static void _destroy_gres_slurmd_conf(void *x)
{
	gres_slurmd_conf_t *p = (gres_slurmd_conf_t *) x;

	xassert(p);
	xfree(p->cpus);
	FREE_NULL_BITMAP(p->cpus_bitmap);
	xfree(p->file);		/* Only used by slurmd */
	xfree(p->links);
	xfree(p->name);
	xfree(p->type_name);
	xfree(p);
}

/*
 * Log the contents of a gres_slurmd_conf_t record
 */
static int _log_gres_slurmd_conf(void *x, void *arg)
{
	gres_slurmd_conf_t *p;
	char *links = NULL;
	int index = -1, offset, mult = 1;

	p = (gres_slurmd_conf_t *) x;
	xassert(p);

	if (!gres_debug) {
		verbose("Gres Name=%s Type=%s Count=%"PRIu64,
			p->name, p->type_name, p->count);
		return 0;
	}

	if (p->file) {
		index = 0;
		offset = strlen(p->file);
		while (offset > 0) {
			offset--;
			if ((p->file[offset] < '0') || (p->file[offset] > '9'))
				break;
			index += (p->file[offset] - '0') * mult;
			mult *= 10;
		}
	}

	if (p->links)
		xstrfmtcat(links, "Links=%s", p->links);
	if (p->cpus && (index != -1)) {
		info("Gres Name=%s Type=%s Count=%"PRIu64" Index=%d ID=%u "
		     "File=%s Cores=%s CoreCnt=%u %s",
		     p->name, p->type_name, p->count, index, p->plugin_id,
		     p->file, p->cpus, p->cpu_cnt, links);
	} else if (index != -1) {
		info("Gres Name=%s Type=%s Count=%"PRIu64" Index=%d ID=%u File=%s %s",
		     p->name, p->type_name, p->count, index, p->plugin_id,
		     p->file, links);
	} else if (p->file) {
		info("Gres Name=%s Type=%s Count=%"PRIu64" ID=%u File=%s %s",
		     p->name, p->type_name, p->count, p->plugin_id, p->file,
		    links);
	} else {
		info("Gres Name=%s Type=%s Count=%"PRIu64" ID=%u %s", p->name,
		     p->type_name, p->count, p->plugin_id, links);
	}
	xfree(links);

	return 0;
}

static bool _run_in_daemon(void)
{
	static bool set = false;
	static bool run = false;

	if (!set) {
		set = 1;
		run = run_in_daemon("slurmd,slurmstepd");
	}

	return run;
}

/* Make sure that specified file name exists, wait up to 20 seconds or generate
 * fatal error and exit. */
static void _my_stat(char *file_name)
{
	struct stat config_stat;
	bool sent_msg = false;
	int i;

	if (!_run_in_daemon())
		return;

	for (i = 0; i < 20; i++) {
		if (i)
			sleep(1);
		if (stat(file_name, &config_stat) == 0) {
			if (sent_msg)
				info("gres.conf file %s now exists", file_name);
			return;
		}

		if (errno != ENOENT)
			break;

		if (!sent_msg) {
			error("Waiting for gres.conf file %s", file_name);
			sent_msg = true;
		}
	}
	fatal("can't stat gres.conf file %s: %m", file_name);
	return;
}

static int _validate_file(char *path_name, char *gres_name)
{
	char *file_name, *slash, *one_name, *root_path;
	hostlist_t hl;
	int i, file_count = 0;

	i = strlen(path_name);
	if ((i < 3) || (path_name[i-1] != ']')) {
		_my_stat(path_name);
		return 1;
	}

	slash = strrchr(path_name, '/');
	if (slash) {
		slash[0] = '\0';
		root_path = xstrdup(path_name);
		xstrcat(root_path, "/");
		slash[0] = '/';
		file_name = slash + 1;
	} else {
		file_name = path_name;
		root_path = NULL;
	}
	hl = hostlist_create(file_name);
	if (hl == NULL)
		fatal("can't parse File=%s", path_name);
	while ((one_name = hostlist_shift(hl))) {
		if (slash) {
			char *formatted_path = NULL;
			xstrfmtcat(formatted_path, "%s/%s",
				   root_path, one_name);
			_my_stat(formatted_path);
			xfree(formatted_path);
		} else {
			_my_stat(one_name);
		}
		file_count++;
		free(one_name);
	}
	hostlist_destroy(hl);
	xfree(root_path);

	return file_count;
}

/*
 * Check that we have a comma-delimited list of numbers
 */
static void _validate_links(gres_slurmd_conf_t *p)
{
	char *tmp, *tok, *save_ptr = NULL, *end_ptr = NULL;
	long int val;

	if (!p->links)
		return;
	if (p->links[0] == '\0') {
		xfree(p->links);
		return;
	}

	tmp = xstrdup(p->links);
	tok = strtok_r(tmp, ",", &save_ptr);
	while (tok) {
		val = strtol(tok, &end_ptr, 10);
		if ((val < -2) || (val > GRES_MAX_LINK) || (val == LONG_MIN) ||
		    (end_ptr[0] != '\0')) {
			error("gres.conf: Ignoring invalid Link (%s) for Name=%s",
			      tok, p->name);
			xfree(p->links);
			break;
		}
		tok = strtok_r(NULL, ",", &save_ptr);
	}
	xfree(tmp);
}

/*
 * Return true if count can be greater than 1 for a given file.
 * For example, each GPU can have arbitrary count of MPS elements.
 */
static bool _multi_count_per_file(char *name)
{
	if (!xstrcmp(name, "mps"))
		return true;
	return false;
}

/*
 * Build gres_slurmd_conf_t record based upon a line from the gres.conf file
 */
static int _parse_gres_config(void **dest, slurm_parser_enum_t type,
			      const char *key, const char *value,
			      const char *line, char **leftover)
{
	static s_p_options_t _gres_options[] = {
		{"Count", S_P_STRING},	/* Number of Gres available */
		{"CPUs" , S_P_STRING},	/* CPUs to bind to Gres resource
					 * (deprecated, use Cores) */
		{"Cores", S_P_STRING},	/* Cores to bind to Gres resource */
		{"File",  S_P_STRING},	/* Path to Gres device */
		{"Files",  S_P_STRING},	/* Path to Gres device */
		{"Link",  S_P_STRING},	/* Communication link IDs */
		{"Links", S_P_STRING},	/* Communication link IDs */
		{"Name",  S_P_STRING},	/* Gres name */
		{"Type",  S_P_STRING},	/* Gres type (e.g. model name) */
		{"Ignore",S_P_BOOLEAN},
		{NULL}
	};
	int i;
	s_p_hashtbl_t *tbl;
	gres_slurmd_conf_t *p;
	uint64_t tmp_uint64, mult;
	char *tmp_str, *last;
	bool cores_flag = false, cpus_flag = false;
	char *type_str = NULL;

	tbl = s_p_hashtbl_create(_gres_options);
	s_p_parse_line(tbl, *leftover, leftover);

	p = xmalloc(sizeof(gres_slurmd_conf_t));
	if (!value) {
		if (!s_p_get_string(&p->name, "Name", tbl)) {
			error("Invalid GRES data, no type name (%s)", line);
			xfree(p);
			s_p_hashtbl_destroy(tbl);
			return 0;
		}
	} else {
		p->name = xstrdup(value);
	}

	p->cpu_cnt = gres_cpu_cnt;
	if (s_p_get_string(&p->cpus, "Cores", tbl)) {
		cores_flag = true;
		type_str = "Cores";
	} else if (s_p_get_string(&p->cpus, "CPUs", tbl)) {
		cpus_flag = true;
		type_str = "CPUs";
	}
	if (cores_flag || cpus_flag) {
		char *local_cpus = NULL;
		if (xcpuinfo_ops.xcpuinfo_abs_to_mac) {
			i = (xcpuinfo_ops.xcpuinfo_abs_to_mac)
				(p->cpus, &local_cpus);
			/*
			 * Only executed by slurmstepd and we don't want
			 * fatal here. Ignore bad Core/CPU configuration.
			 */
			if (i != SLURM_SUCCESS) {
				error("Invalid GRES data for %s, %s=%s",
				      p->name, type_str, p->cpus);
			}
		} else {
			local_cpus = xstrdup(p->cpus);
			i = SLURM_SUCCESS;
		}
		if (i == SLURM_SUCCESS) {
			p->cpus_bitmap = bit_alloc(gres_cpu_cnt);
			if ((bit_size(p->cpus_bitmap) == 0) ||
			    bit_unfmt(p->cpus_bitmap, local_cpus) != 0) {
				fatal("Invalid GRES data for %s, %s=%s (only %u CPUs are available)",
				      p->name, type_str, p->cpus, gres_cpu_cnt);
			}
		}
		xfree(local_cpus);
	}

	if (s_p_get_string(&p->file, "File", tbl) ||
	    s_p_get_string(&p->file, "Files", tbl)) {
		p->count = _validate_file(p->file, p->name);
		p->config_flags |= GRES_CONF_HAS_FILE;
	}

	if (s_p_get_string(&p->links, "Link",  tbl) ||
	    s_p_get_string(&p->links, "Links", tbl)) {
		_validate_links(p);
	}

	if (s_p_get_string(&p->type_name, "Type", tbl)) {
		p->config_flags |= GRES_CONF_HAS_TYPE;
	}

	if (!s_p_get_boolean((bool *)&p->ignore, "Ignore", tbl))
		p->ignore = false;

	if (s_p_get_string(&tmp_str, "Count", tbl)) {
		tmp_uint64 = strtoll(tmp_str, &last, 10);
		if ((tmp_uint64 == LONG_MIN) || (tmp_uint64 == LONG_MAX)) {
			fatal("Invalid GRES record for %s, invalid count %s",
			      p->name, tmp_str);
		}
		if ((mult = suffix_mult(last)) != NO_VAL64) {
			tmp_uint64 *= mult;
		} else {
			fatal("Invalid GRES record for %s, invalid count %s",
			      p->name, tmp_str);
		}
		/*
		 * Some GRES can have count > 1 for a given file. For example,
		 * each GPU can have arbitrary count of MPS elements.
		 */
		if (p->count && (p->count != tmp_uint64) &&
		    !_multi_count_per_file(p->name)) {
			fatal("Invalid GRES record for %s, count does not match File value",
			      p->name);
		}
		if (tmp_uint64 >= NO_VAL64) {
			fatal("GRES %s has invalid count value %"PRIu64,
			      p->name, tmp_uint64);
		}
		p->count = tmp_uint64;
		xfree(tmp_str);
	} else if (p->count == 0)
		p->count = 1;

	s_p_hashtbl_destroy(tbl);

	for (i = 0; i < gres_context_cnt; i++) {
		if (xstrcasecmp(p->name, gres_context[i].gres_name) == 0)
			break;
	}
	if (i >= gres_context_cnt) {
		error("Ignoring gres.conf record, invalid name: %s", p->name);
		_destroy_gres_slurmd_conf(p);
		return 0;
	}
	p->plugin_id = gres_context[i].plugin_id;
	*dest = (void *)p;
	return 1;
}
static int _parse_gres_config2(void **dest, slurm_parser_enum_t type,
			       const char *key, const char *value,
			       const char *line, char **leftover)
{
	static s_p_options_t _gres_options[] = {
		{"Count", S_P_STRING},	/* Number of Gres available */
		{"CPUs" , S_P_STRING},	/* CPUs to bind to Gres resource */
		{"Cores", S_P_STRING},	/* Cores to bind to Gres resource */
		{"File",  S_P_STRING},	/* Path to Gres device */
		{"Files",  S_P_STRING},	/* Path to Gres device */
		{"Link",  S_P_STRING},	/* Communication link IDs */
		{"Links", S_P_STRING},	/* Communication link IDs */
		{"Name",  S_P_STRING},	/* Gres name */
		{"Type",  S_P_STRING},	/* Gres type (e.g. model name) */
		{"Ignore",S_P_BOOLEAN},
		{NULL}
	};
	s_p_hashtbl_t *tbl;

	if (gres_node_name && value) {
		bool match = false;
		hostlist_t hl;
		hl = hostlist_create(value);
		if (hl) {
			match = (hostlist_find(hl, gres_node_name) >= 0);
			hostlist_destroy(hl);
		}
		if (!match) {
			debug("skipping GRES for NodeName=%s %s", value, line);
			tbl = s_p_hashtbl_create(_gres_options);
			s_p_parse_line(tbl, *leftover, leftover);
			s_p_hashtbl_destroy(tbl);
			return 0;
		}
	}
	return _parse_gres_config(dest, type, key, NULL, line, leftover);
}

static void _validate_config(slurm_gres_context_t *context_ptr)
{
	ListIterator iter;
	gres_slurmd_conf_t *gres_slurmd_conf;
	int new_has_file = -1, new_has_type = -1, rec_count = 0;
	bool orig_has_file, orig_has_type;

	iter = list_iterator_create(gres_conf_list);
	while ((gres_slurmd_conf = (gres_slurmd_conf_t *) list_next(iter))) {
		if (gres_slurmd_conf->plugin_id != context_ptr->plugin_id)
			continue;
		rec_count++;
		orig_has_file = gres_slurmd_conf->config_flags &
				GRES_CONF_HAS_FILE;
		if (new_has_file == -1) {
			if (gres_slurmd_conf->config_flags &
			    GRES_CONF_HAS_FILE) {
				new_has_file = 1;
			} else
				new_has_file = 0;
		} else if (( new_has_file && !orig_has_file) ||
			   (!new_has_file &&  orig_has_file)) {
			fatal("gres.conf for %s, some records have \"File\" specification while others do not",
			      context_ptr->gres_name);
		}
		orig_has_type = gres_slurmd_conf->config_flags &
				GRES_CONF_HAS_TYPE;
		if (new_has_type == -1) {
			if (gres_slurmd_conf->config_flags &
			    GRES_CONF_HAS_TYPE) {
				new_has_type = 1;
			} else
				new_has_type = 0;
		} else if (( new_has_type && !orig_has_type) ||
			   (!new_has_type &&  orig_has_type)) {
			fatal("gres.conf for %s, some records have \"Type=\" specification while others do not",
			      context_ptr->gres_name);
		}
		if ((new_has_file == 0) && (new_has_type == 0) &&
		    (rec_count > 1)) {
			fatal("gres.conf duplicate records for %s",
			      context_ptr->gres_name);
		}

		if (new_has_file)
			context_ptr->config_flags |= GRES_CONF_HAS_FILE;
	}
	list_iterator_destroy(iter);
}

/*
 * No gres.conf file found.
 * Initialize gres table with zero counts of all resources.
 * Counts can be altered by node_config_load() in the gres plugin.
 */
static int _no_gres_conf(node_config_load_t *node_conf)
{
	int i, rc = SLURM_SUCCESS;
	gres_slurmd_conf_t *p;

	slurm_mutex_lock(&gres_context_lock);
	FREE_NULL_LIST(gres_conf_list);
	gres_conf_list = list_create(_destroy_gres_slurmd_conf);
	for (i = 0; ((i < gres_context_cnt) && (rc == SLURM_SUCCESS)); i++) {
		p = xmalloc(sizeof(gres_slurmd_conf_t));
		p->cpu_cnt	= node_conf->cpu_cnt;
		p->name		= xstrdup(gres_context[i].gres_name);
		p->plugin_id	= gres_context[i].plugin_id;
		list_append(gres_conf_list, p);
		/*
		 * If there is no plugin specific shared
		 * library, the exported methods are NULL.
		 */
		if (gres_context[i].ops.node_config_load) {
			rc = (*(gres_context[i].ops.node_config_load))
				(gres_conf_list, node_conf);
		}
	}
	slurm_mutex_unlock(&gres_context_lock);

	return rc;
}

/*
 * Load this node's configuration (how many resources it has, topology, etc.)
 * IN cpu_cnt - Number of CPUs configured on this node
 * IN node_name - Name of this node
 * IN xcpuinfo_abs_to_mac - Pointer to xcpuinfo_abs_to_mac() funct, if available
 * IN xcpuinfo_mac_to_abs - Pointer to xcpuinfo_mac_to_abs() funct, if available
 * NOTE: Called from slurmd and slurmstepd
 */
extern int gres_plugin_node_config_load(uint32_t cpu_cnt, char *node_name,
					void *xcpuinfo_abs_to_mac,
					void *xcpuinfo_mac_to_abs)
{
	static s_p_options_t _gres_options[] = {
		{"Name",     S_P_ARRAY, _parse_gres_config,  NULL},
		{"NodeName", S_P_ARRAY, _parse_gres_config2, NULL},
		{NULL}
	};

	int count = 0, i, rc, rc2;
	struct stat config_stat;
	s_p_hashtbl_t *tbl;
	gres_slurmd_conf_t **gres_array;
	char *gres_conf_file;
	node_config_load_t node_conf = {
		.cpu_cnt = cpu_cnt,
		.xcpuinfo_mac_to_abs = xcpuinfo_mac_to_abs
	};

	if (xcpuinfo_abs_to_mac)
		xcpuinfo_ops.xcpuinfo_abs_to_mac = xcpuinfo_abs_to_mac;

	rc = gres_plugin_init();
	if (gres_context_cnt == 0)
		return SLURM_SUCCESS;

	gres_conf_file = get_extra_conf_path("gres.conf");
	if (stat(gres_conf_file, &config_stat) < 0) {
		error("can't stat gres.conf file %s, assuming zero resource counts",
		      gres_conf_file);
		xfree(gres_conf_file);
		return _no_gres_conf(&node_conf);
	}

	slurm_mutex_lock(&gres_context_lock);
	if (xstrcmp(gres_node_name, node_name)) {
		xfree(gres_node_name);
		gres_node_name = xstrdup(node_name);
	}

	gres_cpu_cnt = cpu_cnt;
	tbl = s_p_hashtbl_create(_gres_options);
	if (s_p_parse_file(tbl, NULL, gres_conf_file, false) == SLURM_ERROR)
		fatal("error opening/reading %s", gres_conf_file);
	FREE_NULL_LIST(gres_conf_list);
	gres_conf_list = list_create(_destroy_gres_slurmd_conf);
	if (s_p_get_array((void ***) &gres_array, &count, "Name", tbl)) {
		for (i = 0; i < count; i++) {
			list_append(gres_conf_list, gres_array[i]);
			gres_array[i] = NULL;
		}
	}
	if (s_p_get_array((void ***) &gres_array, &count, "NodeName", tbl)) {
		for (i = 0; i < count; i++) {
			list_append(gres_conf_list, gres_array[i]);
			gres_array[i] = NULL;
		}
	}
	s_p_hashtbl_destroy(tbl);

	for (i = 0; i < gres_context_cnt; i++) {
		_validate_config(&gres_context[i]);
		if (gres_context[i].ops.node_config_load == NULL)
			continue;	/* No plugin */
		rc2 = (*(gres_context[i].ops.node_config_load))(gres_conf_list,
								&node_conf);
		if (rc == SLURM_SUCCESS)
			rc = rc2;
	}
	list_for_each(gres_conf_list, _log_gres_slurmd_conf, NULL);
	slurm_mutex_unlock(&gres_context_lock);

	xfree(gres_conf_file);
	return rc;
}

/*
 * Pack this node's gres configuration into a buffer
 * IN/OUT buffer - message buffer to pack
 */
extern int gres_plugin_node_config_pack(Buf buffer)
{
	int rc;
	uint32_t magic = GRES_MAGIC;
	uint16_t rec_cnt = 0, version = SLURM_PROTOCOL_VERSION;
	ListIterator iter;
	gres_slurmd_conf_t *gres_slurmd_conf;

	rc = gres_plugin_init();

	slurm_mutex_lock(&gres_context_lock);
	pack16(version, buffer);
	if (gres_conf_list)
		rec_cnt = list_count(gres_conf_list);
	pack16(rec_cnt, buffer);
	if (rec_cnt) {
		iter = list_iterator_create(gres_conf_list);
		while ((gres_slurmd_conf =
			(gres_slurmd_conf_t *) list_next(iter))) {
			pack32(magic, buffer);
			pack64(gres_slurmd_conf->count, buffer);
			pack32(gres_slurmd_conf->cpu_cnt, buffer);
			pack8(gres_slurmd_conf->config_flags, buffer);
			pack32(gres_slurmd_conf->plugin_id, buffer);
			packstr(gres_slurmd_conf->cpus, buffer);
			packstr(gres_slurmd_conf->links, buffer);
			packstr(gres_slurmd_conf->name, buffer);
			packstr(gres_slurmd_conf->type_name, buffer);
		}
		list_iterator_destroy(iter);
	}
	slurm_mutex_unlock(&gres_context_lock);

	return rc;
}

/*
 * Unpack this node's configuration from a buffer (built/packed by slurmd)
 * IN/OUT buffer - message buffer to unpack
 * IN node_name - name of node whose data is being unpacked
 */
extern int gres_plugin_node_config_unpack(Buf buffer, char *node_name)
{
	int i, j, rc;
	uint32_t cpu_cnt = 0, magic = 0, plugin_id = 0, utmp32 = 0;
	uint64_t count64 = 0;
	uint16_t rec_cnt = 0, protocol_version = 0;
	uint8_t config_flags = 0;
	char *tmp_cpus = NULL, *tmp_links = NULL, *tmp_name = NULL;
	char *tmp_type = NULL;
	gres_slurmd_conf_t *p;

	rc = gres_plugin_init();

	FREE_NULL_LIST(gres_conf_list);
	gres_conf_list = list_create(_destroy_gres_slurmd_conf);

	safe_unpack16(&protocol_version, buffer);

	safe_unpack16(&rec_cnt, buffer);
	if (rec_cnt == 0)
		return SLURM_SUCCESS;
	if (rec_cnt > NO_VAL16)
		goto unpack_error;

	slurm_mutex_lock(&gres_context_lock);
	if (protocol_version < SLURM_MIN_PROTOCOL_VERSION) {
		error("%s: protocol_version %hu not supported",
		      __func__, protocol_version);
		goto unpack_error;
	}
	for (i = 0; i < rec_cnt; i++) {
		if (protocol_version >= SLURM_18_08_PROTOCOL_VERSION) {
			safe_unpack32(&magic, buffer);
			if (magic != GRES_MAGIC)
				goto unpack_error;

			safe_unpack64(&count64, buffer);
			safe_unpack32(&cpu_cnt, buffer);
			safe_unpack8(&config_flags, buffer);
			safe_unpack32(&plugin_id, buffer);
			safe_unpackstr_xmalloc(&tmp_cpus, &utmp32, buffer);
			safe_unpackstr_xmalloc(&tmp_links, &utmp32, buffer);
			safe_unpackstr_xmalloc(&tmp_name, &utmp32, buffer);
			safe_unpackstr_xmalloc(&tmp_type, &utmp32, buffer);
		} else {  /* protocol_version >= SLURM_MIN_PROTOCOL_VERSION */
			safe_unpack32(&magic, buffer);
			if (magic != GRES_MAGIC)
				goto unpack_error;

			safe_unpack64(&count64, buffer);
			safe_unpack32(&cpu_cnt, buffer);
			safe_unpack8(&config_flags, buffer);
			safe_unpack32(&plugin_id, buffer);
			safe_unpackstr_xmalloc(&tmp_cpus, &utmp32, buffer);
			tmp_links = NULL;
			safe_unpackstr_xmalloc(&tmp_name, &utmp32, buffer);
			safe_unpackstr_xmalloc(&tmp_type, &utmp32, buffer);
		}
		if (slurm_get_debug_flags() & DEBUG_FLAG_GRES) {
			info("Node:%s Gres:%s Type:%s Flags:%u CPU_IDs:%s CPU#:%u Count:%"
			     PRIu64" Links:%s",
			     node_name, tmp_name, tmp_type, config_flags,
			     tmp_cpus, cpu_cnt, count64, tmp_links);
			}
		if (config_flags & GRES_CONF_OLD_FILE) {
			/* Old RPC, possibly with "Type=" */
			config_flags = GRES_CONF_HAS_FILE;
			if (tmp_type)
				config_flags |= GRES_CONF_HAS_TYPE;
		}
	 	for (j = 0; j < gres_context_cnt; j++) {
			bool new_has_file,  new_has_type;
			bool orig_has_file, orig_has_type;
	 		if (gres_context[j].plugin_id != plugin_id)
				continue;
			if (xstrcmp(gres_context[j].gres_name, tmp_name)) {
				/*
				 * Should have been caught in
				 * gres_plugin_init()
				 */
				error("%s: gres/%s duplicate plugin ID with %s, unable to process",
				      __func__, tmp_name,
				      gres_context[j].gres_name);
				continue;
			}
			new_has_file  = config_flags & GRES_CONF_HAS_FILE;
			orig_has_file = gres_context[j].config_flags &
					GRES_CONF_HAS_FILE;
			if (orig_has_file && !new_has_file && count64) {
				error("%s: gres/%s lacks \"File=\" parameter for node %s",
				      __func__, tmp_name, node_name);
				config_flags |= GRES_CONF_HAS_FILE;
			}
			if (new_has_file && (count64 > MAX_GRES_BITMAP)) {
				/*
				 * Avoid over-subscribing memory with
				 * huge bitmaps
				 */
				error("%s: gres/%s has \"File=\" plus very large "
				      "\"Count\" (%"PRIu64") for node %s, "
				      "resetting value to %d",
				      __func__, tmp_name, count64,
				      node_name, MAX_GRES_BITMAP);
				count64 = MAX_GRES_BITMAP;
			}
			new_has_type  = config_flags & GRES_CONF_HAS_TYPE;
			orig_has_type = gres_context[j].config_flags &
					GRES_CONF_HAS_TYPE;
			if (orig_has_type && !new_has_type && count64) {
				error("%s: gres/%s lacks \"Type\" parameter for node %s",
				      __func__, tmp_name, node_name);
				config_flags |= GRES_CONF_HAS_TYPE;
			}
			gres_context[j].config_flags |= config_flags;
			break;
	 	}
		if (j >= gres_context_cnt) {
			/*
			 * GresPlugins is inconsistently configured.
			 * Not a fatal error, but skip this data.
			 */
			error("%s: No plugin configured to process GRES data from node %s (Name:%s Type:%s PluginID:%u Count:%"PRIu64")",
			      __func__, node_name, tmp_name, tmp_type,
			      plugin_id, count64);
			xfree(tmp_cpus);
			xfree(tmp_links);
			xfree(tmp_name);
			xfree(tmp_type);
			continue;
		}
		p = xmalloc(sizeof(gres_slurmd_conf_t));
		p->config_flags = config_flags;
		p->count = count64;
		p->cpu_cnt = cpu_cnt;
		p->cpus = tmp_cpus;
		tmp_cpus = NULL;	/* Nothing left to xfree */
		p->links = tmp_links;
		tmp_links = NULL;	/* Nothing left to xfree */
		p->name = tmp_name;     /* Preserve for accounting! */
		p->type_name = tmp_type;
		tmp_type = NULL;	/* Nothing left to xfree */
		p->plugin_id = plugin_id;
		_validate_links(p);
		list_append(gres_conf_list, p);
	}

	slurm_mutex_unlock(&gres_context_lock);
	return rc;

unpack_error:
	error("%s: unpack error from node %s", __func__, node_name);
	xfree(tmp_cpus);
	xfree(tmp_links);
	xfree(tmp_name);
	xfree(tmp_type);
	slurm_mutex_unlock(&gres_context_lock);
	return SLURM_ERROR;
}

/*
 * Delete an element placed on gres_list by _node_config_validate()
 * free associated memory
 */
static void _gres_node_list_delete(void *list_element)
{
	int i;
	gres_state_t *gres_ptr;
	gres_node_state_t *gres_node_ptr;

	gres_ptr = (gres_state_t *) list_element;
	gres_node_ptr = (gres_node_state_t *) gres_ptr->gres_data;
	FREE_NULL_BITMAP(gres_node_ptr->gres_bit_alloc);
	xfree(gres_node_ptr->gres_used);
	if (gres_node_ptr->links_cnt) {
		for (i = 0; i < gres_node_ptr->link_len; i++)
			xfree(gres_node_ptr->links_cnt[i]);
		xfree(gres_node_ptr->links_cnt);
	}
	for (i = 0; i < gres_node_ptr->topo_cnt; i++) {
		if (gres_node_ptr->topo_core_bitmap)
			FREE_NULL_BITMAP(gres_node_ptr->topo_core_bitmap[i]);
		if (gres_node_ptr->topo_gres_bitmap)
			FREE_NULL_BITMAP(gres_node_ptr->topo_gres_bitmap[i]);
		xfree(gres_node_ptr->topo_type_name[i]);
	}
	xfree(gres_node_ptr->topo_core_bitmap);
	xfree(gres_node_ptr->topo_gres_bitmap);
	xfree(gres_node_ptr->topo_gres_cnt_alloc);
	xfree(gres_node_ptr->topo_gres_cnt_avail);
	xfree(gres_node_ptr->topo_type_id);
	xfree(gres_node_ptr->topo_type_name);
	for (i = 0; i < gres_node_ptr->type_cnt; i++) {
		xfree(gres_node_ptr->type_name[i]);
	}
	xfree(gres_node_ptr->type_cnt_alloc);
	xfree(gres_node_ptr->type_cnt_avail);
	xfree(gres_node_ptr->type_id);
	xfree(gres_node_ptr->type_name);
	xfree(gres_node_ptr);
	xfree(gres_ptr);
}

static void _add_gres_type(char *type, gres_node_state_t *gres_data,
			   uint64_t tmp_gres_cnt)
{
	int i;
	uint32_t type_id;

	if (!xstrcasecmp(type, "no_consume")) {
		gres_data->no_consume = true;
		return;
	}

	type_id = gres_plugin_build_id(type);
	for (i = 0; i < gres_data->type_cnt; i++) {
		if (gres_data->type_id[i] != type_id)
			continue;
		gres_data->type_cnt_avail[i] += tmp_gres_cnt;
		break;
	}

	if (i >= gres_data->type_cnt) {
		gres_data->type_cnt++;
		gres_data->type_cnt_alloc =
			xrealloc(gres_data->type_cnt_alloc,
				 sizeof(uint64_t) * gres_data->type_cnt);
		gres_data->type_cnt_avail =
			xrealloc(gres_data->type_cnt_avail,
				 sizeof(uint64_t) * gres_data->type_cnt);
		gres_data->type_id =
			xrealloc(gres_data->type_id,
				 sizeof(uint32_t) * gres_data->type_cnt);
		gres_data->type_name =
			xrealloc(gres_data->type_name,
				 sizeof(char *) * gres_data->type_cnt);
		gres_data->type_cnt_avail[i] += tmp_gres_cnt;
		gres_data->type_id[i] = type_id;
		gres_data->type_name[i] = xstrdup(type);
	}
}

/*
 * Compute the total GRES count for a particular gres_name.
 * Note that a given gres_name can appear multiple times in the orig_config
 * string for multiple types (e.g. "gres=gpu:kepler:1,gpu:tesla:2").
 * IN/OUT gres_data - set gres_cnt_config field in this structure
 * IN orig_config - gres configuration from slurm.conf
 * IN gres_name - name of the gres type (e.g. "gpu")
 * IN gres_name_colon - gres name with appended colon
 * IN gres_name_colon_len - size of gres_name_colon
 * RET - Total configured count for this GRES type
 */
static void _get_gres_cnt(gres_node_state_t *gres_data, char *orig_config,
			  char *gres_name, char *gres_name_colon,
			  int gres_name_colon_len)
{
	char *node_gres_config, *tok, *last_tok = NULL;
	char *sub_tok, *last_sub_tok = NULL;
	char *num, *paren, *last_num = NULL;
	uint64_t gres_config_cnt = 0, tmp_gres_cnt = 0, mult;
	int i;

	xassert(gres_data);
	if (orig_config == NULL) {
		gres_data->gres_cnt_config = 0;
		return;
	}

	for (i = 0; i < gres_data->type_cnt; i++) {
		gres_data->type_cnt_avail[i] = 0;
	}

	node_gres_config = xstrdup(orig_config);
	tok = strtok_r(node_gres_config, ",", &last_tok);
	while (tok) {
		if (!xstrcmp(tok, gres_name)) {
			gres_config_cnt = 1;
			break;
		}
		if (!xstrncmp(tok, gres_name_colon, gres_name_colon_len)) {
			paren = strrchr(tok, '(');
			if (paren)	/* Ignore socket binding info */
				paren[0] = '\0';
			num = strrchr(tok, ':');
			if (!num) {
				error("Bad GRES configuration: %s", tok);
				break;
			}
			tmp_gres_cnt = strtoll(num + 1, &last_num, 10);
			if ((num[1] < '0') || (num[1] > '9')) {
				/*
				 * Type name, no count (e.g. "gpu:tesla").
				 * assume count of 1.
				 */
				tmp_gres_cnt = 1;
			} else if ((mult = suffix_mult(last_num)) != NO_VAL64) {
				tmp_gres_cnt *= mult;
			} else {
				error("Bad GRES configuration: %s", tok);
				break;
			}

			gres_config_cnt += tmp_gres_cnt;
			num[0] = '\0';

			sub_tok = strtok_r(tok, ":", &last_sub_tok);
			if (sub_tok)	/* Skip GRES name */
				sub_tok = strtok_r(NULL, ":", &last_sub_tok);
			while (sub_tok) {
				_add_gres_type(sub_tok, gres_data,
					       tmp_gres_cnt);
				sub_tok = strtok_r(NULL, ":", &last_sub_tok);
			}
		}
		tok = strtok_r(NULL, ",", &last_tok);
	}
	xfree(node_gres_config);

	gres_data->gres_cnt_config = gres_config_cnt;
}

static int _valid_gres_type(char *gres_name, gres_node_state_t *gres_data,
			    uint16_t fast_schedule, char **reason_down)
{
	int i, j;
	uint64_t model_cnt;

	if (gres_data->type_cnt == 0)
		return 0;

	for (i = 0; i < gres_data->type_cnt; i++) {
		model_cnt = 0;
		if (gres_data->type_cnt) {
			for (j = 0; j < gres_data->type_cnt; j++) {
				if (gres_data->type_id[i] ==
				    gres_data->type_id[j])
					model_cnt +=
						gres_data->type_cnt_avail[j];
			}
		} else {
			for (j = 0; j < gres_data->topo_cnt; j++) {
				if (gres_data->type_id[i] ==
				    gres_data->topo_type_id[j])
					model_cnt +=
					      gres_data->topo_gres_cnt_avail[j];
			}
		}
		if (fast_schedule >= 2) {
			gres_data->type_cnt_avail[i] = model_cnt;
		} else if (model_cnt < gres_data->type_cnt_avail[i]) {
			if (reason_down) {
				xstrfmtcat(*reason_down,
					   "%s:%s count too low "
					   "(%"PRIu64" < %"PRIu64")",
					   gres_name, gres_data->type_name[i],
					   model_cnt,
					   gres_data->type_cnt_avail[i]);
			}
			return -1;
		}
	}
	return 0;
}

static gres_node_state_t *_build_gres_node_state(void)
{
	gres_node_state_t *gres_data;

	gres_data = xmalloc(sizeof(gres_node_state_t));
	gres_data->gres_cnt_config = NO_VAL64;
	gres_data->gres_cnt_found  = NO_VAL64;

	return gres_data;
}

/*
 * Build a node's gres record based only upon the slurm.conf contents
 */
static int _node_config_init(char *node_name, char *orig_config,
			     slurm_gres_context_t *context_ptr,
			     gres_state_t *gres_ptr)
{
	int rc = SLURM_SUCCESS;
	gres_node_state_t *gres_data;

	if (!gres_ptr->gres_data)
		gres_ptr->gres_data = _build_gres_node_state();
	gres_data = (gres_node_state_t *) gres_ptr->gres_data;

	/* If the resource isn't configured for use with this node */
	if ((orig_config == NULL) || (orig_config[0] == '\0')) {
		gres_data->gres_cnt_config = 0;
		return rc;
	}

	_get_gres_cnt(gres_data, orig_config,
		      context_ptr->gres_name,
		      context_ptr->gres_name_colon,
		      context_ptr->gres_name_colon_len);

	context_ptr->total_cnt += gres_data->gres_cnt_config;

	/* Use count from recovered state, if higher */
	gres_data->gres_cnt_avail = MAX(gres_data->gres_cnt_avail,
					gres_data->gres_cnt_config);
	if ((gres_data->gres_bit_alloc != NULL) &&
	    (gres_data->gres_cnt_avail >
	     bit_size(gres_data->gres_bit_alloc)) &&
	    !_shared_gres(context_ptr->plugin_id)) {
		gres_data->gres_bit_alloc =
			bit_realloc(gres_data->gres_bit_alloc,
				    gres_data->gres_cnt_avail);
	}

	return rc;
}

/*
 * Build a node's gres record based only upon the slurm.conf contents
 * IN node_name - name of the node for which the gres information applies
 * IN orig_config - Gres information supplied from slurm.conf
 * IN/OUT gres_list - List of Gres records for this node to track usage
 */
extern int gres_plugin_init_node_config(char *node_name, char *orig_config,
					List *gres_list)
{
	int i, rc, rc2;
	ListIterator gres_iter;
	gres_state_t *gres_ptr;

	rc = gres_plugin_init();

	slurm_mutex_lock(&gres_context_lock);
	if ((gres_context_cnt > 0) && (*gres_list == NULL)) {
		*gres_list = list_create(_gres_node_list_delete);
	}
	for (i = 0; i < gres_context_cnt; i++) {
		/* Find or create gres_state entry on the list */
		gres_iter = list_iterator_create(*gres_list);
		while ((gres_ptr = (gres_state_t *) list_next(gres_iter))) {
			if (gres_ptr->plugin_id == gres_context[i].plugin_id)
				break;
		}
		list_iterator_destroy(gres_iter);
		if (gres_ptr == NULL) {
			gres_ptr = xmalloc(sizeof(gres_state_t));
			gres_ptr->plugin_id = gres_context[i].plugin_id;
			list_append(*gres_list, gres_ptr);
		}

		rc2 = _node_config_init(node_name, orig_config,
					&gres_context[i], gres_ptr);
		if (rc == SLURM_SUCCESS)
			rc = rc2;
	}
	slurm_mutex_unlock(&gres_context_lock);

	return rc;
}

/*
 * Determine gres availability on some node
 * plugin_id IN - plugin number to search for
 * set_cnt OUT - count of gres.conf records of this id found by slurmd
 *		 (each can have different topology)
 * RET - total number of gres available of this ID on this node in (sum
 *	 across all records of this ID)
 */
static uint64_t _get_tot_gres_cnt(uint32_t plugin_id, uint64_t *set_cnt)
{
	ListIterator iter;
	gres_slurmd_conf_t *gres_slurmd_conf;
	uint32_t cpu_set_cnt = 0, rec_cnt = 0;
	uint64_t gres_cnt = 0;

	xassert(set_cnt);
	*set_cnt = 0;
	if (gres_conf_list == NULL)
		return gres_cnt;

	iter = list_iterator_create(gres_conf_list);
	while ((gres_slurmd_conf = (gres_slurmd_conf_t *) list_next(iter))) {
		if (gres_slurmd_conf->plugin_id != plugin_id)
			continue;
		gres_cnt += gres_slurmd_conf->count;
		rec_cnt++;
		if (gres_slurmd_conf->cpus || gres_slurmd_conf->type_name)
			cpu_set_cnt++;
	}
	list_iterator_destroy(iter);
	if (cpu_set_cnt)
		*set_cnt = rec_cnt;
	return gres_cnt;
}

/*
 * Map a given GRES type ID back to a GRES type name.
 * gres_id IN - GRES type ID to search for.
 * gres_name IN - Pre-allocated string in which to store the GRES type name.
 * gres_name_len - Size of gres_name in bytes
 * RET - error code (currently not used--always return SLURM_SUCCESS)
 */
extern int gres_gresid_to_gresname(uint32_t gres_id, char* gres_name,
				   int gres_name_len)
{
	int rc = SLURM_SUCCESS;
	int      found = 0;
	int i;

	/*
	 * Check GresTypes from slurm.conf (gres_context) for GRES type name
	 */
	slurm_mutex_lock(&gres_context_lock);
	for (i = 0; i < gres_context_cnt; ++i) {
		if (gres_id == gres_context[i].plugin_id) {
			strlcpy(gres_name, gres_context[i].gres_name,
				gres_name_len);
			found = 1;
			break;
		}
	}
	slurm_mutex_unlock(&gres_context_lock);

	/*
	 * If can't find GRES type name, emit error and default to GRES type ID
	 */
	if (!found) {
		error("Could not find GRES type name in slurm.conf that corresponds to GRES type ID `%d`.  Using ID as GRES type name instead.",
		      gres_id);
		snprintf(gres_name, gres_name_len, "%u", gres_id);
	}

	return rc;
}

/* Convert comma-delimited array of link counts to an integer array */
static void _links_str2array(char *links, char *node_name,
			     gres_node_state_t *gres_data,
			     int gres_inx, int gres_cnt)
{
	char *start_ptr, *end_ptr = NULL;
	int i = 0;

	if (!links)	/* No "Links=" data */
		return;
	if (gres_inx >= gres_data->link_len) {
		error("%s: Invalid GRES index (%d >= %d)", __func__, gres_inx,
		      gres_cnt);
		return;
	}

	start_ptr = links;
	while (1) {
		gres_data->links_cnt[gres_inx][i] =
			strtol(start_ptr, &end_ptr, 10);
		if (gres_data->links_cnt[gres_inx][i] < -2) {
			error("%s: Invalid GRES Links value (%s) on node %s:"
			      "Link value '%d' < -2", __func__, links,
			      node_name, gres_data->links_cnt[gres_inx][i]);
			gres_data->links_cnt[gres_inx][i] = 0;
			return;
		}
		if (end_ptr[0] == '\0')
			return;
		if (end_ptr[0] != ',') {
			error("%s: Invalid GRES Links value (%s) on node %s:"
			      "end_ptr[0]='%c' != ','", __func__, links,
			      node_name, end_ptr[0]);
			return;
		}
		if (++i >= gres_data->link_len) {
			error("%s: Invalid GRES Links value (%s) on node %s:"
			      "i=%d >= link_len=%d", __func__, links, node_name,
			      i, gres_data->link_len);
			return;
		}
		start_ptr = end_ptr + 1;
	}
}

static int _node_config_validate(char *node_name, char *orig_config,
				 char **new_config, gres_state_t *gres_ptr,
				 int cpu_cnt, int core_cnt, int sock_cnt,
				 uint16_t fast_schedule, char **reason_down,
				 slurm_gres_context_t *context_ptr)
{
	int cpus_config = 0, i, j, gres_inx, rc = SLURM_SUCCESS;
	uint64_t gres_cnt, set_cnt = 0;
	bool cpu_config_err = false, updated_config = false;
	gres_node_state_t *gres_data;
	ListIterator iter;
	gres_slurmd_conf_t *gres_slurmd_conf;
	bool has_file, has_type, rebuild_topo = false;
	uint32_t type_id;

	xassert(core_cnt);
	if (gres_ptr->gres_data == NULL)
		gres_ptr->gres_data = _build_gres_node_state();
	gres_data = (gres_node_state_t *) gres_ptr->gres_data;
	if (gres_data->node_feature)
		return rc;

	gres_cnt = _get_tot_gres_cnt(context_ptr->plugin_id, &set_cnt);
	if (gres_data->gres_cnt_config > gres_cnt) {
		if (reason_down && (*reason_down == NULL)) {
			xstrfmtcat(*reason_down,
				   "%s count reported lower than configured "
				   "(%"PRIu64" < %"PRIu64")",
				   context_ptr->gres_type,
				   gres_cnt, gres_data->gres_cnt_config);
		}
		rc = EINVAL;
	}
	if (gres_data->gres_cnt_found != gres_cnt) {
		if (gres_data->gres_cnt_found != NO_VAL64) {
			info("%s: %s: \"Count\" changed on node %s (%"PRIu64" != %"PRIu64")",
			     __func__, context_ptr->gres_type, node_name,
			     gres_data->gres_cnt_found, gres_cnt);
		}
		if ((gres_data->gres_cnt_found != NO_VAL64) &&
		    (gres_data->gres_cnt_alloc != 0)) {
			if (reason_down && (*reason_down == NULL)) {
				xstrfmtcat(*reason_down,
					   "%s count changed and jobs are using them "
					   "(%"PRIu64" != %"PRIu64")",
					   context_ptr->gres_type,
					   gres_data->gres_cnt_found, gres_cnt);
			}
			rc = EINVAL;
		} else {
			gres_data->gres_cnt_found = gres_cnt;
			updated_config = true;
		}
	}
	if (!updated_config && gres_data->type_cnt) {
		/*
		 * This is needed to address the GRES specification in
		 * gres.conf having a Type option, while the GRES specification
		 * in slurm.conf does not.
		 */
		for (i = 0; i < gres_data->type_cnt; i++) {
			if (gres_data->type_cnt_avail[i])
				continue;
			updated_config = true;
			break;
		}
	}
	if (!updated_config)
		return rc;
	if ((gres_data->gres_cnt_config != 0) &&
	    (set_cnt > gres_data->gres_cnt_config)) {
		info("%s: %s: \"Count\" on node %s inconsistent with slurmctld count (%"PRIu64" != %"PRIu64")",
		     __func__, context_ptr->gres_type, node_name,
		     set_cnt, gres_data->gres_cnt_config);
		set_cnt = gres_data->gres_cnt_config;	/* Ignore excess GRES */
	}
	if ((set_cnt == 0) && (set_cnt != gres_data->topo_cnt)) {
		/* Need to clear topology info */
		xfree(gres_data->topo_gres_cnt_alloc);
		xfree(gres_data->topo_gres_cnt_avail);
		for (i = 0; i < gres_data->topo_cnt; i++) {
			if (gres_data->topo_gres_bitmap) {
				FREE_NULL_BITMAP(gres_data->
						 topo_gres_bitmap[i]);
			}
			if (gres_data->topo_core_bitmap) {
				FREE_NULL_BITMAP(gres_data->
						 topo_core_bitmap[i]);
			}
			xfree(gres_data->topo_type_name[i]);
		}
		xfree(gres_data->topo_gres_bitmap);
		xfree(gres_data->topo_core_bitmap);
		xfree(gres_data->topo_type_id);
		xfree(gres_data->topo_type_name);
		gres_data->topo_cnt = set_cnt;
	}

	has_file = context_ptr->config_flags & GRES_CONF_HAS_FILE;
	has_type = context_ptr->config_flags & GRES_CONF_HAS_TYPE;
	if (has_file && (set_cnt != gres_data->topo_cnt)) {
		/*
		 * Need to rebuild topology info.
		 * Resize the data structures here.
		 */
		rebuild_topo = true;
		gres_data->topo_gres_cnt_alloc =
			xrealloc(gres_data->topo_gres_cnt_alloc,
				 set_cnt * sizeof(uint64_t));
		gres_data->topo_gres_cnt_avail =
			xrealloc(gres_data->topo_gres_cnt_avail,
				 set_cnt * sizeof(uint64_t));
		for (i = 0; i < gres_data->topo_cnt; i++) {
			if (gres_data->topo_gres_bitmap) {
				FREE_NULL_BITMAP(gres_data->
						 topo_gres_bitmap[i]);
			}
			if (gres_data->topo_core_bitmap) {
				FREE_NULL_BITMAP(gres_data->
						 topo_core_bitmap[i]);
			}
			xfree(gres_data->topo_type_name[i]);
		}
		gres_data->topo_gres_bitmap =
			xrealloc(gres_data->topo_gres_bitmap,
				 set_cnt * sizeof(bitstr_t *));
		gres_data->topo_core_bitmap =
			xrealloc(gres_data->topo_core_bitmap,
				 set_cnt * sizeof(bitstr_t *));
		gres_data->topo_type_id = xrealloc(gres_data->topo_type_id,
						   set_cnt * sizeof(uint32_t));
		gres_data->topo_type_name = xrealloc(gres_data->topo_type_name,
						     set_cnt * sizeof(char *));
		if (gres_data->gres_bit_alloc)
			gres_data->gres_bit_alloc = bit_realloc(
				gres_data->gres_bit_alloc, set_cnt);
		gres_data->topo_cnt = set_cnt;
	} else if (_shared_gres(context_ptr->plugin_id) && gres_data->topo_cnt){
		/*
		 * Need to rebuild topology info to recover state after
		 * slurmctld restart with running jobs.
		 */
		rebuild_topo = true;
	}

	if (rebuild_topo) {
		iter = list_iterator_create(gres_conf_list);
		gres_inx = i = 0;
		while ((gres_slurmd_conf = (gres_slurmd_conf_t *)
			list_next(iter))) {
			if (gres_slurmd_conf->plugin_id !=
			    context_ptr->plugin_id)
				continue;
			if (gres_data->gres_bit_alloc) {
				gres_data->gres_bit_alloc = bit_realloc(
					gres_data->gres_bit_alloc, set_cnt);
			}
			if ((gres_data->gres_bit_alloc) &&
			    !_shared_gres(context_ptr->plugin_id))
				gres_data->topo_gres_cnt_alloc[i] = 0;
			gres_data->topo_gres_cnt_avail[i] =
					gres_slurmd_conf->count;
			if (gres_slurmd_conf->cpus) {
				bitstr_t *tmp_bitmap;
				tmp_bitmap =
					bit_alloc(gres_slurmd_conf->cpu_cnt);
				bit_unfmt(tmp_bitmap, gres_slurmd_conf->cpus);
				if (gres_slurmd_conf->cpu_cnt == core_cnt) {
					gres_data->topo_core_bitmap[i] =
						tmp_bitmap;
					tmp_bitmap = NULL; /* Nothing to free */
				} else if (gres_slurmd_conf->cpu_cnt ==
					   cpu_cnt) {
					/* Translate CPU to core bitmap */
					int cpus_per_core = cpu_cnt / core_cnt;
					int j, core_inx;
					gres_data->topo_core_bitmap[i] =
						bit_alloc(core_cnt);
					for (j = 0; j < cpu_cnt; j++) {
						if (!bit_test(tmp_bitmap, j))
							continue;
						core_inx = j / cpus_per_core;
						bit_set(gres_data->
							topo_core_bitmap[i],
							core_inx);
					}
				} else if (i == 0) {
					error("%s: %s: invalid GRES cpu count (%u) on node %s",
					      __func__, context_ptr->gres_type,
					      gres_slurmd_conf->cpu_cnt,
					      node_name);
				}
				FREE_NULL_BITMAP(tmp_bitmap);
				cpus_config = core_cnt;
			} else if (cpus_config && !cpu_config_err) {
				cpu_config_err = true;
				error("%s: %s: has CPUs configured for only some of the records on node %s",
				      __func__, context_ptr->gres_type,
				      node_name);
			}

<<<<<<< HEAD
			if (gres_slurmd_conf->links) {
				if (gres_data->links_cnt &&
				    (gres_data->link_len != gres_cnt)) {
					/* Size changed, need to rebuild */
					for (j = 0; j < gres_data->link_len;j++)
						xfree(gres_data->links_cnt[j]);
					xfree(gres_data->links_cnt);
				}
				if (!gres_data->links_cnt) {
					gres_data->link_len = gres_cnt;
					gres_data->links_cnt =
						xcalloc(gres_cnt,
							sizeof(int *));
					for (j = 0; j < gres_cnt; j++) {
						gres_data->links_cnt[j] =
							xcalloc(gres_cnt,
								sizeof(int));
					}
				}
			}
			if (_shared_gres(gres_slurmd_conf->plugin_id)) {
				/* If running jobs recovered then already set */
				if (!gres_data->topo_gres_bitmap[i]) {
					gres_data->topo_gres_bitmap[i] =
						bit_alloc(set_cnt);
					bit_set(gres_data->topo_gres_bitmap[i],
						gres_inx);
=======
			gres_data->links_bitmap[i] =
				_links_str2bitmap(gres_slurmd_conf->links,
						  node_name);
			gres_data->topo_gres_bitmap[i] = bit_alloc(gres_cnt);
			gres_data->topo_gres_cnt_alloc[i] = 0;
			for (j = 0; j < gres_slurmd_conf->count; j++) {
				if (gres_inx >= set_cnt) {
					/* Ignore excess GRES on node */
					break;
				}
				bit_set(gres_data->topo_gres_bitmap[i],
					gres_inx);
				if (gres_data->gres_bit_alloc &&
				    bit_test(gres_data->gres_bit_alloc,
					     gres_inx)) {
					gres_data->topo_gres_cnt_alloc[i]++;
>>>>>>> dfb899a6
				}
				gres_inx++;
			} else {
				gres_data->topo_gres_bitmap[i] =
					bit_alloc(set_cnt);
				for (j = 0; j < gres_slurmd_conf->count; j++) {
					if (gres_inx >= set_cnt) {
						/* Ignore excess GRES on node */
						break;
					}
					bit_set(gres_data->topo_gres_bitmap[i],
						gres_inx);
					if (gres_data->gres_bit_alloc &&
					    bit_test(gres_data->gres_bit_alloc,
						     gres_inx)) {
					    /* Set by recovered job */
					    gres_data->topo_gres_cnt_alloc[i]++;
					}
					_links_str2array(
							gres_slurmd_conf->links,
							node_name, gres_data,
							gres_inx, gres_cnt);
					gres_inx++;
				}
			}
			gres_data->topo_type_id[i] =
				gres_plugin_build_id(gres_slurmd_conf->
						     type_name);
			gres_data->topo_type_name[i] =
				xstrdup(gres_slurmd_conf->type_name);
			i++;
			if (i >= gres_data->topo_cnt)
				break;
		}
		list_iterator_destroy(iter);
		if (cpu_config_err) {
			/*
			 * Some GRES of this type have "CPUs" configured. Set
			 * topo_core_bitmap for all others with all bits set.
			 */
			iter = list_iterator_create(gres_conf_list);
			while ((gres_slurmd_conf = (gres_slurmd_conf_t *)
				list_next(iter))) {
				if (gres_slurmd_conf->plugin_id !=
				    context_ptr->plugin_id)
					continue;
				for (j = 0; j < i; j++) {
					if (gres_data->topo_core_bitmap[j])
						continue;
					gres_data->topo_core_bitmap[j] =
						bit_alloc(cpus_config);
					bit_set_all(gres_data->
						    topo_core_bitmap[j]);
				}
			}
			list_iterator_destroy(iter);
		}
	} else if (!has_file && has_type) {
		/* Add GRES Type information as needed */
		iter = list_iterator_create(gres_conf_list);
		while ((gres_slurmd_conf = (gres_slurmd_conf_t *)
			list_next(iter))) {
			if (gres_slurmd_conf->plugin_id !=
			    context_ptr->plugin_id)
				continue;
			type_id = gres_plugin_build_id(
					gres_slurmd_conf->type_name);
			for (i = 0; i < gres_data->type_cnt; i++) {
				if (type_id == gres_data->type_id[i])
					break;
			}
			if (i < gres_data->type_cnt) {
				/* Update count as needed */
				gres_data->type_cnt_avail[i] =
					gres_slurmd_conf->count;
			} else {
				_add_gres_type(gres_slurmd_conf->type_name,
					       gres_data,
					       gres_slurmd_conf->count);
			}

		}
		list_iterator_destroy(iter);
	}

	if ((orig_config == NULL) || (orig_config[0] == '\0'))
		gres_data->gres_cnt_config = 0;
	else if (gres_data->gres_cnt_config == NO_VAL64) {
		/* This should have been filled in by _node_config_init() */
		_get_gres_cnt(gres_data, orig_config,
			      context_ptr->gres_name,
			      context_ptr->gres_name_colon,
			      context_ptr->gres_name_colon_len);
	}

	if ((gres_data->gres_cnt_config == 0) || (fast_schedule > 0))
		gres_data->gres_cnt_avail = gres_data->gres_cnt_config;
	else if (gres_data->gres_cnt_found != NO_VAL64)
		gres_data->gres_cnt_avail = gres_data->gres_cnt_found;
	else if (gres_data->gres_cnt_avail == NO_VAL64)
		gres_data->gres_cnt_avail = 0;

	if (has_file) {
		uint64_t gres_bits;
		if (_shared_gres(context_ptr->plugin_id)) {
			gres_bits = set_cnt;
		} else {
			if (gres_data->gres_cnt_avail > MAX_GRES_BITMAP) {
				error("%s: %s has \"File\" plus very large \"Count\" "
				      "(%"PRIu64") for node %s, resetting value to %u",
				      __func__, context_ptr->gres_type,
				      gres_data->gres_cnt_avail, node_name,
				      MAX_GRES_BITMAP);
				gres_data->gres_cnt_avail = MAX_GRES_BITMAP;
				gres_data->gres_cnt_found = MAX_GRES_BITMAP;
			}
			gres_bits = gres_data->gres_cnt_avail;
		}
		if (gres_data->gres_bit_alloc == NULL) {
			gres_data->gres_bit_alloc = bit_alloc(gres_bits);
		} else if (gres_bits != bit_size(gres_data->gres_bit_alloc)) {
			gres_data->gres_bit_alloc =
				bit_realloc(gres_data->gres_bit_alloc,
					    gres_bits);
		}
	}

	if ((fast_schedule < 2) &&
	    (gres_data->gres_cnt_found < gres_data->gres_cnt_config)) {
		if (reason_down && (*reason_down == NULL)) {
			xstrfmtcat(*reason_down,
				   "%s count too low (%"PRIu64" < %"PRIu64")",
				   context_ptr->gres_type,
				   gres_data->gres_cnt_found,
				   gres_data->gres_cnt_config);
		}
		rc = EINVAL;
	} else if (_valid_gres_type(context_ptr->gres_type, gres_data,
				    fast_schedule, reason_down)) {
		rc = EINVAL;
	} else if ((fast_schedule == 2) && gres_data->topo_cnt &&
		   (gres_data->gres_cnt_found != gres_data->gres_cnt_config)) {
		error("%s on node %s configured for %"PRIu64" resources but "
		      "%"PRIu64" found, ignoring topology support",
		      context_ptr->gres_type, node_name,
		      gres_data->gres_cnt_config, gres_data->gres_cnt_found);
		if (gres_data->topo_core_bitmap) {
			for (i = 0; i < gres_data->topo_cnt; i++) {
				if (gres_data->topo_core_bitmap) {
					FREE_NULL_BITMAP(gres_data->
							 topo_core_bitmap[i]);
				}
				if (gres_data->topo_gres_bitmap) {
					FREE_NULL_BITMAP(gres_data->
							 topo_gres_bitmap[i]);
				}
				xfree(gres_data->topo_type_name[i]);
			}
			xfree(gres_data->topo_core_bitmap);
			xfree(gres_data->topo_gres_bitmap);
			xfree(gres_data->topo_gres_cnt_alloc);
			xfree(gres_data->topo_gres_cnt_avail);
			xfree(gres_data->topo_type_id);
			xfree(gres_data->topo_type_name);
		}
		gres_data->topo_cnt = 0;
	}

	return rc;
}

/*
 * Validate a node's configuration and put a gres record onto a list
 * Called immediately after gres_plugin_node_config_unpack().
 * IN node_name - name of the node for which the gres information applies
 * IN orig_config - Gres information supplied from slurm.conf
 * IN/OUT new_config - Updated gres info from slurm.conf if FastSchedule=0
 * IN/OUT gres_list - List of Gres records for this node to track usage
 * IN threads_per_core - Count of CPUs (threads) per core on this node
 * IN cores_per_sock - Count of cores per socket on this node
 * IN sock_cnt - Count of sockets on this node
 * IN fast_schedule - 0: Validate and use actual hardware configuration
 *		      1: Validate hardware config, but use slurm.conf config
 *		      2: Don't validate hardware, use slurm.conf configuration
 * OUT reason_down - set to an explanation of failure, if any, don't set if NULL
 */
extern int gres_plugin_node_config_validate(char *node_name,
					    char *orig_config,
					    char **new_config,
					    List *gres_list,
					    int threads_per_core,
					    int cores_per_sock, int sock_cnt,
					    uint16_t fast_schedule,
					    char **reason_down)
{
	int i, rc, rc2;
	ListIterator gres_iter;
	gres_state_t *gres_ptr, *gres_gpu_ptr = NULL, *gres_mps_ptr = NULL;
	int core_cnt = sock_cnt * cores_per_sock;
	int cpu_cnt  = core_cnt * threads_per_core;

	rc = gres_plugin_init();

	slurm_mutex_lock(&gres_context_lock);
	if ((gres_context_cnt > 0) && (*gres_list == NULL))
		*gres_list = list_create(_gres_node_list_delete);
	for (i = 0; i < gres_context_cnt; i++) {
		/* Find or create gres_state entry on the list */
		gres_iter = list_iterator_create(*gres_list);
		while ((gres_ptr = (gres_state_t *) list_next(gres_iter))) {
			if (gres_ptr->plugin_id == gres_context[i].plugin_id)
				break;
		}
		list_iterator_destroy(gres_iter);
		if (gres_ptr == NULL) {
			gres_ptr = xmalloc(sizeof(gres_state_t));
			gres_ptr->plugin_id = gres_context[i].plugin_id;
			list_append(*gres_list, gres_ptr);
		}
		rc2 = _node_config_validate(node_name, orig_config, new_config,
					    gres_ptr, cpu_cnt, core_cnt,
					    sock_cnt, fast_schedule,
					    reason_down, &gres_context[i]);
		rc = MAX(rc, rc2);
		if (gres_ptr->plugin_id == gpu_plugin_id)
			gres_gpu_ptr = gres_ptr;
		else if (gres_ptr->plugin_id == mps_plugin_id)
			gres_mps_ptr = gres_ptr;
	}
	_sync_node_mps_to_gpu(gres_mps_ptr, gres_gpu_ptr);
	_build_node_gres_str(gres_list, new_config, cores_per_sock, sock_cnt);
	slurm_mutex_unlock(&gres_context_lock);

	return rc;
}

/* Convert number to new value with suffix (e.g. 2096 -> 2K) */
static void _gres_scale_value(uint64_t gres_size, uint64_t *gres_scaled,
			      char **suffix)
{
	uint64_t tmp_gres_size = gres_size;
	int i;

	tmp_gres_size = gres_size;
	for (i = 0; i < 4; i++) {
		if ((tmp_gres_size != 0) && ((tmp_gres_size % 1024) == 0))
			tmp_gres_size /= 1024;
		else
			break;
	}

	*gres_scaled = tmp_gres_size;
	if (i == 0)
		*suffix = "";
	else if (i == 1)
		*suffix = "K";
	else if (i == 2)
		*suffix = "M";
	else if (i == 3)
		*suffix = "G";
	else
		*suffix = "T";
}

/*
 * Add a GRES from node_feature plugin
 * IN node_name - name of the node for which the gres information applies
 * IN gres_name - name of the GRES being added or updated from the plugin
 * IN gres_size - count of this GRES on this node
 * IN/OUT new_config - Updated GRES info from slurm.conf
 * IN/OUT gres_list - List of GRES records for this node to track usage
 */
extern void gres_plugin_node_feature(char *node_name,
				     char *gres_name, uint64_t gres_size,
				     char **new_config, List *gres_list)
{
	char *new_gres = NULL, *tok, *save_ptr = NULL, *sep = "", *suffix = "";
	gres_state_t *gres_ptr;
	gres_node_state_t *gres_node_ptr;
	ListIterator gres_iter;
	uint32_t plugin_id;
	uint64_t gres_scaled = 0;
	int gres_name_len;

	xassert(gres_name);
	gres_name_len = strlen(gres_name);
	plugin_id = gres_plugin_build_id(gres_name);
	if (*new_config) {
		tok = strtok_r(*new_config, ",", &save_ptr);
		while (tok) {
			if (!strncmp(tok, gres_name, gres_name_len) &&
			    ((tok[gres_name_len] == ':') ||
			     (tok[gres_name_len] == '\0'))) {
				/* Skip this record */
			} else {
				xstrfmtcat(new_gres, "%s%s", sep, tok);
				sep = ",";
			}
			tok = strtok_r(NULL, ",", &save_ptr);
		}
	}
	_gres_scale_value(gres_size, &gres_scaled, &suffix);
	xstrfmtcat(new_gres, "%s%s:%"PRIu64"%s",
		   sep, gres_name, gres_scaled, suffix);
	xfree(*new_config);
	*new_config = new_gres;

	slurm_mutex_lock(&gres_context_lock);
	if (gres_context_cnt > 0) {
		if (*gres_list == NULL)
			*gres_list = list_create(_gres_node_list_delete);
		gres_iter = list_iterator_create(*gres_list);
		while ((gres_ptr = (gres_state_t *) list_next(gres_iter))) {
			if (gres_ptr->plugin_id == plugin_id)
				break;
		}
		list_iterator_destroy(gres_iter);
		if (gres_ptr == NULL) {
			gres_ptr = xmalloc(sizeof(gres_state_t));
			gres_ptr->plugin_id = plugin_id;
			gres_ptr->gres_data = _build_gres_node_state();
			list_append(*gres_list, gres_ptr);
		}
		gres_node_ptr = gres_ptr->gres_data;
		if (gres_size >= gres_node_ptr->gres_cnt_alloc) {
			gres_node_ptr->gres_cnt_avail = gres_size -
						gres_node_ptr->gres_cnt_alloc;
		} else {
			error("%s: Changed size count of GRES %s from %"PRIu64
			      " to %"PRIu64", resource over allocated",
			      __func__, gres_name,
			      gres_node_ptr->gres_cnt_avail, gres_size);
			gres_node_ptr->gres_cnt_avail = 0;
		}
		gres_node_ptr->gres_cnt_config = gres_size;
		gres_node_ptr->gres_cnt_found = gres_size;
		gres_node_ptr->node_feature = true;
	}
	slurm_mutex_unlock(&gres_context_lock);
}

/*
 * Check validity of a GRES change. Specifically if a GRES type has "Files"
 * configured then the only valid new counts are the current count or zero
 *
 * RET true of the requested change is valid
 */
static int _node_reconfig_test(char *node_name, char *new_gres,
			       gres_state_t *gres_ptr,
			       slurm_gres_context_t *context_ptr)
{
	gres_node_state_t *orig_gres_data, *new_gres_data;
	int rc = SLURM_SUCCESS;

	xassert(gres_ptr);
	if (!(context_ptr->config_flags & GRES_CONF_HAS_FILE))
		return SLURM_SUCCESS;

	orig_gres_data = gres_ptr->gres_data;
	new_gres_data = _build_gres_node_state();
	_get_gres_cnt(new_gres_data, new_gres,
		      context_ptr->gres_name,
		      context_ptr->gres_name_colon,
		      context_ptr->gres_name_colon_len);
	if ((new_gres_data->gres_cnt_config != 0) &&
	    (new_gres_data->gres_cnt_config !=
	     orig_gres_data->gres_cnt_config)) {
		error("Attempt to change gres/%s Count on node %s from %"
		      PRIu64" to %"PRIu64" invalid with File configuration",
		      context_ptr->gres_name, node_name,
		      orig_gres_data->gres_cnt_config,
		      new_gres_data->gres_cnt_config);
		rc = ESLURM_INVALID_GRES;
	}
	xfree(new_gres_data);

	return rc;
}

static int _node_reconfig(char *node_name, char *new_gres, char **gres_str,
			  gres_state_t *gres_ptr, uint16_t fast_schedule,
			  slurm_gres_context_t *context_ptr,
			  bool *updated_gpu_cnt)
{
	int i;
	gres_node_state_t *gres_data;
	uint64_t gres_bits, orig_cnt;

	xassert(gres_ptr);
	xassert(updated_gpu_cnt);
	*updated_gpu_cnt = false;
	if (gres_ptr->gres_data == NULL)
		gres_ptr->gres_data = _build_gres_node_state();
	gres_data = gres_ptr->gres_data;
	orig_cnt = gres_data->gres_cnt_config;

	_get_gres_cnt(gres_data, new_gres,
		      context_ptr->gres_name,
		      context_ptr->gres_name_colon,
		      context_ptr->gres_name_colon_len);

	if (gres_data->gres_cnt_config == orig_cnt)
		return SLURM_SUCCESS;	/* No change in count */

	/* Update count */
	context_ptr->total_cnt -= orig_cnt;
	context_ptr->total_cnt += gres_data->gres_cnt_config;

	if ((gres_data->gres_cnt_config == 0) || (fast_schedule > 0))
		gres_data->gres_cnt_avail = gres_data->gres_cnt_config;
	else if (gres_data->gres_cnt_found != NO_VAL64)
		gres_data->gres_cnt_avail = gres_data->gres_cnt_found;
	else if (gres_data->gres_cnt_avail == NO_VAL64)
		gres_data->gres_cnt_avail = 0;

	if (context_ptr->config_flags & GRES_CONF_HAS_FILE) {
		if (_shared_gres(context_ptr->plugin_id))
			gres_bits = gres_data->topo_cnt;
		else
			gres_bits = gres_data->gres_cnt_avail;
		if (gres_data->gres_bit_alloc == NULL) {
			gres_data->gres_bit_alloc = bit_alloc(gres_bits);
		} else if (gres_bits != bit_size(gres_data->gres_bit_alloc)) {
			gres_data->gres_bit_alloc =
				bit_realloc(gres_data->gres_bit_alloc,
					    gres_bits);
		}
	} else if (gres_data->gres_bit_alloc &&
		   !_shared_gres(context_ptr->plugin_id)) {
		/*
		 * If GRES count changed in configuration between reboots,
		 * update bitmap sizes as needed.
		 */
		gres_bits = gres_data->gres_cnt_avail;
		if (gres_bits != bit_size(gres_data->gres_bit_alloc)) {
			info("gres/%s count changed on node %s to %"PRIu64,
			     context_ptr->gres_name, node_name, gres_bits);
			if (_sharing_gres(context_ptr->plugin_id))
				*updated_gpu_cnt = true;
			gres_data->gres_bit_alloc =
				bit_realloc(gres_data->gres_bit_alloc,
					    gres_bits);
			for (i = 0; i < gres_data->topo_cnt; i++) {
				if (gres_data->topo_gres_bitmap &&
				    gres_data->topo_gres_bitmap[i] &&
				    (gres_bits !=
				     bit_size(gres_data->topo_gres_bitmap[i]))){
					gres_data->topo_gres_bitmap[i] =
						bit_realloc(
						gres_data->topo_gres_bitmap[i],
						gres_bits);
				}
			}
		}
	}

	return SLURM_SUCCESS;
}

/* The GPU count on a node changed. Update MPS data structures to match */
static void _sync_node_mps_to_gpu(gres_state_t *mps_gres_ptr,
				  gres_state_t *gpu_gres_ptr)
{
	gres_node_state_t *gpu_gres_data, *mps_gres_data;
	uint64_t gpu_cnt, mps_alloc = 0, mps_rem;
	int i;

	if (!gpu_gres_ptr || !mps_gres_ptr)
		return;

	gpu_gres_data = gpu_gres_ptr->gres_data;
	mps_gres_data = mps_gres_ptr->gres_data;
	gpu_cnt = gpu_gres_data->gres_cnt_avail;
	if (mps_gres_data->gres_bit_alloc &&
	    (gpu_cnt == bit_size(mps_gres_data->gres_bit_alloc)))
		return;		/* No change for gres/mps */

	if (!mps_gres_data->gres_bit_alloc) {
		mps_gres_data->gres_bit_alloc = bit_alloc(gpu_cnt);
	} else {
		mps_gres_data->gres_bit_alloc =
				bit_realloc(mps_gres_data->gres_bit_alloc,
					    gpu_cnt);
	}

	/* Free any excess gres/mps topo records */
	for (i = gpu_cnt; i < mps_gres_data->topo_cnt; i++) {
		if (mps_gres_data->topo_core_bitmap)
			FREE_NULL_BITMAP(mps_gres_data->topo_core_bitmap[i]);
		if (mps_gres_data->topo_gres_bitmap)
			FREE_NULL_BITMAP(mps_gres_data->topo_gres_bitmap[i]);
		xfree(mps_gres_data->topo_type_name[i]);
	}

	/* Add any additional required gres/mps topo records */
	if (mps_gres_data->topo_cnt) {
		mps_gres_data->topo_core_bitmap =
			xrealloc(mps_gres_data->topo_core_bitmap,
				 sizeof(bitstr_t *) * gpu_cnt);
		mps_gres_data->topo_gres_bitmap =
			xrealloc(mps_gres_data->topo_gres_bitmap,
				 sizeof(bitstr_t *) * gpu_cnt);
		mps_gres_data->topo_gres_cnt_alloc =
			xrealloc(mps_gres_data->topo_gres_cnt_alloc,
				 sizeof(uint64_t) * gpu_cnt);
		mps_gres_data->topo_gres_cnt_avail =
			xrealloc(mps_gres_data->topo_gres_cnt_avail,
				 sizeof(uint64_t) * gpu_cnt);
		mps_gres_data->topo_type_id =
			xrealloc(mps_gres_data->topo_type_id,
				 sizeof(uint32_t) * gpu_cnt);
		mps_gres_data->topo_type_name =
			xrealloc(mps_gres_data->topo_type_name,
				 sizeof(char *) * gpu_cnt);
	} else {
		mps_gres_data->topo_core_bitmap =
			xcalloc(gpu_cnt, sizeof(bitstr_t *));
		mps_gres_data->topo_gres_bitmap =
			xcalloc(gpu_cnt, sizeof(bitstr_t *));
		mps_gres_data->topo_gres_cnt_alloc =
			xcalloc(gpu_cnt, sizeof(uint64_t));
		mps_gres_data->topo_gres_cnt_avail =
			xcalloc(gpu_cnt, sizeof(uint64_t));
		mps_gres_data->topo_type_id =
			xcalloc(gpu_cnt, sizeof(uint32_t));
		mps_gres_data->topo_type_name =
			xcalloc(gpu_cnt, sizeof(char *));
	}

	/*
	 * Evenly distribute any remaining MPS counts.
	 * Counts get reset as needed when the node registers.
	 */
	for (i = 0; i < mps_gres_data->topo_cnt; i++)
		mps_alloc += mps_gres_data->topo_gres_cnt_avail[i];
	if (mps_alloc >= mps_gres_data->gres_cnt_avail)
		mps_rem = 0;
	else
		mps_rem = mps_gres_data->gres_cnt_avail - mps_alloc;
	for (i = mps_gres_data->topo_cnt; i < gpu_cnt; i++) {
		mps_gres_data->topo_gres_bitmap[i] = bit_alloc(gpu_cnt);
		bit_set(mps_gres_data->topo_gres_bitmap[i], i);
		mps_alloc = mps_rem / (gpu_cnt - i);
		mps_gres_data->topo_gres_cnt_avail[i] = mps_alloc;
		mps_rem -= mps_alloc;
	}
	mps_gres_data->topo_cnt = gpu_cnt;

	for (i = 0; i < mps_gres_data->topo_cnt; i++) {
		if (mps_gres_data->topo_gres_bitmap &&
		    mps_gres_data->topo_gres_bitmap[i] &&
		    (gpu_cnt != bit_size(mps_gres_data->topo_gres_bitmap[i]))) {
			mps_gres_data->topo_gres_bitmap[i] =
				bit_realloc(mps_gres_data->topo_gres_bitmap[i],
					    gpu_cnt);
		}
	}
}

/* Convert core bitmap into socket string, xfree return value */
static char *_core_bitmap2str(bitstr_t *core_map, int cores_per_sock,
			      int sock_per_node)
{
	char *sock_info = NULL, tmp[256];
	bitstr_t *sock_map;
	int c, s, core_offset, max_core;
	bool any_set = false;

	xassert(core_map);
	max_core = bit_size(core_map) - 1;
	sock_map = bit_alloc(sock_per_node);
	for (s = 0; s < sock_per_node; s++) {
		core_offset = s * cores_per_sock;
		for (c = 0; c < cores_per_sock; c++) {
			if (core_offset > max_core) {
				error("%s: bad core offset (%d >= %d)",
				      __func__, core_offset, max_core);
				break;
			}
			if (bit_test(core_map, core_offset++)) {
				bit_set(sock_map, s);
				any_set = true;
				break;
			}
		}
	}
	if (any_set) {
		bit_fmt(tmp, sizeof(tmp), sock_map);
		xstrfmtcat(sock_info, "(S:%s)", tmp);
	} else {
		/* We have a core bitmap with no bits set */
		sock_info = xstrdup("");
	}
	bit_free(sock_map);

	return sock_info;
}

/* Given a count, modify it as needed and return suffix (e.g. "M" for mega ) */
static char *_get_suffix(uint64_t *count)
{
	if (*count == 0)
		return "";
	if ((*count % ((uint64_t)1024 * 1024 * 1024 * 1024 * 1024)) == 0) {
		*count /= ((uint64_t)1024 * 1024 * 1024 * 1024 * 1024);
		return "P";
	} else if ((*count % ((uint64_t)1024 * 1024 * 1024 * 1024)) == 0) {
		*count /= ((uint64_t)1024 * 1024 * 1024 * 1024);
		return "T";
	} else if ((*count % ((uint64_t)1024 * 1024 * 1024)) == 0) {
		*count /= ((uint64_t)1024 * 1024 * 1024);
		return "G";
	} else if ((*count % (1024 * 1024)) == 0) {
		*count /= (1024 * 1024);
		return "M";
	} else if ((*count % 1024) == 0) {
		*count /= 1024;
		return "K";
	} else {
		return "";
	}
}

/* Build node's GRES string based upon data in that node's GRES list */
static void _build_node_gres_str(List *gres_list, char **gres_str,
				 int cores_per_sock, int sock_per_node)
{
	gres_state_t *gres_ptr;
	gres_node_state_t *gres_node_state;
	ListIterator gres_iter;
	bitstr_t *done_topo, *core_map;
	uint64_t gres_sum;
	char *sep = "", *suffix, *sock_info = NULL, *sock_str;
	int c, i, j;

	xassert(gres_str);
	xfree(*gres_str);
	for (c = 0; c < gres_context_cnt; c++) {
		/* Find gres_state entry on the list */
		gres_iter = list_iterator_create(*gres_list);
		while ((gres_ptr = (gres_state_t *) list_next(gres_iter))) {
			if (gres_ptr->plugin_id == gres_context[c].plugin_id)
				break;
		}
		list_iterator_destroy(gres_iter);
		if (gres_ptr == NULL)
			continue;	/* Node has none of this GRES */

		gres_node_state = (gres_node_state_t *) gres_ptr->gres_data;
		if (gres_node_state->topo_cnt &&
		    gres_node_state->gres_cnt_avail) {
			done_topo = bit_alloc(gres_node_state->topo_cnt);
			for (i = 0; i < gres_node_state->topo_cnt; i++) {
				if (bit_test(done_topo, i))
					continue;
				bit_set(done_topo, i);
				gres_sum = gres_node_state->
					   topo_gres_cnt_avail[i];
				if (gres_node_state->topo_core_bitmap[i]) {
					core_map = bit_copy(
							gres_node_state->
							topo_core_bitmap[i]);
				} else
					core_map = NULL;
				for (j = 0; j < gres_node_state->topo_cnt; j++){
					if (gres_node_state->topo_type_id[i] !=
					    gres_node_state->topo_type_id[j])
						continue;
					if (bit_test(done_topo, j))
						continue;
					bit_set(done_topo, j);
					gres_sum += gres_node_state->
						    topo_gres_cnt_avail[j];
					if (core_map &&
					    gres_node_state->
					    topo_core_bitmap[j]) {
						bit_or(core_map,
						       gres_node_state->
						       topo_core_bitmap[i]);
					} else if (gres_node_state->
						   topo_core_bitmap[j]) {
						core_map = bit_copy(
							   gres_node_state->
							   topo_core_bitmap[j]);
					}
				}
				if (core_map) {
					sock_info = _core_bitmap2str(core_map,
							cores_per_sock,
							sock_per_node);
					bit_free(core_map);
					sock_str = sock_info;
				} else
					sock_str = "";
				suffix = _get_suffix(&gres_sum);
				if (gres_node_state->topo_type_name[i]) {
					xstrfmtcat(*gres_str,
						   "%s%s:%s:%"PRIu64"%s%s", sep,
						   gres_context[c].gres_name,
						   gres_node_state->
						   topo_type_name[i],
						   gres_sum, suffix, sock_str);
				} else {
					xstrfmtcat(*gres_str,
						   "%s%s:%"PRIu64"%s%s", sep,
						   gres_context[c].gres_name,
						   gres_sum, suffix, sock_str);
				}
				xfree(sock_info);
				sep = ",";
			}
			bit_free(done_topo);
		} else if (gres_node_state->type_cnt &&
			   gres_node_state->gres_cnt_avail) {
			for (i = 0; i < gres_node_state->type_cnt; i++) {
				gres_sum = gres_node_state->type_cnt_avail[i];
				suffix = _get_suffix(&gres_sum);
				xstrfmtcat(*gres_str, "%s%s:%s:%"PRIu64"%s",
					   sep, gres_context[c].gres_name,
					   gres_node_state->type_name[i],
					   gres_sum, suffix);
				sep = ",";
			}
		} else if (gres_node_state->gres_cnt_avail) {
			gres_sum = gres_node_state->gres_cnt_avail;
			suffix = _get_suffix(&gres_sum);
			xstrfmtcat(*gres_str, "%s%s:%"PRIu64"%s",
				   sep, gres_context[c].gres_name,
				   gres_sum, suffix);
			sep = ",";
		}
	}
}

/*
 * Note that a node's configuration has been modified (e.g. "scontol update ..")
 * IN node_name - name of the node for which the gres information applies
 * IN new_gres - Updated GRES information supplied from slurm.conf or scontrol
 * IN/OUT gres_str - Node's current GRES string, updated as needed
 * IN/OUT gres_list - List of Gres records for this node to track usage
 * IN fast_schedule - 0: Validate and use actual hardware configuration
 *		      1: Validate hardware config, but use slurm.conf config
 *		      2: Don't validate hardware, use slurm.conf configuration
 * IN cores_per_sock - Number of cores per socket on this node
 * IN sock_per_node - Total count of sockets on this node (on any board)
 */
extern int gres_plugin_node_reconfig(char *node_name,
				     char *new_gres,
				     char **gres_str,
				     List *gres_list,
				     uint16_t fast_schedule,
				     int cores_per_sock,
				     int sock_per_node)
{
	int i, rc;
	ListIterator gres_iter;
	gres_state_t *gres_ptr = NULL, **gres_ptr_array;
	gres_state_t *gpu_gres_ptr = NULL, *mps_gres_ptr;

	rc = gres_plugin_init();
	slurm_mutex_lock(&gres_context_lock);
	gres_ptr_array = xcalloc(gres_context_cnt, sizeof(gres_state_t *));
	if ((gres_context_cnt > 0) && (*gres_list == NULL))
		*gres_list = list_create(_gres_node_list_delete);

	/* First validate all of the requested GRES changes */
	for (i = 0; (rc == SLURM_SUCCESS) && (i < gres_context_cnt); i++) {
		/* Find gres_state entry on the list */
		gres_iter = list_iterator_create(*gres_list);
		while ((gres_ptr = (gres_state_t *) list_next(gres_iter))) {
			if (gres_ptr->plugin_id == gres_context[i].plugin_id)
				break;
		}
		list_iterator_destroy(gres_iter);
		if (gres_ptr == NULL)
			continue;
		gres_ptr_array[i] = gres_ptr;
		rc = _node_reconfig_test(node_name, new_gres, gres_ptr,
					 &gres_context[i]);
	}

	/* Now update the GRES counts */
	for (i = 0; (rc == SLURM_SUCCESS) && (i < gres_context_cnt); i++) {
		bool updated_gpu_cnt = false;
		if (gres_ptr_array[i] == NULL)
			continue;
		rc = _node_reconfig(node_name, new_gres, gres_str,
				    gres_ptr_array[i], fast_schedule,
				    &gres_context[i], &updated_gpu_cnt);
		if (updated_gpu_cnt)
			gpu_gres_ptr = gres_ptr;
	}

	/* Now synchronize gres/gpu and gres/mps state */
	if (gpu_gres_ptr && have_mps) {
		/* Update gres/mps counts and bitmaps to match gres/gpu */
		gres_iter = list_iterator_create(*gres_list);
		while ((mps_gres_ptr = (gres_state_t *) list_next(gres_iter))) {
			if (_shared_gres(mps_gres_ptr->plugin_id))
				break;
		}
		list_iterator_destroy(gres_iter);
		_sync_node_mps_to_gpu(mps_gres_ptr, gpu_gres_ptr);
	}

	/* Build new per-node gres_str */
	_build_node_gres_str(gres_list, gres_str, cores_per_sock,sock_per_node);
	slurm_mutex_unlock(&gres_context_lock);
	return rc;
}

/*
 * Pack a node's current gres status, called from slurmctld for save/restore
 * IN gres_list - generated by gres_plugin_node_config_validate()
 * IN/OUT buffer - location to write state to
 * IN node_name - name of the node for which the gres information applies
 */
extern int gres_plugin_node_state_pack(List gres_list, Buf buffer,
				       char *node_name)
{
	int rc = SLURM_SUCCESS;
	uint32_t top_offset, tail_offset;
	uint32_t magic = GRES_MAGIC;
	uint16_t gres_bitmap_size, rec_cnt = 0;
	ListIterator gres_iter;
	gres_state_t *gres_ptr;
	gres_node_state_t *gres_node_ptr;

	if (gres_list == NULL) {
		pack16(rec_cnt, buffer);
		return rc;
	}

	top_offset = get_buf_offset(buffer);
	pack16(rec_cnt, buffer);	/* placeholder if data */

	(void) gres_plugin_init();

	slurm_mutex_lock(&gres_context_lock);
	gres_iter = list_iterator_create(gres_list);
	while ((gres_ptr = (gres_state_t *) list_next(gres_iter))) {
		gres_node_ptr = (gres_node_state_t *) gres_ptr->gres_data;
		pack32(magic, buffer);
		pack32(gres_ptr->plugin_id, buffer);
		pack64(gres_node_ptr->gres_cnt_avail, buffer);
		/*
		 * Just note if gres_bit_alloc exists.
		 * Rebuild it based upon the state of recovered jobs
		 */
		if (gres_node_ptr->gres_bit_alloc)
			gres_bitmap_size = bit_size(gres_node_ptr->gres_bit_alloc);
		else
			gres_bitmap_size = 0;
		pack16(gres_bitmap_size, buffer);
		rec_cnt++;
	}
	list_iterator_destroy(gres_iter);
	slurm_mutex_unlock(&gres_context_lock);

	tail_offset = get_buf_offset(buffer);
	set_buf_offset(buffer, top_offset);
	pack16(rec_cnt, buffer);
	set_buf_offset(buffer, tail_offset);

	return rc;
}

/*
 * Unpack a node's current gres status, called from slurmctld for save/restore
 * OUT gres_list - restored state stored by gres_plugin_node_state_pack()
 * IN/OUT buffer - location to read state from
 * IN node_name - name of the node for which the gres information applies
 */
extern int gres_plugin_node_state_unpack(List *gres_list, Buf buffer,
					 char *node_name,
					 uint16_t protocol_version)
{
	int i, rc;
	uint32_t magic = 0, plugin_id = 0;
	uint64_t gres_cnt_avail = 0;
	uint16_t gres_bitmap_size = 0, rec_cnt = 0;
	uint8_t  has_bitmap = 0;
	gres_state_t *gres_ptr;
	gres_node_state_t *gres_node_ptr;

	safe_unpack16(&rec_cnt, buffer);
	if (rec_cnt == 0)
		return SLURM_SUCCESS;

	rc = gres_plugin_init();

	slurm_mutex_lock(&gres_context_lock);
	if ((gres_context_cnt > 0) && (*gres_list == NULL))
		*gres_list = list_create(_gres_node_list_delete);

	while ((rc == SLURM_SUCCESS) && (rec_cnt)) {
		if ((buffer == NULL) || (remaining_buf(buffer) == 0))
			break;
		rec_cnt--;
		if (protocol_version >= SLURM_19_05_PROTOCOL_VERSION) {
			safe_unpack32(&magic, buffer);
			if (magic != GRES_MAGIC)
				goto unpack_error;
			safe_unpack32(&plugin_id, buffer);
			safe_unpack64(&gres_cnt_avail, buffer);
			safe_unpack16(&gres_bitmap_size, buffer);
		} else if (protocol_version >= SLURM_MIN_PROTOCOL_VERSION) {
			safe_unpack32(&magic, buffer);
			if (magic != GRES_MAGIC)
				goto unpack_error;
			safe_unpack32(&plugin_id, buffer);
			safe_unpack64(&gres_cnt_avail, buffer);
			safe_unpack8(&has_bitmap, buffer);
			if (has_bitmap)
				gres_bitmap_size = gres_cnt_avail;
			else
				gres_bitmap_size = 0;
		} else {
			error("%s: protocol_version %hu not supported",
			      __func__, protocol_version);
			goto unpack_error;
		}
		for (i = 0; i < gres_context_cnt; i++) {
			if (gres_context[i].plugin_id == plugin_id)
				break;
		}
		if (i >= gres_context_cnt) {
			error("%s: no plugin configured to unpack data type %u from node %s",
			      __func__, plugin_id, node_name);
			/*
			 * A likely sign that GresPlugins has changed.
			 * Not a fatal error, skip over the data.
			 */
			continue;
		}
		gres_node_ptr = _build_gres_node_state();
		gres_node_ptr->gres_cnt_avail = gres_cnt_avail;
		if (gres_bitmap_size) {
			gres_node_ptr->gres_bit_alloc =
				bit_alloc(gres_bitmap_size);
		}
		gres_ptr = xmalloc(sizeof(gres_state_t));
		gres_ptr->plugin_id = gres_context[i].plugin_id;
		gres_ptr->gres_data = gres_node_ptr;
		list_append(*gres_list, gres_ptr);
	}
	slurm_mutex_unlock(&gres_context_lock);
	return rc;

unpack_error:
	error("%s: unpack error from node %s", __func__, node_name);
	slurm_mutex_unlock(&gres_context_lock);
	return SLURM_ERROR;
}

static void *_node_state_dup(void *gres_data)
{
	int i, j;
	gres_node_state_t *gres_ptr = (gres_node_state_t *) gres_data;
	gres_node_state_t *new_gres;

	if (gres_ptr == NULL)
		return NULL;

	new_gres = xmalloc(sizeof(gres_node_state_t));
	new_gres->gres_cnt_found  = gres_ptr->gres_cnt_found;
	new_gres->gres_cnt_config = gres_ptr->gres_cnt_config;
	new_gres->gres_cnt_avail  = gres_ptr->gres_cnt_avail;
	new_gres->gres_cnt_alloc  = gres_ptr->gres_cnt_alloc;
	new_gres->no_consume      = gres_ptr->no_consume;
	if (gres_ptr->gres_bit_alloc)
		new_gres->gres_bit_alloc = bit_copy(gres_ptr->gres_bit_alloc);

	if (gres_ptr->links_cnt && gres_ptr->link_len) {
		new_gres->links_cnt = xcalloc(gres_ptr->link_len,
					      sizeof(int *));
		j = sizeof(int) * gres_ptr->link_len;
		for (i = 0; i < gres_ptr->link_len; i++) {
			new_gres->links_cnt[i] = xmalloc(j);
			memcpy(new_gres->links_cnt[i],gres_ptr->links_cnt[i],j);
		}
	}

	if (gres_ptr->topo_cnt) {
		new_gres->topo_cnt         = gres_ptr->topo_cnt;
		new_gres->topo_core_bitmap = xcalloc(gres_ptr->topo_cnt,
						     sizeof(bitstr_t *));
		new_gres->topo_gres_bitmap = xcalloc(gres_ptr->topo_cnt,
						     sizeof(bitstr_t *));
		new_gres->topo_gres_cnt_alloc = xcalloc(gres_ptr->topo_cnt,
							sizeof(uint64_t));
		new_gres->topo_gres_cnt_avail = xcalloc(gres_ptr->topo_cnt,
							sizeof(uint64_t));
		new_gres->topo_type_id = xcalloc(gres_ptr->topo_cnt,
						 sizeof(uint32_t));
		new_gres->topo_type_name = xcalloc(gres_ptr->topo_cnt,
						   sizeof(char *));
		for (i = 0; i < gres_ptr->topo_cnt; i++) {
			if (gres_ptr->topo_core_bitmap[i]) {
				new_gres->topo_core_bitmap[i] =
					bit_copy(gres_ptr->topo_core_bitmap[i]);
			}
			new_gres->topo_gres_bitmap[i] =
				bit_copy(gres_ptr->topo_gres_bitmap[i]);
			new_gres->topo_gres_cnt_alloc[i] =
				gres_ptr->topo_gres_cnt_alloc[i];
			new_gres->topo_gres_cnt_avail[i] =
				gres_ptr->topo_gres_cnt_avail[i];
			new_gres->topo_type_id[i] = gres_ptr->topo_type_id[i];
			new_gres->topo_type_name[i] =
				xstrdup(gres_ptr->topo_type_name[i]);
		}
	}

	if (gres_ptr->type_cnt) {
		new_gres->type_cnt       = gres_ptr->type_cnt;
		new_gres->type_cnt_alloc = xcalloc(gres_ptr->type_cnt,
						   sizeof(uint64_t));
		new_gres->type_cnt_avail = xcalloc(gres_ptr->type_cnt,
						   sizeof(uint64_t));
		new_gres->type_id = xcalloc(gres_ptr->type_cnt,
					    sizeof(uint32_t));
		new_gres->type_name = xcalloc(gres_ptr->type_cnt,
					      sizeof(char *));
		for (i = 0; i < gres_ptr->type_cnt; i++) {
			new_gres->type_cnt_alloc[i] =
				gres_ptr->type_cnt_alloc[i];
			new_gres->type_cnt_avail[i] =
				gres_ptr->type_cnt_avail[i];
			new_gres->type_id[i] = gres_ptr->type_id[i];
			new_gres->type_name[i] =
				xstrdup(gres_ptr->type_name[i]);
		}
	}

	return new_gres;
}

/*
 * Duplicate a node gres status (used for will-run logic)
 * IN gres_list - node gres state information
 * RET a copy of gres_list or NULL on failure
 */
extern List gres_plugin_node_state_dup(List gres_list)
{
	int i;
	List new_list = NULL;
	ListIterator gres_iter;
	gres_state_t *gres_ptr, *new_gres;
	void *gres_data;

	if (gres_list == NULL)
		return new_list;

	(void) gres_plugin_init();

	slurm_mutex_lock(&gres_context_lock);
	if ((gres_context_cnt > 0)) {
		new_list = list_create(_gres_node_list_delete);
	}
	gres_iter = list_iterator_create(gres_list);
	while ((gres_ptr = (gres_state_t *) list_next(gres_iter))) {
		for (i=0; i<gres_context_cnt; i++) {
			if (gres_ptr->plugin_id != gres_context[i].plugin_id)
				continue;
			gres_data = _node_state_dup(gres_ptr->gres_data);
			if (gres_data) {
				new_gres = xmalloc(sizeof(gres_state_t));
				new_gres->plugin_id = gres_ptr->plugin_id;
				new_gres->gres_data = gres_data;
				list_append(new_list, new_gres);
			}
			break;
		}
		if (i >= gres_context_cnt) {
			error("Could not find plugin id %u to dup node record",
			      gres_ptr->plugin_id);
		}
	}
	list_iterator_destroy(gres_iter);
	slurm_mutex_unlock(&gres_context_lock);

	return new_list;
}

static void _node_state_dealloc(gres_state_t *gres_ptr)
{
	int i;
	gres_node_state_t *gres_node_ptr;
	char *gres_name = NULL;

	gres_node_ptr = (gres_node_state_t *) gres_ptr->gres_data;
	gres_node_ptr->gres_cnt_alloc = 0;
	if (gres_node_ptr->gres_bit_alloc) {
		int i = bit_size(gres_node_ptr->gres_bit_alloc) - 1;
		if (i >= 0)
			bit_nclear(gres_node_ptr->gres_bit_alloc, 0, i);
	}

	if (gres_node_ptr->topo_cnt && !gres_node_ptr->topo_gres_cnt_alloc) {
		for (i = 0; i < gres_context_cnt; i++) {
			if (gres_ptr->plugin_id == gres_context[i].plugin_id) {
				gres_name = gres_context[i].gres_name;
				break;
			}
		}
		error("gres_plugin_node_state_dealloc_all: gres/%s topo_cnt!=0 "
		      "and topo_gres_cnt_alloc is NULL", gres_name);
	} else if (gres_node_ptr->topo_cnt) {
		for (i = 0; i < gres_node_ptr->topo_cnt; i++) {
			gres_node_ptr->topo_gres_cnt_alloc[i] = 0;
		}
	} else {
		/*
		 * This array can be set at startup if a job has been allocated
		 * specific GRES and the node has not registered with the
		 * details needed to track individual GRES (rather than only
		 * a GRES count).
		 */
		xfree(gres_node_ptr->topo_gres_cnt_alloc);
	}

	for (i = 0; i < gres_node_ptr->type_cnt; i++) {
		gres_node_ptr->type_cnt_alloc[i] = 0;
	}
}

/*
 * Deallocate all resources on this node previous allocated to any jobs.
 *	This function isused to synchronize state after slurmctld restarts or
 *	is reconfigured.
 * IN gres_list - node gres state information
 */
extern void gres_plugin_node_state_dealloc_all(List gres_list)
{
	ListIterator gres_iter;
	gres_state_t *gres_ptr;

	if (gres_list == NULL)
		return;

	(void) gres_plugin_init();

	slurm_mutex_lock(&gres_context_lock);
	gres_iter = list_iterator_create(gres_list);
	while ((gres_ptr = (gres_state_t *) list_next(gres_iter))) {
		_node_state_dealloc(gres_ptr);
	}
	list_iterator_destroy(gres_iter);
	slurm_mutex_unlock(&gres_context_lock);
}

static char *_node_gres_used(void *gres_data, char *gres_name)
{
	gres_node_state_t *gres_node_ptr;
	char *sep = "";
	int i, j;

	xassert(gres_data);
	gres_node_ptr = (gres_node_state_t *) gres_data;

	if ((gres_node_ptr->topo_cnt != 0) &&
	    (gres_node_ptr->no_consume == false)) {
		bitstr_t *topo_printed = bit_alloc(gres_node_ptr->topo_cnt);
		xfree(gres_node_ptr->gres_used);    /* Free any cached value */
		for (i = 0; i < gres_node_ptr->topo_cnt; i++) {
			bitstr_t *topo_gres_bitmap = NULL;
			uint64_t gres_alloc_cnt = 0;
			char *gres_alloc_idx, tmp_str[64];
			if (bit_test(topo_printed, i))
				continue;
			bit_set(topo_printed, i);
			if (gres_node_ptr->topo_gres_bitmap[i]) {
				topo_gres_bitmap =
					bit_copy(gres_node_ptr->
						 topo_gres_bitmap[i]);
			}
			for (j = i + 1; j < gres_node_ptr->topo_cnt; j++) {
				if (bit_test(topo_printed, j))
					continue;
				if (gres_node_ptr->topo_type_id[i] !=
				    gres_node_ptr->topo_type_id[j])
					continue;
				bit_set(topo_printed, j);
				if (gres_node_ptr->topo_gres_bitmap[j]) {
					if (!topo_gres_bitmap) {
						topo_gres_bitmap =
							bit_copy(gres_node_ptr->
								 topo_gres_bitmap[j]);
					} else if (bit_size(topo_gres_bitmap) ==
						   bit_size(gres_node_ptr->
							    topo_gres_bitmap[j])){
						bit_or(topo_gres_bitmap,
						       gres_node_ptr->
						       topo_gres_bitmap[j]);
					}
				}		
			}
			if (gres_node_ptr->gres_bit_alloc && topo_gres_bitmap &&
			    (bit_size(topo_gres_bitmap) ==
			     bit_size(gres_node_ptr->gres_bit_alloc))) {
				bit_and(topo_gres_bitmap,
					gres_node_ptr->gres_bit_alloc);
				gres_alloc_cnt = bit_set_count(topo_gres_bitmap);
			}
			if (gres_alloc_cnt > 0) {
				bit_fmt(tmp_str, sizeof(tmp_str),
					topo_gres_bitmap);
				gres_alloc_idx = tmp_str;
			} else {
				gres_alloc_idx = "N/A";
			}
			xstrfmtcat(gres_node_ptr->gres_used,
				   "%s%s:%s:%"PRIu64"(IDX:%s)", sep, gres_name,
				   gres_node_ptr->topo_type_name[i],
				   gres_alloc_cnt, gres_alloc_idx);
			sep = ",";
			FREE_NULL_BITMAP(topo_gres_bitmap);
		}
		FREE_NULL_BITMAP(topo_printed);
	} else if (gres_node_ptr->gres_used) {
		;	/* Used cached value */
	} else if (gres_node_ptr->type_cnt == 0) {
		if (gres_node_ptr->no_consume) {
			xstrfmtcat(gres_node_ptr->gres_used, "%s:0", gres_name);
		} else {
			xstrfmtcat(gres_node_ptr->gres_used, "%s:%"PRIu64,
				   gres_name, gres_node_ptr->gres_cnt_alloc);
		}
	} else {
		for (i = 0; i < gres_node_ptr->type_cnt; i++) {
			if (gres_node_ptr->no_consume) {
				xstrfmtcat(gres_node_ptr->gres_used,
					   "%s%s:%s:0", sep, gres_name,
					   gres_node_ptr->type_name[i]);
			} else {
				xstrfmtcat(gres_node_ptr->gres_used,
					   "%s%s:%s:%"PRIu64, sep, gres_name,
					   gres_node_ptr->type_name[i],
					   gres_node_ptr->type_cnt_alloc[i]);
			}
			sep = ",";
		}
	}

	return gres_node_ptr->gres_used;
}

static void _node_state_log(void *gres_data, char *node_name, char *gres_name)
{
	gres_node_state_t *gres_node_ptr;
	int i, j;
	char *buf = NULL, *sep, tmp_str[128];

	xassert(gres_data);
	gres_node_ptr = (gres_node_state_t *) gres_data;

	info("gres/%s: state for %s", gres_name, node_name);
	if (gres_node_ptr->gres_cnt_found == NO_VAL64) {
		snprintf(tmp_str, sizeof(tmp_str), "TBD");
	} else {
		snprintf(tmp_str, sizeof(tmp_str), "%"PRIu64,
			 gres_node_ptr->gres_cnt_found);
	}

	if (gres_node_ptr->no_consume) {
		info("  gres_cnt found:%s configured:%"PRIu64" "	
		     "avail:%"PRIu64" no_consume",
		     tmp_str, gres_node_ptr->gres_cnt_config,
		     gres_node_ptr->gres_cnt_avail);
	} else {
		info("  gres_cnt found:%s configured:%"PRIu64" "
		     "avail:%"PRIu64" alloc:%"PRIu64"",
		     tmp_str, gres_node_ptr->gres_cnt_config,
		     gres_node_ptr->gres_cnt_avail,
		     gres_node_ptr->gres_cnt_alloc);
	}

	if (gres_node_ptr->gres_bit_alloc) {
		bit_fmt(tmp_str, sizeof(tmp_str),gres_node_ptr->gres_bit_alloc);
		info("  gres_bit_alloc:%s of %d",
		     tmp_str, (int) bit_size(gres_node_ptr->gres_bit_alloc));
	} else {
		info("  gres_bit_alloc:NULL");
	}

	info("  gres_used:%s", gres_node_ptr->gres_used);

	if (gres_node_ptr->links_cnt && gres_node_ptr->link_len) {
		for (i = 0; i < gres_node_ptr->link_len; i++) {
			sep = "";
			for (j = 0; j < gres_node_ptr->link_len; j++) {
				xstrfmtcat(buf, "%s%d", sep,
					   gres_node_ptr->links_cnt[i][j]);
				sep = ", ";
			}
			info("  links[%d]:%s", i, buf);
			xfree(buf);
		}
	}

	for (i = 0; i < gres_node_ptr->topo_cnt; i++) {
		info("  topo[%d]:%s(%u)", i, gres_node_ptr->topo_type_name[i],
		     gres_node_ptr->topo_type_id[i]);
		if (gres_node_ptr->topo_core_bitmap[i]) {
			bit_fmt(tmp_str, sizeof(tmp_str),
				gres_node_ptr->topo_core_bitmap[i]);
			info("   topo_core_bitmap[%d]:%s of %d", i, tmp_str,
			     (int)bit_size(gres_node_ptr->topo_core_bitmap[i]));
		} else
			info("   topo_core_bitmap[%d]:NULL", i);
		if (gres_node_ptr->topo_gres_bitmap[i]) {
			bit_fmt(tmp_str, sizeof(tmp_str),
				gres_node_ptr->topo_gres_bitmap[i]);
			info("   topo_gres_bitmap[%d]:%s of %d", i, tmp_str,
			     (int)bit_size(gres_node_ptr->topo_gres_bitmap[i]));
		} else
			info("   topo_gres_bitmap[%d]:NULL", i);
		info("   topo_gres_cnt_alloc[%d]:%"PRIu64"", i,
		     gres_node_ptr->topo_gres_cnt_alloc[i]);
		info("   topo_gres_cnt_avail[%d]:%"PRIu64"", i,
		     gres_node_ptr->topo_gres_cnt_avail[i]);
	}

	for (i = 0; i < gres_node_ptr->type_cnt; i++) {
		info("  type[%d]:%s(%u)", i, gres_node_ptr->type_name[i],
		     gres_node_ptr->type_id[i]);
		info("   type_cnt_alloc[%d]:%"PRIu64, i,
		     gres_node_ptr->type_cnt_alloc[i]);
		info("   type_cnt_avail[%d]:%"PRIu64, i,
		     gres_node_ptr->type_cnt_avail[i]);
	}
}

/*
 * Log a node's current gres state
 * IN gres_list - generated by gres_plugin_node_config_validate()
 * IN node_name - name of the node for which the gres information applies
 */
extern void gres_plugin_node_state_log(List gres_list, char *node_name)
{
	int i;
	ListIterator gres_iter;
	gres_state_t *gres_ptr;

	if (!gres_debug || (gres_list == NULL))
		return;

	(void) gres_plugin_init();

	slurm_mutex_lock(&gres_context_lock);
	gres_iter = list_iterator_create(gres_list);
	while ((gres_ptr = (gres_state_t *) list_next(gres_iter))) {
		for (i = 0; i < gres_context_cnt; i++) {
			if (gres_ptr->plugin_id !=
			    gres_context[i].plugin_id)
				continue;
			_node_state_log(gres_ptr->gres_data, node_name,
					gres_context[i].gres_name);
			break;
		}
	}
	list_iterator_destroy(gres_iter);
	slurm_mutex_unlock(&gres_context_lock);
}

/*
 * Build a string indicating a node's drained GRES
 * IN gres_list - generated by gres_plugin_node_config_validate()
 * RET - string, must be xfreed by caller
 */
extern char *gres_get_node_drain(List gres_list)
{
	char *node_drain = xstrdup("N/A");

	return node_drain;
}

/*
 * Build a string indicating a node's used GRES
 * IN gres_list - generated by gres_plugin_node_config_validate()
 * RET - string, must be xfreed by caller
 */
extern char *gres_get_node_used(List gres_list)
{
	int i;
	ListIterator gres_iter;
	gres_state_t *gres_ptr;
	char *gres_used = NULL, *tmp;

	if (!gres_list)
		return gres_used;

	(void) gres_plugin_init();

	slurm_mutex_lock(&gres_context_lock);
	gres_iter = list_iterator_create(gres_list);
	while ((gres_ptr = (gres_state_t *) list_next(gres_iter))) {
		for (i = 0; i < gres_context_cnt; i++) {
			if (gres_ptr->plugin_id !=
			    gres_context[i].plugin_id)
				continue;
			tmp = _node_gres_used(gres_ptr->gres_data,
					      gres_context[i].gres_name);
			if (!tmp)
				continue;
			if (gres_used)
				xstrcat(gres_used, ",");
			xstrcat(gres_used, tmp);
			break;
		}
	}
	list_iterator_destroy(gres_iter);
	slurm_mutex_unlock(&gres_context_lock);

	return gres_used;
}

/*
 * Give the total system count of a given GRES
 * Returns NO_VAL64 if name not found
 */
extern uint64_t gres_get_system_cnt(char *name)
{
	uint64_t count = NO_VAL64;
	int i;

	if (!name)
		return NO_VAL64;

	(void) gres_plugin_init();

	slurm_mutex_lock(&gres_context_lock);
	for (i = 0; i < gres_context_cnt; i++) {
		if (!xstrcmp(gres_context[i].gres_name, name)) {
			count = gres_context[i].total_cnt;
			break;
		}
	}
	slurm_mutex_unlock(&gres_context_lock);
	return count;
}


/*
 * Get the count of a node's GRES
 * IN gres_list - List of Gres records for this node to track usage
 * IN name - name of gres
 */
extern uint64_t gres_plugin_node_config_cnt(List gres_list, char *name)
{
	int i;
	ListIterator gres_iter;
	gres_state_t *gres_ptr;
	gres_node_state_t *data_ptr;
	uint64_t count = 0;

	if (!gres_list || !name || !list_count(gres_list))
		return count;

	(void) gres_plugin_init();

	slurm_mutex_lock(&gres_context_lock);
	for (i = 0; i < gres_context_cnt; i++) {
		if (!xstrcmp(gres_context[i].gres_name, name)) {
			/* Find or create gres_state entry on the list */
			gres_iter = list_iterator_create(gres_list);
			while ((gres_ptr = list_next(gres_iter))) {
				if (gres_ptr->plugin_id ==
				    gres_context[i].plugin_id)
					break;
			}
			list_iterator_destroy(gres_iter);

			if (!gres_ptr || !gres_ptr->gres_data)
				break;
			data_ptr = (gres_node_state_t *)gres_ptr->gres_data;
			count = data_ptr->gres_cnt_config;
			break;
		} else if (!xstrncmp(name, gres_context[i].gres_name_colon,
				     gres_context[i].gres_name_colon_len)) {
			int type;
			uint32_t type_id;
			char *type_str = NULL;

			if (!(type_str = strchr(name, ':'))) {
				error("Invalid gres name '%s'", name);
				break;
			}
			type_str++;

			gres_iter = list_iterator_create(gres_list);
			while ((gres_ptr = list_next(gres_iter))) {
				if (gres_ptr->plugin_id ==
				    gres_context[i].plugin_id)
					break;
			}
			list_iterator_destroy(gres_iter);

			if (!gres_ptr || !gres_ptr->gres_data)
				break;
			data_ptr = (gres_node_state_t *)gres_ptr->gres_data;
			type_id = gres_plugin_build_id(type_str);
			for (type = 0; type < data_ptr->type_cnt; type++) {
				if (data_ptr->type_id[type] == type_id) {
					count = data_ptr->type_cnt_avail[type];
					break;
				}
			}
			break;
		}
	}
	slurm_mutex_unlock(&gres_context_lock);

	return count;
}

static void _job_state_delete(void *gres_data)
{
	int i;
	gres_job_state_t *gres_ptr = (gres_job_state_t *) gres_data;

	if (gres_ptr == NULL)
		return;

	for (i = 0; i < gres_ptr->node_cnt; i++) {
		if (gres_ptr->gres_bit_alloc)
			FREE_NULL_BITMAP(gres_ptr->gres_bit_alloc[i]);
		if (gres_ptr->gres_bit_step_alloc)
			FREE_NULL_BITMAP(gres_ptr->gres_bit_step_alloc[i]);
	}
	xfree(gres_ptr->gres_bit_alloc);
	xfree(gres_ptr->gres_cnt_node_alloc);
	xfree(gres_ptr->gres_bit_step_alloc);
	xfree(gres_ptr->gres_cnt_step_alloc);
	if (gres_ptr->gres_bit_select) {
		for (i = 0; i < gres_ptr->total_node_cnt; i++)
			FREE_NULL_BITMAP(gres_ptr->gres_bit_select[i]);
		xfree(gres_ptr->gres_bit_select);
	}
	xfree(gres_ptr->gres_cnt_node_alloc);
	xfree(gres_ptr->gres_cnt_node_select);
	xfree(gres_ptr->gres_name);
	xfree(gres_ptr->type_name);
	xfree(gres_ptr);
}

static void _gres_job_list_delete(void *list_element)
{
	gres_state_t *gres_ptr;

	if (gres_plugin_init() != SLURM_SUCCESS)
		return;

	gres_ptr = (gres_state_t *) list_element;
	slurm_mutex_lock(&gres_context_lock);
	_job_state_delete(gres_ptr->gres_data);
	xfree(gres_ptr);
	slurm_mutex_unlock(&gres_context_lock);
}

static int _clear_cpus_per_gres(void *x, void *arg)
{
	gres_state_t *gres_ptr = (gres_state_t *) x;
	gres_job_state_t *job_gres_data;
	job_gres_data = (gres_job_state_t *) gres_ptr->gres_data;
	job_gres_data->cpus_per_gres = 0;
	return 0;
}
static int _clear_gres_per_job(void *x, void *arg)
{
	gres_state_t *gres_ptr = (gres_state_t *) x;
	gres_job_state_t *job_gres_data;
	job_gres_data = (gres_job_state_t *) gres_ptr->gres_data;
	job_gres_data->gres_per_job = 0;
	return 0;
}
static int _clear_gres_per_node(void *x, void *arg)
{
	gres_state_t *gres_ptr = (gres_state_t *) x;
	gres_job_state_t *job_gres_data;
	job_gres_data = (gres_job_state_t *) gres_ptr->gres_data;
	job_gres_data->gres_per_node = 0;
	return 0;
}
static int _clear_gres_per_socket(void *x, void *arg)
{
	gres_state_t *gres_ptr = (gres_state_t *) x;
	gres_job_state_t *job_gres_data;
	job_gres_data = (gres_job_state_t *) gres_ptr->gres_data;
	job_gres_data->gres_per_socket = 0;
	return 0;
}
static int _clear_gres_per_task(void *x, void *arg)
{
	gres_state_t *gres_ptr = (gres_state_t *) x;
	gres_job_state_t *job_gres_data;
	job_gres_data = (gres_job_state_t *) gres_ptr->gres_data;
	job_gres_data->gres_per_task = 0;
	return 0;
}
static int _clear_mem_per_gres(void *x, void *arg)
{
	gres_state_t *gres_ptr = (gres_state_t *) x;
	gres_job_state_t *job_gres_data;
	job_gres_data = (gres_job_state_t *) gres_ptr->gres_data;
	job_gres_data->mem_per_gres = 0;
	return 0;
}
static int _clear_total_gres(void *x, void *arg)
{
	gres_state_t *gres_ptr = (gres_state_t *) x;
	gres_job_state_t *job_gres_data;
	job_gres_data = (gres_job_state_t *) gres_ptr->gres_data;
	job_gres_data->total_gres = 0;
	return 0;
}

/*
 * Ensure consistency of gres_per_* options
 * Modify task and node count as needed for consistentcy with GRES options
 * RET -1 on failure, 0 on success
 */
static int _test_gres_cnt(gres_job_state_t *job_gres_data,
			  uint32_t *num_tasks,
			  uint32_t *min_nodes, uint32_t *max_nodes,
			  uint16_t *ntasks_per_node,
			  uint16_t *ntasks_per_socket,
			  uint16_t *sockets_per_node,
			  uint16_t *cpus_per_task)
{
	int req_nodes, req_tasks, req_tasks_per_node, req_tasks_per_socket;
	int req_sockets, req_cpus_per_task;
	uint16_t cpus_per_gres;

	/* Ensure gres_per_job >= gres_per_node >= gres_per_socket */
	if (job_gres_data->gres_per_job &&
	    ((job_gres_data->gres_per_node &&
	      (job_gres_data->gres_per_node > job_gres_data->gres_per_job)) ||
	     (job_gres_data->gres_per_task &&
	      (job_gres_data->gres_per_task > job_gres_data->gres_per_job)) ||
	     (job_gres_data->gres_per_socket &&
	      (job_gres_data->gres_per_socket > job_gres_data->gres_per_job))))
		return -1;

	/* Ensure gres_per_job >= gres_per_task */
	if (job_gres_data->gres_per_node &&
	    ((job_gres_data->gres_per_task &&
	      (job_gres_data->gres_per_task > job_gres_data->gres_per_node)) ||
	     (job_gres_data->gres_per_socket &&
	      (job_gres_data->gres_per_socket > job_gres_data->gres_per_node))))
		return -1;

	/* gres_per_socket requires sockets-per-node count specification */
	if (job_gres_data->gres_per_socket) {
		if (*sockets_per_node == NO_VAL16)
			return -1;
	}

	/* gres_per_task requires task count specification */
	if (job_gres_data->gres_per_task) {
		if (*num_tasks == NO_VAL)
			return -1;
	}

	/*
	 * Ensure gres_per_job is multiple of gres_per_node
	 * Ensure node count is consistent with GRES parameters
	 */
	if (job_gres_data->gres_per_job && job_gres_data->gres_per_node) {
		if (job_gres_data->gres_per_job % job_gres_data->gres_per_node){
			/* gres_per_job not multiple of gres_per_node */
			return -1;
		}
		req_nodes = job_gres_data->gres_per_job /
			    job_gres_data->gres_per_node;
		if ((req_nodes < *min_nodes) || (req_nodes > *max_nodes))
			return -1;
		*min_nodes = *max_nodes = req_nodes;
	}

	/*
	 * Ensure gres_per_node is multiple of gres_per_socket
	 * Ensure task count is consistent with GRES parameters
	 */
	if (job_gres_data->gres_per_node && job_gres_data->gres_per_socket) {
		if (job_gres_data->gres_per_node %
		    job_gres_data->gres_per_socket) {
			/* gres_per_node not multiple of gres_per_socket */
			return -1;
		}
		req_sockets = job_gres_data->gres_per_node /
			      job_gres_data->gres_per_socket;
		if (*sockets_per_node == NO_VAL16)
			*sockets_per_node = req_sockets;
		else if (*sockets_per_node != req_sockets)
			return -1;
	}
	/*
	 * Ensure gres_per_job is multiple of gres_per_task
	 * Ensure task count is consistent with GRES parameters
	 */
	if (job_gres_data->gres_per_job && job_gres_data->gres_per_task) {
		if (job_gres_data->gres_per_job % job_gres_data->gres_per_task){
			/* gres_per_job not multiple of gres_per_task */
			return -1;
		}
		req_tasks = job_gres_data->gres_per_job /
			    job_gres_data->gres_per_task;
		if (*num_tasks == NO_VAL)
			*num_tasks = req_tasks;
		else if (*num_tasks != req_tasks)
			return -1;
	}

	/*
	 * Ensure gres_per_node is multiple of gres_per_task
	 * Ensure tasks_per_node is consistent with GRES parameters
	 */
	if (job_gres_data->gres_per_node && job_gres_data->gres_per_task) {
		if (job_gres_data->gres_per_node %
		    job_gres_data->gres_per_task) {
			/* gres_per_node not multiple of gres_per_task */
			return -1;
		}
		req_tasks_per_node = job_gres_data->gres_per_node /
				     job_gres_data->gres_per_task;
		if ((*ntasks_per_node == NO_VAL16) ||
		    (*ntasks_per_node == 0))
			*ntasks_per_node = req_tasks_per_node;
		else if (*ntasks_per_node != req_tasks_per_node)
			return -1;
	}

	/*
	 * Ensure gres_per_socket is multiple of gres_per_task
	 * Ensure ntasks_per_socket is consistent with GRES parameters
	 */
	if (job_gres_data->gres_per_socket && job_gres_data->gres_per_task) {
		if (job_gres_data->gres_per_socket %
		    job_gres_data->gres_per_task) {
			/* gres_per_socket not multiple of gres_per_task */
			return -1;
		}
		req_tasks_per_socket = job_gres_data->gres_per_socket /
				       job_gres_data->gres_per_task;
		if ((*ntasks_per_socket == NO_VAL16) ||
		    (*ntasks_per_socket == 0))
			*ntasks_per_socket = req_tasks_per_socket;
		else if (*ntasks_per_socket != req_tasks_per_socket)
			return -1;
	}

	/* Ensure that cpus_per_gres * gres_per_task == cpus_per_task */
	if (job_gres_data->cpus_per_gres)
		cpus_per_gres = job_gres_data->cpus_per_gres;
	else
		cpus_per_gres = job_gres_data->def_cpus_per_gres;
	if (cpus_per_gres && job_gres_data->gres_per_task) {
		req_cpus_per_task = cpus_per_gres *job_gres_data->gres_per_task;
		if ((*cpus_per_task == NO_VAL16) ||
		    (*cpus_per_task == 0))
			*cpus_per_task = req_cpus_per_task;
		else if (*cpus_per_task != req_cpus_per_task)
			return -1;
	}

	/* Ensure tres_per_job >= node count */
	if (job_gres_data->gres_per_job) {
		if (job_gres_data->gres_per_job < *min_nodes)
			return -1;
		if (job_gres_data->gres_per_job < *max_nodes)
			*max_nodes = job_gres_data->gres_per_job;
	}

	return 0;
}

/*
 * Translate a string, with optional suffix, into its equivalent numeric value
 * tok IN - the string to translate
 * value IN - numeric value
 * RET true if "tok" is a valid number
 */
static bool _is_valid_number(char *tok, unsigned long long int *value)
{
	unsigned long long int tmp_val;
	uint64_t mult;
	char *end_ptr = NULL;

	tmp_val = strtoull(tok, &end_ptr, 10);
	if (tmp_val == ULLONG_MAX)
		return false;
	if ((mult = suffix_mult(end_ptr)) == NO_VAL64)
		return false;
	tmp_val *= mult;
	*value = tmp_val;
	return true;
}

/*
 * Reentrant TRES specification parse logic
 * in_val IN - initial input string
 * type OUT -  must be xfreed by caller
 * cnt OUT - count of values
 * flags OUT - user flags (GRES_NO_CONSUME)
 * save_ptr IN/OUT - NULL on initial call, otherwise value from previous call
 * RET rc - error code
 */
static int _get_next_gres(char *in_val, char **type_ptr, int *context_inx_ptr,
			  uint64_t *cnt, uint16_t *flags, char **save_ptr)
{
	char *comma, *sep, *sep2, *name = NULL, *type = NULL;
	int i, rc = SLURM_SUCCESS;
	unsigned long long int value = 0;

	xassert(cnt);
	xassert(flags);
	xassert(save_ptr);
	*flags = 0;

	if (!in_val && (*save_ptr == NULL)) {
		return rc;
	}

	if (*save_ptr == NULL) {
		*save_ptr = in_val;
	}

next:	if (*save_ptr[0] == '\0') {	/* Empty input token */
		*save_ptr = NULL;
		goto fini;
	}

	name = xstrdup(*save_ptr);
	comma = strchr(name, ',');
	if (comma) {
		*save_ptr += (comma - name + 1);
		comma[0] = '\0';
	} else {
		*save_ptr += strlen(name);
	}

	if (name[0] == '\0') {
		/* Nothing but a comma */
		xfree(name);
		goto next;
	}

	sep = strchr(name, ':');
	if (sep) {
		sep[0] = '\0';
		sep++;
		sep2 = strchr(sep, ':');
		if (sep2) {
			sep2[0] = '\0';
			sep2++;
		}
	} else {
		sep2 = NULL;
	}

	if (sep2) {		/* Two colons */
		/* We have both type and count */
		if ((sep[0] == '\0') || (sep2[0] == '\0')) {
			/* Bad format (e.g. "gpu:tesla:" or "gpu::1") */
			rc = ESLURM_INVALID_GRES;
			goto fini;
		}
		type = xstrdup(sep);
		if (!_is_valid_number(sep2, &value)) {
			debug("%s: Invalid count value GRES %s:%s:%s", __func__,
			      name, type, sep2);
			rc = ESLURM_INVALID_GRES;
			goto fini;
		}
	} else if (sep) {	/* One colon */
		if (sep[0] == '\0') {
			/* Bad format (e.g. "gpu:") */
			rc = ESLURM_INVALID_GRES;
			goto fini;
		} else if (_is_valid_number(sep, &value)) {
			/* We have count, but no type */
			type = NULL;
		} else {
			/* We have type with implicit count of 1 */
			type = xstrdup(sep);
			value = 1;
		}
	} else {		/* No colon */
		/* We have no type and implicit count of 1 */
		type = NULL;
		value = 1;
	}
	if (value == 0) {
		xfree(name);
		xfree(type);
		goto next;
	}

	for (i = 0; i < gres_context_cnt; i++) {
		if (!xstrcmp(name, gres_context[i].gres_name) ||
		    !xstrncmp(name, gres_context[i].gres_name_colon,
			      gres_context[i].gres_name_colon_len))
			break;	/* GRES name match found */
	}
	if (i >= gres_context_cnt) {
		debug("%s: Failed to locate GRES %s", __func__, name);
		rc = ESLURM_INVALID_GRES;
		goto fini;
	}
	*context_inx_ptr = i;

fini:	if (rc != SLURM_SUCCESS) {
		*save_ptr = NULL;
		if (rc == ESLURM_INVALID_GRES) {
			info("%s: Invalid GRES job specification %s", __func__,
			     in_val);
		}
		xfree(type);
		*type_ptr = NULL;
	} else {
		*cnt = value;
		*type_ptr = type;
	}
	xfree(name);

	return rc;
}

/*
 * TRES specification parse logic
 * in_val IN - initial input string
 * cnt OUT - count of values
 * gres_list IN/OUT - where to search for (or add) new job TRES record
 * save_ptr IN/OUT - NULL on initial call, otherwise value from previous call
 * rc OUT - unchanged or an error code
 * RET gres - job record to set value in, found or created by this function
 */
static gres_job_state_t *_get_next_job_gres(char *in_val, uint64_t *cnt,
					    List gres_list, char **save_ptr,
					    int *rc)
{
	static char *prev_save_ptr = NULL;
	int context_inx = NO_VAL, my_rc = SLURM_SUCCESS;
	gres_job_state_t *job_gres_data = NULL;
	gres_state_t *gres_ptr;
	gres_key_t job_search_key;
	char *type = NULL, *name = NULL;
	uint16_t flags = 0;

	xassert(save_ptr);
	if (!in_val && (*save_ptr == NULL)) {
		return NULL;
	}

	if (*save_ptr == NULL) {
		prev_save_ptr = in_val;
	} else if (*save_ptr != prev_save_ptr) {
		error("%s: parsing error", __func__);
		my_rc = SLURM_ERROR;
		goto fini;
	}

	if (prev_save_ptr[0] == '\0') {	/* Empty input token */
		*save_ptr = NULL;
		return NULL;
	}

	if ((my_rc = _get_next_gres(in_val, &type, &context_inx,
				    cnt, &flags, &prev_save_ptr)) ||
	    (context_inx == NO_VAL)) {
		prev_save_ptr = NULL;
		goto fini;
	}

	/* Find the job GRES record */
	job_search_key.plugin_id = gres_context[context_inx].plugin_id;
	job_search_key.type_id = gres_plugin_build_id(type);
	gres_ptr = list_find_first(gres_list, _gres_find_job_by_key,
				   &job_search_key);

	if (gres_ptr) {
		job_gres_data = gres_ptr->gres_data;
	} else {
		job_gres_data = xmalloc(sizeof(gres_job_state_t));
		job_gres_data->gres_name =
			xstrdup(gres_context[context_inx].gres_name);
		job_gres_data->type_id = gres_plugin_build_id(type);
		job_gres_data->type_name = type;
		type = NULL;	/* String moved above */
		gres_ptr = xmalloc(sizeof(gres_state_t));
		gres_ptr->plugin_id = gres_context[context_inx].plugin_id;
		gres_ptr->gres_data = job_gres_data;
		list_append(gres_list, gres_ptr);
	}
	job_gres_data->flags = flags;

fini:	xfree(name);
	xfree(type);
	if (my_rc != SLURM_SUCCESS) {
		prev_save_ptr = NULL;
		if (my_rc == ESLURM_INVALID_GRES) {
			info("%s: Invalid GRES job specification %s", __func__,
			     in_val);
		}
		*rc = my_rc;
	}
	*save_ptr = prev_save_ptr;
	return job_gres_data;
}

/* Return true if job specification only includes cpus_per_gres or mem_per_gres
 * Return false if any other field set
 */
static bool _generic_job_state(gres_job_state_t *job_state)
{
	if (job_state->gres_per_job ||
	    job_state->gres_per_node ||
	    job_state->gres_per_socket ||
	    job_state->gres_per_task)
		return false;
	return true;
}

/*
 * Given a job's requested GRES configuration, validate it and build a GRES list
 * Note: This function can be used for a new request with gres_list==NULL or
 *	 used to update an existing job, in which case gres_list is a copy
 *	 of the job's original value (so we can clear fields as needed)
 * IN *tres* - job requested gres input string
 * IN/OUT num_tasks - requested task count, may be reset to provide
 *		      consistent gres_per_node/task values
 * IN/OUT min_nodes - requested minimum node count, may be reset to provide
 *		      consistent gres_per_node/task values
 * IN/OUT max_nodes - requested maximum node count, may be reset to provide
 *		      consistent gres_per_node/task values
 * IN/OUT ntasks_per_node - requested tasks_per_node count, may be reset to
 *		      provide consistent gres_per_node/task values
 * IN/OUT ntasks_per_socket - requested ntasks_per_socket count, may be reset to
 *		      provide consistent gres_per_node/task values
 * IN/OUT sockets_per_node - requested sockets_per_node count, may be reset to
 *		      provide consistent gres_per_socket/node values
 * IN/OUT cpus_per_task - requested cpus_per_task count, may be reset to
 *		      provide consistent gres_per_task/cpus_per_gres values
 * OUT gres_list - List of GRES records for this job to track usage
 * RET SLURM_SUCCESS or ESLURM_INVALID_GRES
 */
extern int gres_plugin_job_state_validate(char *cpus_per_tres,
					  char *tres_freq,
					  char *tres_per_job,
					  char *tres_per_node,
					  char *tres_per_socket,
					  char *tres_per_task,
					  char *mem_per_tres,
					  uint32_t *num_tasks,
					  uint32_t *min_nodes,
					  uint32_t *max_nodes,
					  uint16_t *ntasks_per_node,
					  uint16_t *ntasks_per_socket,
					  uint16_t *sockets_per_node,
					  uint16_t *cpus_per_task,
					  List *gres_list)
{
	static uint32_t select_plugin_type = NO_VAL;
	typedef struct overlap_check {
		gres_job_state_t *without_model_state;
		uint32_t plugin_id;
		bool with_model;
		bool without_model;
	} overlap_check_t;
	overlap_check_t *over_list;
	int i, over_count = 0, rc = SLURM_SUCCESS, size;
	bool have_gres_gpu = false, have_gres_mps = false;
	bool overlap_merge = false;
	gres_state_t *gres_state;
	gres_job_state_t *job_gres_data;
	uint64_t cnt = 0;
	ListIterator iter;

	if (!cpus_per_tres && !tres_per_job && !tres_per_node &&
	    !tres_per_socket && !tres_per_task && !mem_per_tres)
		return SLURM_SUCCESS;

	if ((rc = gres_plugin_init()) != SLURM_SUCCESS)
		return rc;

	if ((select_plugin_type == NO_VAL) &&
	    (select_g_get_info_from_plugin(SELECT_CR_PLUGIN, NULL,
				&select_plugin_type) != SLURM_SUCCESS)) {
		select_plugin_type = NO_VAL;	/* error */
	}
	if ((select_plugin_type != SELECT_TYPE_CONS_TRES) &&
	    (cpus_per_tres || tres_per_job || tres_per_socket ||
	     tres_per_task || mem_per_tres))
		return ESLURM_UNSUPPORTED_GRES;

	/*
	 * Clear fields as requested by job update (i.e. input value is "")
	 */
	if (*gres_list)
		(void) list_for_each(*gres_list, _clear_total_gres, NULL);
	if (*gres_list && cpus_per_tres && (cpus_per_tres[0] == '\0')) {
		(void) list_for_each(*gres_list, _clear_cpus_per_gres, NULL);
		cpus_per_tres = NULL;
	}
	if (*gres_list && tres_per_job && (tres_per_job[0] == '\0')) {
		(void) list_for_each(*gres_list, _clear_gres_per_job, NULL);
		tres_per_job = NULL;
	}
	if (*gres_list && tres_per_node && (tres_per_node[0] == '\0')) {
		(void) list_for_each(*gres_list, _clear_gres_per_node, NULL);
		tres_per_node = NULL;
	}
	if (*gres_list && tres_per_socket && (tres_per_socket[0] == '\0')) {
		(void) list_for_each(*gres_list, _clear_gres_per_socket, NULL);
		tres_per_socket = NULL;
	}
	if (*gres_list && tres_per_task && (tres_per_task[0] == '\0')) {
		(void) list_for_each(*gres_list, _clear_gres_per_task, NULL);
		tres_per_task = NULL;
	}
	if (*gres_list && mem_per_tres && (mem_per_tres[0] == '\0')) {
		(void) list_for_each(*gres_list, _clear_mem_per_gres, NULL);
		mem_per_tres = NULL;
	}

	/*
	 * Set new values as requested
	 */
	if (*gres_list == NULL)
		*gres_list = list_create(_gres_job_list_delete);
	slurm_mutex_lock(&gres_context_lock);
	if (cpus_per_tres) {
		char *in_val = cpus_per_tres, *save_ptr = NULL;
		while ((job_gres_data = _get_next_job_gres(in_val, &cnt,
							   *gres_list,
							   &save_ptr, &rc))) {
			job_gres_data->cpus_per_gres = cnt;
			in_val = NULL;
		}
	}
	if (tres_per_job) {
		char *in_val = tres_per_job, *save_ptr = NULL;
		while ((job_gres_data = _get_next_job_gres(in_val, &cnt,
							   *gres_list,
							   &save_ptr, &rc))) {
			job_gres_data->gres_per_job = cnt;
			in_val = NULL;
			job_gres_data->total_gres =
				MAX(job_gres_data->total_gres, cnt);
		}
	}
	if (tres_per_node) {
		char *in_val = tres_per_node, *save_ptr = NULL;
		while ((job_gres_data = _get_next_job_gres(in_val, &cnt,
							   *gres_list,
							   &save_ptr, &rc))) {
			job_gres_data->gres_per_node = cnt;
			in_val = NULL;
			if (*min_nodes != NO_VAL)
				cnt *= *min_nodes;
			job_gres_data->total_gres =
				MAX(job_gres_data->total_gres, cnt);
		}
	}
	if (tres_per_socket) {
		char *in_val = tres_per_socket, *save_ptr = NULL;
		while ((job_gres_data = _get_next_job_gres(in_val, &cnt,
							   *gres_list,
							   &save_ptr, &rc))) {
			job_gres_data->gres_per_socket = cnt;
			in_val = NULL;
			if ((*min_nodes != NO_VAL) &&
			    (*sockets_per_node != NO_VAL16)) {
				cnt *= (*min_nodes * *sockets_per_node);
			} else if ((*num_tasks != NO_VAL) &&
				   (*ntasks_per_socket != NO_VAL16)) {
				cnt *= ((*num_tasks + *ntasks_per_socket - 1) /
				        *ntasks_per_socket);
			}
		}
	}
	if (tres_per_task) {
		char *in_val = tres_per_task, *save_ptr = NULL;
		while ((job_gres_data = _get_next_job_gres(in_val, &cnt,
							   *gres_list,
							   &save_ptr, &rc))) {
			job_gres_data->gres_per_task = cnt;
			in_val = NULL;
			if (*num_tasks != NO_VAL)
				cnt *= *num_tasks;
			job_gres_data->total_gres =
				MAX(job_gres_data->total_gres, cnt);
		}
	}
	if (mem_per_tres) {
		char *in_val = mem_per_tres, *save_ptr = NULL;
		while ((job_gres_data = _get_next_job_gres(in_val, &cnt,
							   *gres_list,
							   &save_ptr, &rc))) {
			job_gres_data->mem_per_gres = cnt;
			in_val = NULL;
		}
	}
	slurm_mutex_unlock(&gres_context_lock);

	if (rc != SLURM_SUCCESS)
		return rc;
	size = list_count(*gres_list);
	if (size == 0) {
		FREE_NULL_LIST(*gres_list);
		return rc;
	}

	/*
	 * Check for record overlap (e.g. "gpu:2,gpu:tesla:1")
	 * Ensure tres_per_job >= tres_per_node >= tres_per_socket
	 */
	over_list = xcalloc(size, sizeof(overlap_check_t));
	iter = list_iterator_create(*gres_list);
	while ((gres_state = (gres_state_t *) list_next(iter))) {
		job_gres_data = (gres_job_state_t *) gres_state->gres_data;
		if (_test_gres_cnt(job_gres_data, num_tasks, min_nodes,
				   max_nodes, ntasks_per_node,
				   ntasks_per_socket, sockets_per_node,
				   cpus_per_task) != 0) {
			rc = ESLURM_INVALID_GRES;
			break;
		}
		if (!have_gres_gpu && !xstrcmp(job_gres_data->gres_name, "gpu"))
			have_gres_gpu = true;
		if (!xstrcmp(job_gres_data->gres_name, "mps")) {
			have_gres_mps = true;
			/*
			 * gres/mps only supports a per-node count,
			 * set either explicitly or implicitly.
			 */
			if (job_gres_data->gres_per_job &&
			    (*max_nodes != 1)) {
				rc = ESLURM_INVALID_GRES;
				break;
			}
			if (job_gres_data->gres_per_socket &&
			    (*sockets_per_node != 1)) {
				rc = ESLURM_INVALID_GRES;
				break;
			}
			if (job_gres_data->gres_per_task && (*num_tasks != 1)) {
				rc = ESLURM_INVALID_GRES;
				break;
			}
		}
		if (have_gres_gpu && have_gres_mps) {
			rc = ESLURM_INVALID_GRES;
			break;
		}

		for (i = 0; i < over_count; i++) {
			if (over_list[i].plugin_id == gres_state->plugin_id)
				break;
		}
		if (i >= over_count) {
			over_list[over_count++].plugin_id =
				gres_state->plugin_id;
			if (job_gres_data->type_name) {
				over_list[i].with_model = true;
			} else {
				over_list[i].without_model = true;
				over_list[i].without_model_state =
					job_gres_data;
			}
		} else if (job_gres_data->type_name) {
			over_list[i].with_model = true;
			if (over_list[i].without_model)
				overlap_merge = true;
		} else {
			over_list[i].without_model = true;
			over_list[i].without_model_state = job_gres_data;
			if (over_list[i].with_model)
				overlap_merge = true;
		}
	}
	if (have_gres_mps && (rc == SLURM_SUCCESS) && tres_freq &&
	    strstr(tres_freq, "gpu")) {
		rc = ESLURM_INVALID_GRES;
	}

	if (overlap_merge) {	/* Merge generic data if possible */
		uint16_t cpus_per_gres;
		uint64_t mem_per_gres;
		for (i = 0; i < over_count; i++) {
			if (!over_list[i].with_model ||
			    !over_list[i].without_model_state)
				continue;
			if (!_generic_job_state(
					over_list[i].without_model_state)) {
				rc = ESLURM_INVALID_GRES_TYPE;
				break;
			}
			/* Propagate generic parameters */
			cpus_per_gres =
				over_list[i].without_model_state->cpus_per_gres;
			mem_per_gres =
				over_list[i].without_model_state->mem_per_gres;
			list_iterator_reset(iter);
			while ((gres_state = (gres_state_t *)list_next(iter))) {
				job_gres_data = (gres_job_state_t *)
					gres_state->gres_data;
				if (over_list[i].plugin_id !=
				    gres_state->plugin_id)
					continue;
				if (job_gres_data ==
				    over_list[i].without_model_state) {
					list_remove(iter);
					continue;
				}
				if (job_gres_data->cpus_per_gres == 0) {
					job_gres_data->cpus_per_gres =
						cpus_per_gres;
				}
				if (job_gres_data->mem_per_gres == 0) {
					job_gres_data->mem_per_gres =
						mem_per_gres;
				}
			}
		}
	}
	list_iterator_destroy(iter);
	xfree(over_list);

	return rc;
}

/*
 * Determine if a job's specified GRES can be supported. This is designed to
 * prevent the running of a job using the GRES options only supported by the
 * select/cons_tres plugin when switching (on slurmctld restart) from the
 * cons_tres plugin to any other select plugin.
 *
 * IN gres_list - List of GRES records for this job to track usage
 * RET SLURM_SUCCESS or ESLURM_INVALID_GRES
 */
extern int gres_plugin_job_revalidate(List gres_list)
{
	static uint32_t select_plugin_type = NO_VAL;
	gres_state_t *gres_state;
	gres_job_state_t *job_gres_data;
	ListIterator iter;
	int rc = SLURM_SUCCESS;

	if ((select_plugin_type == NO_VAL) &&
	    (select_g_get_info_from_plugin(SELECT_CR_PLUGIN, NULL,
				&select_plugin_type) != SLURM_SUCCESS)) {
		select_plugin_type = NO_VAL;	/* error */
	}
	if (!gres_list || (select_plugin_type == SELECT_TYPE_CONS_TRES))
		return SLURM_SUCCESS;

	iter = list_iterator_create(gres_list);
	while ((gres_state = (gres_state_t *) list_next(iter))) {
		job_gres_data = (gres_job_state_t *) gres_state->gres_data;
		if (job_gres_data->gres_per_job ||
		    job_gres_data->gres_per_socket ||
		    job_gres_data->gres_per_task) {
			rc = ESLURM_UNSUPPORTED_GRES;
			break;
		}
	}
	list_iterator_destroy(iter);

	return rc;
}

/*
 * Return TRUE if this job uses any gres/mps resources. Used to prevent two
 * jobs from the same user being active at the same time on the same node and
 * using gres/mps since we will not be able to assign each job a differrent
 * percentage of that GPUs MPS resources.
 */
extern bool gres_plugin_job_uses_mps(List job_gres_list)
{
	static uint32_t select_plugin_type = NO_VAL;
	gres_state_t *gres_state;
	ListIterator iter;
	bool rc = false;

	if ((select_plugin_type == NO_VAL) &&
	    (select_g_get_info_from_plugin(SELECT_CR_PLUGIN, NULL,
				&select_plugin_type) != SLURM_SUCCESS)) {
		select_plugin_type = NO_VAL;	/* error */
	}
	if (!job_gres_list || (select_plugin_type != SELECT_TYPE_CONS_TRES))
		return false;

	iter = list_iterator_create(job_gres_list);
	while ((gres_state = (gres_state_t *) list_next(iter))) {
		if (gres_state->plugin_id == mps_plugin_id) {
			rc = true;
			break;
		}
	}
	list_iterator_destroy(iter);

	return rc;
}

/*
 * Return TRUE if any of this job's GRES has a populated gres_bit_alloc element.
 * This indicates the allocated GRES has a File configuration parameter and is
 * tracking individual file assignments.
 */
static bool _job_has_gres_bits(List job_gres_list)
{
	ListIterator job_gres_iter;
	gres_state_t *gres_ptr;
	gres_job_state_t *job_gres_ptr;
	bool rc = false;
	int i;

	if (!job_gres_list)
		return false;

	job_gres_iter = list_iterator_create(job_gres_list);
	while ((gres_ptr = (gres_state_t *) list_next(job_gres_iter))) {
		job_gres_ptr = gres_ptr->gres_data;
		if (!job_gres_ptr)
			continue;
		for (i = 0; i < job_gres_ptr->node_cnt; i++) {
			if (job_gres_ptr->gres_bit_alloc &&
			    job_gres_ptr->gres_bit_alloc[i]) {
				rc = true;
				break;
			}
		}
		if (rc)
			break;
	}
	list_iterator_destroy(job_gres_iter);

	return rc;
}

/*
 * Return count of configured GRES.
 * NOTE: For gres/mps return count of gres/gpu
 */
static int _get_node_gres_cnt(List node_gres_list, uint32_t plugin_id)
{
	ListIterator node_gres_iter;
	gres_node_state_t *gres_node_ptr;
	gres_state_t *gres_ptr;
	int gres_cnt = 0;

	if (!node_gres_list)
		return 0;

	if (plugin_id == mps_plugin_id)
		plugin_id = gpu_plugin_id;
	node_gres_iter = list_iterator_create(node_gres_list);
        while ((gres_ptr = (gres_state_t *) list_next(node_gres_iter))) {
		if (gres_ptr->plugin_id != plugin_id)
			continue;
		gres_node_ptr = (gres_node_state_t *) gres_ptr->gres_data;
		gres_cnt = (int) gres_node_ptr->gres_cnt_config;
		break;
	}
	list_iterator_destroy(node_gres_iter);

	return gres_cnt;
}

/*
 * Return TRUE if the identified node in the job allocation can satisfy the
 * job's GRES specification without change in its bitmaps. In other words,
 * return FALSE if the job allocation identifies specific GRES devices and the
 * count of those devices on this node has changed.
 *
 * IN job_gres_list - List of GRES records for this job to track usage
 * IN node_inx - zero-origin index into this job's node allocation
 * IN node_gres_list - List of GRES records for this node
 */
static bool _validate_node_gres_cnt(uint32_t job_id, List job_gres_list,
				    int node_inx, List node_gres_list,
				    char *node_name)
{
	ListIterator job_gres_iter;
	gres_state_t *gres_ptr;
	gres_job_state_t *job_gres_ptr;
	bool rc = true;
	int job_gres_cnt, node_gres_cnt;

	if (!job_gres_list)
		return true;

	(void) gres_plugin_init();

	job_gres_iter = list_iterator_create(job_gres_list);
	while ((gres_ptr = (gres_state_t *) list_next(job_gres_iter))) {
		job_gres_ptr = gres_ptr->gres_data;
		if (!job_gres_ptr || !job_gres_ptr->gres_bit_alloc)
			continue;
		if ((node_inx >= job_gres_ptr->node_cnt) ||
		    !job_gres_ptr->gres_bit_alloc[node_inx])
			continue;
		job_gres_cnt = bit_size(job_gres_ptr->gres_bit_alloc[node_inx]);
		node_gres_cnt = _get_node_gres_cnt(node_gres_list,
						   gres_ptr->plugin_id);
		if (job_gres_cnt != node_gres_cnt) {
			error("%s: Killing job %u: gres/%s count mismatch on node "
			      "%s (%d != %d)",
			      __func__, job_id, job_gres_ptr->gres_name,
			      node_name, job_gres_cnt, node_gres_cnt);
			rc = false;
			break;
		}
	}
	list_iterator_destroy(job_gres_iter);

	return rc;
}

/*
 * Determine if a job's specified GRES are currently valid. This is designed to
 * manage jobs allocated GRES which are either no longer supported or a GRES
 * configured with the "File" option in gres.conf where the count has changed,
 * in which case we don't know how to map the job's old GRES bitmap onto the
 * current GRES bitmaps.
 *
 * IN job_id - ID of job being validated (used for logging)
 * IN job_gres_list - List of GRES records for this job to track usage
 * RET SLURM_SUCCESS or ESLURM_INVALID_GRES
 */
extern int gres_plugin_job_revalidate2(uint32_t job_id, List job_gres_list,
				       bitstr_t *node_bitmap)
{
	struct node_record *node_ptr;
	int rc = SLURM_SUCCESS;
	int i_first, i_last, i;
	int node_inx = -1;

	if (!job_gres_list || !node_bitmap ||
	    !_job_has_gres_bits(job_gres_list))
		return SLURM_SUCCESS;

	i_first = bit_ffs(node_bitmap);
	if (i_first >= 0)
		i_last = bit_fls(node_bitmap);
	else
		i_last = -2;
	for (i = i_first; i <= i_last; i++) {
		if (!bit_test(node_bitmap, i))
			continue;
		node_ptr = node_record_table_ptr + i;
		node_inx++;
		if (!_validate_node_gres_cnt(job_id, job_gres_list, node_inx,
					     node_ptr->gres_list,
					     node_ptr->name)) {
			rc = ESLURM_INVALID_GRES;
			break;
		}
	}

	return rc;
}

/*
 * Find a sock_gres_t record in a list by matching the plugin_id and type_id
 *	from a gres_state_t job record
 * IN x - a sock_gres_t record to test
 * IN key - the gres_state_t record (from a job) we want to match
 * RET 1 on match, otherwise 0
 */
static int _find_sock_by_job_gres(void *x, void *key)
{
	sock_gres_t *sock_data = (sock_gres_t *) x;
	gres_state_t *job_gres_state = (gres_state_t *) key;
	gres_job_state_t *job_data;

	job_data = (gres_job_state_t *) job_gres_state->gres_data;
	if ((sock_data->plugin_id == job_gres_state->plugin_id) &&
	    (sock_data->type_id   == job_data->type_id))
		return 1;
	return 0;
}

/*
 * Find a gres_state_t job record in a list by matching the plugin_id and
 *	type_id from a sock_gres_t record
 * IN x - a gres_state_t record (from a job) to test
 * IN key - the sock_gres_t record we want to match
 * RET 1 on match, otherwise 0
 */
static int _find_job_by_sock_gres(void *x, void *key)
{
	gres_state_t *job_gres_state = (gres_state_t *) x;
	gres_job_state_t *job_data;
	sock_gres_t *sock_data = (sock_gres_t *) key;

	job_data = (gres_job_state_t *) job_gres_state->gres_data;
	if ((sock_data->plugin_id == job_gres_state->plugin_id) &&
	    (sock_data->type_id   == job_data->type_id))
		return 1;
	return 0;
}

/*
 * Clear GRES allocation info for all job GRES at start of scheduling cycle
 * Return TRUE if any gres_per_job constraints to satisfy
 */
extern bool gres_plugin_job_sched_init(List job_gres_list)
{
	ListIterator iter;
	gres_state_t *job_gres_state;
	gres_job_state_t *job_data;
	bool rc = false;

	if (!job_gres_list)
		return rc;

	iter = list_iterator_create(job_gres_list);
	while ((job_gres_state = (gres_state_t *) list_next(iter))) {
		job_data = (gres_job_state_t *) job_gres_state->gres_data;
		if (!job_data->gres_per_job)
			continue;
		job_data->total_gres = 0;
		rc = true;
	}
	list_iterator_destroy(iter);

	return rc;
}

/*
 * Return TRUE if all gres_per_job specifications are satisfied
 */
extern bool gres_plugin_job_sched_test(List job_gres_list, uint32_t job_id)
{
	ListIterator iter;
	gres_state_t *job_gres_state;
	gres_job_state_t *job_data;
	bool rc = true;

	if (!job_gres_list)
		return rc;

	iter = list_iterator_create(job_gres_list);
	while ((job_gres_state = (gres_state_t *) list_next(iter))) {
		job_data = (gres_job_state_t *) job_gres_state->gres_data;
		if (job_data->gres_per_job &&
		    (job_data->gres_per_job > job_data->total_gres)) {
			rc = false;
			break;
		}
	}
	list_iterator_destroy(iter);

	return rc;
}

/*
 * Return TRUE if all gres_per_job specifications will be satisfied with
 *	the addtitional resources provided by a single node
 * IN job_gres_list - List of job's GRES requirements (job_gres_state_t)
 * IN sock_gres_list - Per socket GRES availability on this node (sock_gres_t)
 * IN job_id - The job being tested
 */
extern bool gres_plugin_job_sched_test2(List job_gres_list, List sock_gres_list,
					uint32_t job_id)
{
	ListIterator iter;
	gres_state_t *job_gres_state;
	gres_job_state_t *job_data;
	sock_gres_t *sock_data;
	bool rc = true;

	if (!job_gres_list)
		return rc;

	iter = list_iterator_create(job_gres_list);
	while ((job_gres_state = (gres_state_t *) list_next(iter))) {
		job_data = (gres_job_state_t *) job_gres_state->gres_data;
		if ((job_data->gres_per_job == 0) ||
		    (job_data->gres_per_job < job_data->total_gres))
			continue;
		sock_data = list_find_first(sock_gres_list,
					    _find_sock_by_job_gres,
					    job_gres_state);
		if (!sock_data ||
		    (job_data->gres_per_job >
		     (job_data->total_gres + sock_data->total_cnt))) {
			rc = false;
			break;
		}
	}
	list_iterator_destroy(iter);

	return rc;
}

/*
 * Update a job's total_gres counter as we add a node to potential allocaiton
 * IN job_gres_list - List of job's GRES requirements (job_gres_state_t)
 * IN sock_gres_list - Per socket GRES availability on this node (sock_gres_t)
 * IN avail_cpus - CPUs currently available on this node
 */
extern void gres_plugin_job_sched_add(List job_gres_list, List sock_gres_list,
				      uint16_t avail_cpus)
{
	ListIterator iter;
	gres_state_t *job_gres_state;
	gres_job_state_t *job_data;
	sock_gres_t *sock_data;
	uint64_t gres_limit;

	if (!job_gres_list)
		return;

	iter = list_iterator_create(job_gres_list);
	while ((job_gres_state = (gres_state_t *) list_next(iter))) {
		job_data = (gres_job_state_t *) job_gres_state->gres_data;
		if (!job_data->gres_per_job)	/* Don't care about totals */
			continue;
		sock_data = list_find_first(sock_gres_list,
					    _find_sock_by_job_gres,
					    job_gres_state);
		if (!sock_data)		/* None of this GRES available */
			continue;
		if (job_data->cpus_per_gres) {
			gres_limit = avail_cpus / job_data->cpus_per_gres;
			gres_limit = MIN(gres_limit, sock_data->total_cnt);
		} else
			gres_limit = sock_data->total_cnt;
		job_data->total_gres += gres_limit;
	}
	list_iterator_destroy(iter);
}

/*
 * Create/update List GRES that can be made available on the specified node
 * IN/OUT consec_gres - List of sock_gres_t that can be made available on
 *			a set of nodes
 * IN job_gres_list - List of job's GRES requirements (gres_job_state_t)
 * IN sock_gres_list - Per socket GRES availability on this node (sock_gres_t)
 */
extern void gres_plugin_job_sched_consec(List *consec_gres, List job_gres_list,
					 List sock_gres_list)
{
	ListIterator iter;
	gres_state_t *job_gres_state;
	gres_job_state_t *job_data;
	sock_gres_t *sock_data, *consec_data;

	if (!job_gres_list)
		return;

	iter = list_iterator_create(job_gres_list);
	while ((job_gres_state = (gres_state_t *) list_next(iter))) {
		job_data = (gres_job_state_t *) job_gres_state->gres_data;
		if (!job_data->gres_per_job)	/* Don't care about totals */
			continue;
		sock_data = list_find_first(sock_gres_list,
					    _find_sock_by_job_gres,
					    job_gres_state);
		if (!sock_data)		/* None of this GRES available */
			continue;
		if (*consec_gres == NULL)
			*consec_gres = list_create(_sock_gres_del);
		consec_data = list_find_first(*consec_gres,
					      _find_sock_by_job_gres,
					      job_gres_state);
		if (!consec_data) {
			consec_data = xmalloc(sizeof(sock_gres_t));
			consec_data->plugin_id = sock_data->plugin_id;
			consec_data->type_id   = sock_data->type_id;
			list_append(*consec_gres, consec_data);
		}
		consec_data->total_cnt += sock_data->total_cnt;
	}
	list_iterator_destroy(iter);
}

/*
 * Determine if the additional sock_gres_list resources will result in
 * satisfying the job's gres_per_job constraints
 * IN job_gres_list - job's GRES requirements
 * IN sock_gres_list - available GRES in a set of nodes, data structure built
 *		       by gres_plugin_job_sched_consec()
 */
extern bool gres_plugin_job_sched_sufficient(List job_gres_list,
					     List sock_gres_list)
{
	ListIterator iter;
	gres_state_t *job_gres_state;
	gres_job_state_t *job_data;
	sock_gres_t *sock_data;
	bool rc = true;

	if (!job_gres_list)
		return true;
	if (!sock_gres_list)
		return false;

	iter = list_iterator_create(job_gres_list);
	while ((job_gres_state = (gres_state_t *) list_next(iter))) {
		job_data = (gres_job_state_t *) job_gres_state->gres_data;
		if (!job_data->gres_per_job)	/* Don't care about totals */
			continue;
		if (job_data->total_gres >= job_data->gres_per_job)
			continue;
		sock_data = list_find_first(sock_gres_list,
					    _find_sock_by_job_gres,
					    job_gres_state);
		if (!sock_data)	{	/* None of this GRES available */
			rc = false;
			break;
		}
		if ((job_data->total_gres + sock_data->total_cnt) <
		    job_data->gres_per_job) {
			rc = false;
			break;
		}
	}
	list_iterator_destroy(iter);

	return rc;
}

/*
 * Given a List of sock_gres_t entries, return a string identifying the
 * count of each GRES available on this set of nodes
 * IN sock_gres_list - count of GRES available in this group of nodes
 * IN job_gres_list - job GRES specification, used only to get GRES name/type
 * RET xfree the returned string
 */
extern char *gres_plugin_job_sched_str(List sock_gres_list, List job_gres_list)
{
	ListIterator iter;
	sock_gres_t *sock_data;
	gres_state_t *job_gres_state;
	gres_job_state_t *job_data;
	char *out_str = NULL, *sep;

	if (!sock_gres_list)
		return NULL;

	iter = list_iterator_create(sock_gres_list);
	while ((sock_data = (sock_gres_t *) list_next(iter))) {
		job_gres_state = list_find_first(job_gres_list,
					   _find_job_by_sock_gres, sock_data);
		if (!job_gres_state) {	/* Should never happen */
			error("%s: Could not find job GRES for type %u:%u",
			      __func__, sock_data->plugin_id,
			      sock_data->type_id);
			continue;
		}
		job_data = (gres_job_state_t *) job_gres_state->gres_data;
		if (out_str)
			sep = ",";
		else
			sep = "GRES:";
		if (job_data->type_name) {
			xstrfmtcat(out_str, "%s%s:%s:%"PRIu64, sep,
				   job_data->gres_name, job_data->type_name,
				   sock_data->total_cnt);
		} else {
			xstrfmtcat(out_str, "%s%s:%"PRIu64, sep,
				   job_data->gres_name, sock_data->total_cnt);
		}
	}
	list_iterator_destroy(iter);

	return out_str;
}

/*
 * Create a (partial) copy of a job's gres state for job binding
 * IN gres_list - List of Gres records for this job to track usage
 * RET The copy or NULL on failure
 * NOTE: Only job details are copied, NOT the job step details
 */
extern List gres_plugin_job_state_dup(List gres_list)
{
	return gres_plugin_job_state_extract(gres_list, -1);
}

/* Copy gres_job_state_t record for ALL nodes */
static void *_job_state_dup(void *gres_data)
{

	int i;
	gres_job_state_t *gres_ptr = (gres_job_state_t *) gres_data;
	gres_job_state_t *new_gres_ptr;

	if (gres_ptr == NULL)
		return NULL;

	new_gres_ptr = xmalloc(sizeof(gres_job_state_t));
	new_gres_ptr->cpus_per_gres	= gres_ptr->cpus_per_gres;
	new_gres_ptr->gres_name		= xstrdup(gres_ptr->gres_name);
	new_gres_ptr->gres_per_job	= gres_ptr->gres_per_job;
	new_gres_ptr->gres_per_node	= gres_ptr->gres_per_node;
	new_gres_ptr->gres_per_socket	= gres_ptr->gres_per_socket;
	new_gres_ptr->gres_per_task	= gres_ptr->gres_per_task;
	new_gres_ptr->mem_per_gres	= gres_ptr->mem_per_gres;
	new_gres_ptr->node_cnt		= gres_ptr->node_cnt;
	new_gres_ptr->total_gres	= gres_ptr->total_gres;
	new_gres_ptr->type_id		= gres_ptr->type_id;
	new_gres_ptr->type_name		= xstrdup(gres_ptr->type_name);

	if (gres_ptr->gres_cnt_node_alloc) {
		i = sizeof(uint64_t) * gres_ptr->node_cnt;
		new_gres_ptr->gres_cnt_node_alloc = xmalloc(i);
		memcpy(new_gres_ptr->gres_cnt_node_alloc,
		       gres_ptr->gres_cnt_node_alloc, i);
	}
	if (gres_ptr->gres_bit_alloc) {
		new_gres_ptr->gres_bit_alloc = xcalloc(gres_ptr->node_cnt,
						       sizeof(bitstr_t *));
		for (i = 0; i < gres_ptr->node_cnt; i++) {
			if (gres_ptr->gres_bit_alloc[i] == NULL)
				continue;
			new_gres_ptr->gres_bit_alloc[i] =
				bit_copy(gres_ptr->gres_bit_alloc[i]);
		}
	}
	return new_gres_ptr;
}

/* Copy gres_job_state_t record for one specific node */
static void *_job_state_dup2(void *gres_data, int node_index)
{

	gres_job_state_t *gres_ptr = (gres_job_state_t *) gres_data;
	gres_job_state_t *new_gres_ptr;

	if (gres_ptr == NULL)
		return NULL;

	new_gres_ptr = xmalloc(sizeof(gres_job_state_t));
	new_gres_ptr->cpus_per_gres	= gres_ptr->cpus_per_gres;
	new_gres_ptr->gres_name		= xstrdup(gres_ptr->gres_name);
	new_gres_ptr->gres_per_job	= gres_ptr->gres_per_job;
	new_gres_ptr->gres_per_node	= gres_ptr->gres_per_node;
	new_gres_ptr->gres_per_socket	= gres_ptr->gres_per_socket;
	new_gres_ptr->gres_per_task	= gres_ptr->gres_per_task;
	new_gres_ptr->mem_per_gres	= gres_ptr->mem_per_gres;
	new_gres_ptr->node_cnt		= 1;
	new_gres_ptr->total_gres	= gres_ptr->total_gres;
	new_gres_ptr->type_id		= gres_ptr->type_id;
	new_gres_ptr->type_name		= xstrdup(gres_ptr->type_name);

	if (gres_ptr->gres_cnt_node_alloc) {
		new_gres_ptr->gres_cnt_node_alloc = xmalloc(sizeof(uint64_t));
		new_gres_ptr->gres_cnt_node_alloc[0] =
		       gres_ptr->gres_cnt_node_alloc[node_index];
	}
	if (gres_ptr->gres_bit_alloc && gres_ptr->gres_bit_alloc[node_index]) {
		new_gres_ptr->gres_bit_alloc	= xmalloc(sizeof(bitstr_t *));
		new_gres_ptr->gres_bit_alloc[0] =
				bit_copy(gres_ptr->gres_bit_alloc[node_index]);
	}
	return new_gres_ptr;
}

/*
 * Create a (partial) copy of a job's gres state for a particular node index
 * IN gres_list - List of Gres records for this job to track usage
 * IN node_index - zero-origin index to the node
 * RET The copy or NULL on failure
 */
extern List gres_plugin_job_state_extract(List gres_list, int node_index)
{
	ListIterator gres_iter;
	gres_state_t *gres_ptr, *new_gres_state;
	List new_gres_list = NULL;
	void *new_gres_data;

	if (gres_list == NULL)
		return new_gres_list;

	(void) gres_plugin_init();

	slurm_mutex_lock(&gres_context_lock);
	gres_iter = list_iterator_create(gres_list);
	while ((gres_ptr = (gres_state_t *) list_next(gres_iter))) {
		if (node_index == -1)
			new_gres_data = _job_state_dup(gres_ptr->gres_data);
		else {
			new_gres_data = _job_state_dup2(gres_ptr->gres_data,
							node_index);
		}
		if (new_gres_data == NULL)
			break;
		if (new_gres_list == NULL) {
			new_gres_list = list_create(_gres_job_list_delete);
		}
		new_gres_state = xmalloc(sizeof(gres_state_t));
		new_gres_state->plugin_id = gres_ptr->plugin_id;
		new_gres_state->gres_data = new_gres_data;
		list_append(new_gres_list, new_gres_state);
	}
	list_iterator_destroy(gres_iter);
	slurm_mutex_unlock(&gres_context_lock);

	return new_gres_list;
}

/*
 * Pack a job's current gres status, called from slurmctld for save/restore
 * IN gres_list - generated by gres_plugin_job_config_validate()
 * IN/OUT buffer - location to write state to
 * IN job_id - job's ID
 * IN details - if set then pack job step allocation details (only needed to
 *	 	save/restore job state, not needed in job credential for
 *		slurmd task binding)
 *
 * NOTE: A job's allocation to steps is not recorded here, but recovered with
 *	 the job step state information upon slurmctld restart.
 */
extern int gres_plugin_job_state_pack(List gres_list, Buf buffer,
				      uint32_t job_id, bool details,
				      uint16_t protocol_version)
{
	int i, rc = SLURM_SUCCESS;
	uint32_t top_offset, tail_offset;
	uint32_t magic = GRES_MAGIC;
	uint16_t rec_cnt = 0;
	ListIterator gres_iter;
	gres_state_t *gres_ptr;
	gres_job_state_t *gres_job_ptr;

	top_offset = get_buf_offset(buffer);
	pack16(rec_cnt, buffer);	/* placeholder if data */

	if (gres_list == NULL)
		return rc;

	(void) gres_plugin_init();

	slurm_mutex_lock(&gres_context_lock);
	gres_iter = list_iterator_create(gres_list);
	while ((gres_ptr = (gres_state_t *) list_next(gres_iter))) {
		gres_job_ptr = (gres_job_state_t *) gres_ptr->gres_data;

		if (protocol_version >= SLURM_19_05_PROTOCOL_VERSION) {
			pack32(magic, buffer);
			pack32(gres_ptr->plugin_id, buffer);
			pack16(gres_job_ptr->cpus_per_gres, buffer);
			pack16(gres_job_ptr->flags, buffer);
			pack64(gres_job_ptr->gres_per_job, buffer);
			pack64(gres_job_ptr->gres_per_node, buffer);
			pack64(gres_job_ptr->gres_per_socket, buffer);
			pack64(gres_job_ptr->gres_per_task, buffer);
			pack64(gres_job_ptr->mem_per_gres, buffer);
			pack64(gres_job_ptr->total_gres, buffer);
			packstr(gres_job_ptr->type_name, buffer);
			pack32(gres_job_ptr->node_cnt, buffer);

			if (gres_job_ptr->gres_cnt_node_alloc) {
				pack8((uint8_t) 1, buffer);
				pack64_array(gres_job_ptr->gres_cnt_node_alloc,
					     gres_job_ptr->node_cnt, buffer);
			} else {
				pack8((uint8_t) 0, buffer);
			}

			if (gres_job_ptr->gres_bit_alloc) {
				pack8((uint8_t) 1, buffer);
				for (i = 0; i < gres_job_ptr->node_cnt; i++) {
					pack_bit_str_hex(gres_job_ptr->
							 gres_bit_alloc[i],
							 buffer);
				}
			} else {
				pack8((uint8_t) 0, buffer);
			}
			if (details && gres_job_ptr->gres_bit_step_alloc) {
				pack8((uint8_t) 1, buffer);
				for (i = 0; i < gres_job_ptr->node_cnt; i++) {
					pack_bit_str_hex(gres_job_ptr->
							 gres_bit_step_alloc[i],
							 buffer);
				}
			} else {
				pack8((uint8_t) 0, buffer);
			}
			if (details && gres_job_ptr->gres_cnt_step_alloc) {
				pack8((uint8_t) 1, buffer);
				for (i = 0; i < gres_job_ptr->node_cnt; i++) {
					pack64(gres_job_ptr->
					       gres_cnt_step_alloc[i],
					       buffer);
				}
			} else {
				pack8((uint8_t) 0, buffer);
			}
			rec_cnt++;
		} else if (protocol_version >= SLURM_18_08_PROTOCOL_VERSION) {
			pack32(magic, buffer);
			pack32(gres_ptr->plugin_id, buffer);
			pack16(gres_job_ptr->cpus_per_gres, buffer);
			pack64(gres_job_ptr->gres_per_job, buffer);
			pack64(gres_job_ptr->gres_per_node, buffer);
			pack64(gres_job_ptr->gres_per_socket, buffer);
			pack64(gres_job_ptr->gres_per_task, buffer);
			pack64(gres_job_ptr->mem_per_gres, buffer);
			pack64(gres_job_ptr->total_gres, buffer);
			packstr(gres_job_ptr->type_name, buffer);
			pack32(gres_job_ptr->node_cnt, buffer);

			if (gres_job_ptr->gres_cnt_node_alloc) {
				pack8((uint8_t) 1, buffer);
				pack64_array(gres_job_ptr->gres_cnt_node_alloc,
					     gres_job_ptr->node_cnt, buffer);
			} else {
				pack8((uint8_t) 0, buffer);
			}

			if (gres_job_ptr->gres_bit_alloc) {
				pack8((uint8_t) 1, buffer);
				for (i = 0; i < gres_job_ptr->node_cnt; i++) {
					pack_bit_str_hex(gres_job_ptr->
							 gres_bit_alloc[i],
							 buffer);
				}
			} else {
				pack8((uint8_t) 0, buffer);
			}
			if (details && gres_job_ptr->gres_bit_step_alloc) {
				pack8((uint8_t) 1, buffer);
				for (i = 0; i < gres_job_ptr->node_cnt; i++) {
					pack_bit_str_hex(gres_job_ptr->
							 gres_bit_step_alloc[i],
							 buffer);
				}
			} else {
				pack8((uint8_t) 0, buffer);
			}
			if (details && gres_job_ptr->gres_cnt_step_alloc) {
				pack8((uint8_t) 1, buffer);
				for (i = 0; i < gres_job_ptr->node_cnt; i++) {
					pack64(gres_job_ptr->
					       gres_cnt_step_alloc[i],
					       buffer);
				}
			} else {
				pack8((uint8_t) 0, buffer);
			}
			rec_cnt++;
		} else if (protocol_version >= SLURM_MIN_PROTOCOL_VERSION) {
			pack32(magic, buffer);
			pack32(gres_ptr->plugin_id, buffer);
			pack64(gres_job_ptr->gres_per_node, buffer);
			packstr(gres_job_ptr->type_name, buffer);
			pack32(gres_job_ptr->node_cnt, buffer);

			if (gres_job_ptr->gres_bit_alloc) {
				pack8((uint8_t) 1, buffer);
				for (i = 0; i < gres_job_ptr->node_cnt; i++) {
					pack_bit_str_hex(gres_job_ptr->
							 gres_bit_alloc[i],
							 buffer);
				}
			} else {
				pack8((uint8_t) 0, buffer);
			}
			if (details && gres_job_ptr->gres_bit_step_alloc) {
				pack8((uint8_t) 1, buffer);
				for (i = 0; i < gres_job_ptr->node_cnt; i++) {
					pack_bit_str_hex(gres_job_ptr->
							 gres_bit_step_alloc[i],
							 buffer);
				}
			} else {
				pack8((uint8_t) 0, buffer);
			}
			if (details && gres_job_ptr->gres_cnt_step_alloc) {
				pack8((uint8_t) 1, buffer);
				for (i = 0; i < gres_job_ptr->node_cnt; i++) {
					pack64(gres_job_ptr->
					       gres_cnt_step_alloc[i],
					       buffer);
				}
			} else {
				pack8((uint8_t) 0, buffer);
			}
			rec_cnt++;
		} else {
			error("%s: protocol_version %hu not supported",
			      __func__, protocol_version);
			break;
		}
	}
	list_iterator_destroy(gres_iter);
	slurm_mutex_unlock(&gres_context_lock);

	tail_offset = get_buf_offset(buffer);
	set_buf_offset(buffer, top_offset);
	pack16(rec_cnt, buffer);
	set_buf_offset(buffer, tail_offset);

	return rc;
}

/*
 * Unpack a job's current gres status, called from slurmctld for save/restore
 * OUT gres_list - restored state stored by gres_plugin_job_state_pack()
 * IN/OUT buffer - location to read state from
 * IN job_id - job's ID
 */
extern int gres_plugin_job_state_unpack(List *gres_list, Buf buffer,
					uint32_t job_id,
					uint16_t protocol_version)
{
	int i = 0, rc;
	uint32_t magic = 0, plugin_id = 0, utmp32 = 0;
	uint16_t rec_cnt = 0;
	uint8_t  has_more = 0;
	gres_state_t *gres_ptr;
	gres_job_state_t *gres_job_ptr = NULL;

	safe_unpack16(&rec_cnt, buffer);
	if (rec_cnt == 0)
		return SLURM_SUCCESS;

	rc = gres_plugin_init();

	slurm_mutex_lock(&gres_context_lock);
	if ((gres_context_cnt > 0) && (*gres_list == NULL)) {
		*gres_list = list_create(_gres_job_list_delete);
	}

	while ((rc == SLURM_SUCCESS) && (rec_cnt)) {
		if ((buffer == NULL) || (remaining_buf(buffer) == 0))
			break;
		rec_cnt--;

		if (protocol_version >= SLURM_19_05_PROTOCOL_VERSION) {
			safe_unpack32(&magic, buffer);
			if (magic != GRES_MAGIC)
				goto unpack_error;
			safe_unpack32(&plugin_id, buffer);
			gres_job_ptr = xmalloc(sizeof(gres_job_state_t));
			safe_unpack16(&gres_job_ptr->cpus_per_gres, buffer);
			safe_unpack16(&gres_job_ptr->flags, buffer);
			safe_unpack64(&gres_job_ptr->gres_per_job, buffer);
			safe_unpack64(&gres_job_ptr->gres_per_node, buffer);
			safe_unpack64(&gres_job_ptr->gres_per_socket, buffer);
			safe_unpack64(&gres_job_ptr->gres_per_task, buffer);
			safe_unpack64(&gres_job_ptr->mem_per_gres, buffer);
			safe_unpack64(&gres_job_ptr->total_gres, buffer);
			safe_unpackstr_xmalloc(&gres_job_ptr->type_name,
					       &utmp32, buffer);
			gres_job_ptr->type_id =
				gres_plugin_build_id(gres_job_ptr->type_name);
			safe_unpack32(&gres_job_ptr->node_cnt, buffer);
			if (gres_job_ptr->node_cnt > NO_VAL)
				goto unpack_error;

			safe_unpack8(&has_more, buffer);
			if (has_more) {
				safe_unpack64_array(
					&gres_job_ptr->gres_cnt_node_alloc,
					&utmp32, buffer);
			}

			safe_unpack8(&has_more, buffer);
			if (has_more) {
				safe_xcalloc(gres_job_ptr->gres_bit_alloc,
					     gres_job_ptr->node_cnt,
					     sizeof(bitstr_t *));
				for (i = 0; i < gres_job_ptr->node_cnt; i++) {
					unpack_bit_str_hex(&gres_job_ptr->
							   gres_bit_alloc[i],
							   buffer);
				}
			}
			safe_unpack8(&has_more, buffer);
			if (has_more) {
				safe_xcalloc(gres_job_ptr->gres_bit_step_alloc,
					     gres_job_ptr->node_cnt,
					     sizeof(bitstr_t *));
				for (i = 0; i < gres_job_ptr->node_cnt; i++) {
					unpack_bit_str_hex(&gres_job_ptr->
							   gres_bit_step_alloc[i],
							   buffer);
				}
			}
			safe_unpack8(&has_more, buffer);
			if (has_more) {
				safe_xcalloc(gres_job_ptr->gres_cnt_step_alloc,
					     gres_job_ptr->node_cnt,
					     sizeof(uint64_t));
				for (i = 0; i < gres_job_ptr->node_cnt; i++) {
					safe_unpack64(&gres_job_ptr->
						      gres_cnt_step_alloc[i],
						      buffer);
				}
			}
		} else if (protocol_version >= SLURM_18_08_PROTOCOL_VERSION) {
			safe_unpack32(&magic, buffer);
			if (magic != GRES_MAGIC)
				goto unpack_error;
			safe_unpack32(&plugin_id, buffer);
			gres_job_ptr = xmalloc(sizeof(gres_job_state_t));
			safe_unpack16(&gres_job_ptr->cpus_per_gres, buffer);
			safe_unpack64(&gres_job_ptr->gres_per_job, buffer);
			safe_unpack64(&gres_job_ptr->gres_per_node, buffer);
			safe_unpack64(&gres_job_ptr->gres_per_socket, buffer);
			safe_unpack64(&gres_job_ptr->gres_per_task, buffer);
			safe_unpack64(&gres_job_ptr->mem_per_gres, buffer);
			safe_unpack64(&gres_job_ptr->total_gres, buffer);
			safe_unpackstr_xmalloc(&gres_job_ptr->type_name,
					       &utmp32, buffer);
			gres_job_ptr->type_id =
				gres_plugin_build_id(gres_job_ptr->type_name);
			safe_unpack32(&gres_job_ptr->node_cnt, buffer);
			if (gres_job_ptr->node_cnt > NO_VAL)
				goto unpack_error;

			safe_unpack8(&has_more, buffer);
			if (has_more) {
				safe_unpack64_array(
					&gres_job_ptr->gres_cnt_node_alloc,
					&utmp32, buffer);
			}

			safe_unpack8(&has_more, buffer);
			if (has_more) {
				safe_xcalloc(gres_job_ptr->gres_bit_alloc,
					     gres_job_ptr->node_cnt,
					     sizeof(bitstr_t *));
				for (i = 0; i < gres_job_ptr->node_cnt; i++) {
					unpack_bit_str_hex(&gres_job_ptr->
							   gres_bit_alloc[i],
							   buffer);
				}
			}
			safe_unpack8(&has_more, buffer);
			if (has_more) {
				safe_xcalloc(gres_job_ptr->gres_bit_step_alloc,
					     gres_job_ptr->node_cnt,
					     sizeof(bitstr_t *));
				for (i = 0; i < gres_job_ptr->node_cnt; i++) {
					unpack_bit_str_hex(&gres_job_ptr->
							   gres_bit_step_alloc[i],
							   buffer);
				}
			}
			safe_unpack8(&has_more, buffer);
			if (has_more) {
				safe_xcalloc(gres_job_ptr->gres_cnt_step_alloc,
					     gres_job_ptr->node_cnt,
					     sizeof(uint64_t));
				for (i = 0; i < gres_job_ptr->node_cnt; i++) {
					safe_unpack64(&gres_job_ptr->
						      gres_cnt_step_alloc[i],
						      buffer);
				}
			}
		} else if (protocol_version >= SLURM_MIN_PROTOCOL_VERSION) {
			safe_unpack32(&magic, buffer);
			if (magic != GRES_MAGIC)
				goto unpack_error;
			safe_unpack32(&plugin_id, buffer);
			gres_job_ptr = xmalloc(sizeof(gres_job_state_t));
			safe_unpack64(&gres_job_ptr->gres_per_node, buffer);
			safe_unpackstr_xmalloc(&gres_job_ptr->type_name,
					       &utmp32, buffer);
			gres_job_ptr->type_id =
				gres_plugin_build_id(gres_job_ptr->type_name);
			safe_unpack32(&gres_job_ptr->node_cnt, buffer);
			if (gres_job_ptr->node_cnt > NO_VAL)
				goto unpack_error;
			safe_unpack8(&has_more, buffer);

			if (has_more) {
				safe_xcalloc(gres_job_ptr->gres_bit_alloc,
					     gres_job_ptr->node_cnt,
					     sizeof(bitstr_t *));
				for (i = 0; i < gres_job_ptr->node_cnt; i++) {
					unpack_bit_str_hex(&gres_job_ptr->
							   gres_bit_alloc[i],
							   buffer);
				}
			}
			safe_unpack8(&has_more, buffer);
			if (has_more) {
				safe_xcalloc(gres_job_ptr->gres_bit_step_alloc,
					     gres_job_ptr->node_cnt,
					     sizeof(bitstr_t *));
				for (i = 0; i < gres_job_ptr->node_cnt; i++) {
					unpack_bit_str_hex(&gres_job_ptr->
							   gres_bit_step_alloc[i],
							   buffer);
				}
			}
			safe_unpack8(&has_more, buffer);
			if (has_more) {
				safe_xcalloc(gres_job_ptr->gres_cnt_step_alloc,
					     gres_job_ptr->node_cnt,
					     sizeof(uint64_t));
				for (i = 0; i < gres_job_ptr->node_cnt; i++) {
					safe_unpack64(&gres_job_ptr->
						      gres_cnt_step_alloc[i],
						      buffer);
				}
			}
		} else {
			error("%s: protocol_version %hu not supported",
			      __func__, protocol_version);
			goto unpack_error;
		}

		for (i = 0; i < gres_context_cnt; i++) {
			if (gres_context[i].plugin_id == plugin_id)
				break;
		}
		if (i >= gres_context_cnt) {
			/*
			 * A likely sign that GresPlugins has changed.
			 * Not a fatal error, skip over the data.
			 */
			error("%s: no plugin configured to unpack data type %u from job %u",
			      __func__, plugin_id, job_id);
			_job_state_delete(gres_job_ptr);
			continue;
		}
		gres_job_ptr->gres_name = xstrdup(gres_context[i].gres_name);
		gres_ptr = xmalloc(sizeof(gres_state_t));
		gres_ptr->plugin_id = gres_context[i].plugin_id;
		gres_ptr->gres_data = gres_job_ptr;
		gres_job_ptr = NULL;	/* nothing left to free on error */
		list_append(*gres_list, gres_ptr);
	}
	slurm_mutex_unlock(&gres_context_lock);
	return rc;

unpack_error:
	error("%s: unpack error from job %u", __func__, job_id);
	if (gres_job_ptr)
		_job_state_delete(gres_job_ptr);
	slurm_mutex_unlock(&gres_context_lock);
	return SLURM_ERROR;
}

/*
 * If core bitmap from slurmd differs in size from that in slurmctld,
 * then modify bitmap from slurmd so we can use bit_and, bit_or, etc.
 */
static bitstr_t *_core_bitmap_rebuild(bitstr_t *old_core_bitmap, int new_size)
{
	int i, j, old_size, ratio;
	bitstr_t *new_core_bitmap;

	new_core_bitmap = bit_alloc(new_size);
	old_size = bit_size(old_core_bitmap);
	if (old_size > new_size) {
		ratio = old_size / new_size;
		for (i = 0; i < new_size; i++) {
			for (j = 0; j < ratio; j++) {
				if (bit_test(old_core_bitmap, i*ratio+j)) {
					bit_set(new_core_bitmap, i);
					break;
				}
			}
		}
	} else {
		ratio = new_size / old_size;
		for (i = 0; i < old_size; i++) {
			if (!bit_test(old_core_bitmap, i))
				continue;
			for (j = 0; j < ratio; j++) {
				bit_set(new_core_bitmap, i*ratio+j);
			}
		}
	}

	return new_core_bitmap;
}

static void _validate_gres_node_cores(gres_node_state_t *node_gres_ptr,
				      int cores_ctld, char *node_name)
{
	int i, cores_slurmd;
	bitstr_t *new_core_bitmap;
	int log_mismatch = true;

	if (node_gres_ptr->topo_cnt == 0)
		return;

	if (node_gres_ptr->topo_core_bitmap == NULL) {
		error("Gres topo_core_bitmap is NULL on node %s", node_name);
		return;
	}


	for (i = 0; i < node_gres_ptr->topo_cnt; i++) {
		if (!node_gres_ptr->topo_core_bitmap[i])
			continue;
		cores_slurmd = bit_size(node_gres_ptr->topo_core_bitmap[i]);
		if (cores_slurmd == cores_ctld)
			continue;
		if (log_mismatch) {
			debug("Rebuilding node %s gres core bitmap (%d != %d)",
			      node_name, cores_slurmd, cores_ctld);
			log_mismatch = false;
		}
		new_core_bitmap = _core_bitmap_rebuild(
					node_gres_ptr->topo_core_bitmap[i],
					cores_ctld);
		FREE_NULL_BITMAP(node_gres_ptr->topo_core_bitmap[i]);
		node_gres_ptr->topo_core_bitmap[i] = new_core_bitmap;
	}
}

static void	_job_core_filter(void *job_gres_data, void *node_gres_data,
				 bool use_total_gres, bitstr_t *core_bitmap,
				 int core_start_bit, int core_end_bit,
				 char *gres_name, char *node_name)
{
	int i, j, core_ctld;
	gres_job_state_t  *job_gres_ptr  = (gres_job_state_t *)  job_gres_data;
	gres_node_state_t *node_gres_ptr = (gres_node_state_t *) node_gres_data;
	bitstr_t *avail_core_bitmap = NULL;

	if (!node_gres_ptr->topo_cnt || !core_bitmap ||	/* No topology info */
	    !job_gres_ptr->gres_per_node)		/* No job GRES */
		return;

	/* Determine which specific cores can be used */
	avail_core_bitmap = bit_copy(core_bitmap);
	bit_nclear(avail_core_bitmap, core_start_bit, core_end_bit);
	for (i = 0; i < node_gres_ptr->topo_cnt; i++) {
		if (node_gres_ptr->topo_gres_cnt_avail[i] == 0)
			continue;
		if (!use_total_gres &&
		    (node_gres_ptr->topo_gres_cnt_alloc[i] >=
		     node_gres_ptr->topo_gres_cnt_avail[i]))
			continue;
		if (job_gres_ptr->type_name &&
		    (!node_gres_ptr->topo_type_name[i] ||
		     (job_gres_ptr->type_id != node_gres_ptr->topo_type_id[i])))
			continue;
		if (!node_gres_ptr->topo_core_bitmap[i]) {
			FREE_NULL_BITMAP(avail_core_bitmap);	/* No filter */
			return;
		}
		core_ctld = core_end_bit - core_start_bit + 1;
		_validate_gres_node_cores(node_gres_ptr, core_ctld, node_name);
		core_ctld = bit_size(node_gres_ptr->topo_core_bitmap[i]);
		for (j = 0; j < core_ctld; j++) {
			if (bit_test(node_gres_ptr->topo_core_bitmap[i], j)) {
				bit_set(avail_core_bitmap, core_start_bit + j);
			}
		}
	}
	bit_and(core_bitmap, avail_core_bitmap);
	FREE_NULL_BITMAP(avail_core_bitmap);
}

static uint32_t _job_test(void *job_gres_data, void *node_gres_data,
			  bool use_total_gres, bitstr_t *core_bitmap,
			  int core_start_bit, int core_end_bit, bool *topo_set,
			  uint32_t job_id, char *node_name, char *gres_name,
			  uint32_t plugin_id)
{
	int i, j, core_size, core_ctld, top_inx = -1;
	uint64_t gres_avail = 0, gres_max = 0, gres_total, gres_tmp;
	gres_job_state_t  *job_gres_ptr  = (gres_job_state_t *)  job_gres_data;
	gres_node_state_t *node_gres_ptr = (gres_node_state_t *) node_gres_data;
	uint32_t *cores_addnt = NULL; /* Additional cores avail from this GRES */
	uint32_t *cores_avail = NULL; /* cores initially avail from this GRES */
	uint32_t core_cnt = 0;
	bitstr_t *alloc_core_bitmap = NULL;
	bitstr_t *avail_core_bitmap = NULL;
	bool shared_gres = _shared_gres(plugin_id);

	if (node_gres_ptr->no_consume)
		use_total_gres = true;

	if (job_gres_ptr->gres_per_node && node_gres_ptr->topo_cnt &&
	    *topo_set) {
		/*
		 * Need to determine how many GRES available for these
		 * specific cores
		 */
		if (core_bitmap) {
			core_ctld = core_end_bit - core_start_bit + 1;
			if (core_ctld < 1) {
				error("gres/%s: job %u cores on node %s < 1",
				      gres_name, job_id, node_name);
				return (uint32_t) 0;
			}
			_validate_gres_node_cores(node_gres_ptr, core_ctld,
						  node_name);
		}
		for (i = 0; i < node_gres_ptr->topo_cnt; i++) {
			if (job_gres_ptr->type_name &&
			    (!node_gres_ptr->topo_type_name[i] ||
			     (node_gres_ptr->topo_type_id[i] !=
			      job_gres_ptr->type_id)))
				continue;
			if (!node_gres_ptr->topo_core_bitmap[i]) {
				gres_avail += node_gres_ptr->
					      topo_gres_cnt_avail[i];
				if (!use_total_gres) {
					gres_avail -= node_gres_ptr->
						      topo_gres_cnt_alloc[i];
				}
				if (shared_gres)
					gres_max = MAX(gres_max, gres_avail);
				continue;
			}
			core_ctld = bit_size(node_gres_ptr->
					     topo_core_bitmap[i]);
			for (j = 0; j < core_ctld; j++) {
				if (core_bitmap &&
				    !bit_test(core_bitmap, core_start_bit + j))
					continue;
				if (!bit_test(node_gres_ptr->
					      topo_core_bitmap[i], j))
					continue; /* not avail for this gres */
				gres_avail += node_gres_ptr->
					      topo_gres_cnt_avail[i];
				if (!use_total_gres) {
					gres_avail -= node_gres_ptr->
						      topo_gres_cnt_alloc[i];
				}
				if (shared_gres)
					gres_max = MAX(gres_max, gres_avail);
				break;
			}
		}
		if (shared_gres)
			gres_avail = gres_max;
		if (job_gres_ptr->gres_per_node > gres_avail)
			return (uint32_t) 0;	/* insufficient, GRES to use */
		return NO_VAL;
	} else if (job_gres_ptr->gres_per_node && node_gres_ptr->topo_cnt) {
		/* Need to determine which specific cores can be used */
		gres_avail = node_gres_ptr->gres_cnt_avail;
		if (!use_total_gres)
			gres_avail -= node_gres_ptr->gres_cnt_alloc;
		if (job_gres_ptr->gres_per_node > gres_avail)
			return (uint32_t) 0;	/* insufficient, GRES to use */

		core_ctld = core_end_bit - core_start_bit + 1;
		if (core_bitmap) {
			if (core_ctld < 1) {
				error("gres/%s: job %u cores on node %s < 1",
				      gres_name, job_id, node_name);
				return (uint32_t) 0;
			}
			_validate_gres_node_cores(node_gres_ptr, core_ctld,
						  node_name);
		} else {
			for (i = 0; i < node_gres_ptr->topo_cnt; i++) {
				if (!node_gres_ptr->topo_core_bitmap[i])
					continue;
				core_ctld = bit_size(node_gres_ptr->
						     topo_core_bitmap[i]);
				break;
			}
		}

		alloc_core_bitmap = bit_alloc(core_ctld);
		if (core_bitmap) {
			for (j = 0; j < core_ctld; j++) {
				if (bit_test(core_bitmap, core_start_bit + j))
					bit_set(alloc_core_bitmap, j);
			}
		} else {
			bit_nset(alloc_core_bitmap, 0, core_ctld - 1);
		}

		avail_core_bitmap = bit_copy(alloc_core_bitmap);
		cores_addnt = xcalloc(node_gres_ptr->topo_cnt,
				      sizeof(uint32_t));
		cores_avail = xcalloc(node_gres_ptr->topo_cnt,
				      sizeof(uint32_t));
		for (i = 0; i < node_gres_ptr->topo_cnt; i++) {
			if (node_gres_ptr->topo_gres_cnt_avail[i] == 0)
				continue;
			if (!use_total_gres &&
			    (node_gres_ptr->topo_gres_cnt_alloc[i] >=
			     node_gres_ptr->topo_gres_cnt_avail[i]))
				continue;
			if (job_gres_ptr->type_name &&
			    (!node_gres_ptr->topo_type_name[i] ||
			     (node_gres_ptr->topo_type_id[i] !=
			      job_gres_ptr->type_id)))
				continue;
			if (!node_gres_ptr->topo_core_bitmap[i]) {
				cores_avail[i] = core_end_bit -
						 core_start_bit + 1;
				continue;
			}
			core_size = bit_size(node_gres_ptr->topo_core_bitmap[i]);
			for (j = 0; j < core_size; j++) {
				if (core_bitmap &&
				    !bit_test(core_bitmap, core_start_bit + j))
					continue;
				if (bit_test(node_gres_ptr->
					     topo_core_bitmap[i], j)) {
					cores_avail[i]++;
				}
			}
		}

		/* Pick the topology entries with the most cores available */
		gres_avail = 0;
		gres_total = 0;
		while (gres_avail < job_gres_ptr->gres_per_node) {
			top_inx = -1;
			for (j = 0; j < node_gres_ptr->topo_cnt; j++) {
				if ((gres_avail == 0) || (cores_avail[j] == 0) ||
				    !node_gres_ptr->topo_core_bitmap[j]) {
					cores_addnt[j] = cores_avail[j];
				} else {
					cores_addnt[j] = cores_avail[j] -
						bit_overlap(alloc_core_bitmap,
							    node_gres_ptr->
							    topo_core_bitmap[j]);
				}

				if (top_inx == -1) {
					if (cores_avail[j])
						top_inx = j;
				} else if (cores_addnt[j] > cores_addnt[top_inx])
					top_inx = j;
			}
			if ((top_inx < 0) || (cores_avail[top_inx] == 0)) {
				if (gres_total < job_gres_ptr->gres_per_node)
					core_cnt = 0;
				break;
			}
			cores_avail[top_inx] = 0;	/* Flag as used */
			gres_tmp = node_gres_ptr->topo_gres_cnt_avail[top_inx];
			if (!use_total_gres &&
			    (gres_tmp >=
			     node_gres_ptr->topo_gres_cnt_alloc[top_inx])) {
				gres_tmp -= node_gres_ptr->
					    topo_gres_cnt_alloc[top_inx];
			} else if (!use_total_gres) {
				gres_tmp = 0;
			}
			if (gres_tmp == 0) {
				error("gres/%s: topology allocation error on node %s",
				      gres_name, node_name);
				break;
			}
			/* update counts of allocated cores and GRES */
			if (shared_gres) {
				/*
				 * Process outside of loop after specific
				 * device selected
				 */
			} else if (!node_gres_ptr->topo_core_bitmap[top_inx]) {
				bit_nset(alloc_core_bitmap, 0, core_ctld - 1);
			} else if (gres_avail) {
				bit_or(alloc_core_bitmap,
				       node_gres_ptr->
				       topo_core_bitmap[top_inx]);
				if (core_bitmap)
					bit_and(alloc_core_bitmap,
						avail_core_bitmap);
			} else {
				bit_and(alloc_core_bitmap,
					node_gres_ptr->
					topo_core_bitmap[top_inx]);
			}
			if (shared_gres) {
				gres_total = MAX(gres_total, gres_tmp);
				gres_avail = gres_total;
			} else {
				/*
				 * Available GRES count is up to gres_tmp,
				 * but take 1 per loop to maximize available
				 * core count
				 */
				gres_avail += 1;
				gres_total += gres_tmp;
				core_cnt = bit_set_count(alloc_core_bitmap);
			}
		}
		if (shared_gres && (top_inx >= 0) &&
		    (gres_avail > job_gres_ptr->gres_per_node)) {
			if (!node_gres_ptr->topo_core_bitmap[top_inx]) {
				bit_nset(alloc_core_bitmap, 0, core_ctld - 1);
			} else {
				bit_or(alloc_core_bitmap,
				       node_gres_ptr->
				       topo_core_bitmap[top_inx]);
				if (core_bitmap)
					bit_and(alloc_core_bitmap,
						avail_core_bitmap);
			}
			core_cnt = bit_set_count(alloc_core_bitmap);
		}
		if (core_bitmap && (core_cnt > 0)) {
			*topo_set = true;
			for (i = 0; i < core_ctld; i++) {
				if (!bit_test(alloc_core_bitmap, i)) {
					bit_clear(core_bitmap,
						  core_start_bit + i);
				}
			}
		}
		FREE_NULL_BITMAP(alloc_core_bitmap);
		FREE_NULL_BITMAP(avail_core_bitmap);
		xfree(cores_addnt);
		xfree(cores_avail);
		return core_cnt;
	} else if (job_gres_ptr->type_name) {
		for (i = 0; i < node_gres_ptr->type_cnt; i++) {
			if (node_gres_ptr->type_name[i] &&
			    (node_gres_ptr->type_id[i] ==
			     job_gres_ptr->type_id))
				break;
		}
		if (i >= node_gres_ptr->type_cnt)
			return (uint32_t) 0;	/* no such type */
		gres_avail = node_gres_ptr->type_cnt_avail[i];
		if (!use_total_gres)
			gres_avail -= node_gres_ptr->type_cnt_alloc[i];
		gres_tmp = node_gres_ptr->gres_cnt_avail;
		if (!use_total_gres)
			gres_tmp -= node_gres_ptr->gres_cnt_alloc;
		gres_avail = MIN(gres_avail, gres_tmp);
		if (job_gres_ptr->gres_per_node > gres_avail)
			return (uint32_t) 0;	/* insufficient, GRES to use */
		return NO_VAL;
	} else {
		gres_avail = node_gres_ptr->gres_cnt_avail;
		if (!use_total_gres)
			gres_avail -= node_gres_ptr->gres_cnt_alloc;
		if (job_gres_ptr->gres_per_node > gres_avail)
			return (uint32_t) 0;	/* insufficient, GRES to use */
		return NO_VAL;
	}
}

/*
 * Clear the core_bitmap for cores which are not usable by this job (i.e. for
 *	cores which are already bound to other jobs or lack GRES)
 * IN job_gres_list   - job's gres_list built by gres_plugin_job_state_validate()
 * IN node_gres_list  - node's gres_list built by
 *                      gres_plugin_node_config_validate()
 * IN use_total_gres  - if set then consider all GRES resources as available,
 *		        and none are commited to running jobs
 * IN/OUT core_bitmap - Identification of available cores (NULL if no restriction)
 * IN core_start_bit  - index into core_bitmap for this node's first cores
 * IN core_end_bit    - index into core_bitmap for this node's last cores
 */
extern void gres_plugin_job_core_filter(List job_gres_list, List node_gres_list,
					bool use_total_gres,
					bitstr_t *core_bitmap,
					int core_start_bit, int core_end_bit,
					char *node_name)
{
	int i;
	ListIterator  job_gres_iter, node_gres_iter;
	gres_state_t *job_gres_ptr, *node_gres_ptr;

	if ((job_gres_list == NULL) || (core_bitmap == NULL))
		return;
	if (node_gres_list == NULL) {
		bit_nclear(core_bitmap, core_start_bit, core_end_bit);
		return;
	}

	(void) gres_plugin_init();

	slurm_mutex_lock(&gres_context_lock);
	job_gres_iter = list_iterator_create(job_gres_list);
	while ((job_gres_ptr = (gres_state_t *) list_next(job_gres_iter))) {
		node_gres_iter = list_iterator_create(node_gres_list);
		while ((node_gres_ptr = (gres_state_t *)
				list_next(node_gres_iter))) {
			if (job_gres_ptr->plugin_id == node_gres_ptr->plugin_id)
				break;
		}
		list_iterator_destroy(node_gres_iter);
		if (node_gres_ptr == NULL) {
			/* node lack resources required by the job */
			bit_nclear(core_bitmap, core_start_bit, core_end_bit);
			break;
		}

		for (i = 0; i < gres_context_cnt; i++) {
			if (job_gres_ptr->plugin_id !=
			    gres_context[i].plugin_id)
				continue;
			_job_core_filter(job_gres_ptr->gres_data,
					 node_gres_ptr->gres_data,
					 use_total_gres, core_bitmap,
					 core_start_bit, core_end_bit,
					 gres_context[i].gres_name, node_name);
			break;
		}
	}
	list_iterator_destroy(job_gres_iter);
	slurm_mutex_unlock(&gres_context_lock);

	return;
}

/*
 * Determine how many cores on the node can be used by this job
 * IN job_gres_list  - job's gres_list built by gres_plugin_job_state_validate()
 * IN node_gres_list - node's gres_list built by gres_plugin_node_config_validate()
 * IN use_total_gres - if set then consider all gres resources as available,
 *		       and none are commited to running jobs
 * IN core_bitmap    - Identification of available cores (NULL if no restriction)
 * IN core_start_bit - index into core_bitmap for this node's first core
 * IN core_end_bit   - index into core_bitmap for this node's last core
 * IN job_id         - job's ID (for logging)
 * IN node_name      - name of the node (for logging)
 * RET: NO_VAL    - All cores on node are available
 *      otherwise - Count of available cores
 */
extern uint32_t gres_plugin_job_test(List job_gres_list, List node_gres_list,
				     bool use_total_gres, bitstr_t *core_bitmap,
				     int core_start_bit, int core_end_bit,
				     uint32_t job_id, char *node_name)
{
	int i;
	uint32_t core_cnt, tmp_cnt;
	ListIterator job_gres_iter,  node_gres_iter;
	gres_state_t *job_gres_ptr, *node_gres_ptr;
	bool topo_set = false;

	if (job_gres_list == NULL)
		return NO_VAL;
	if (node_gres_list == NULL)
		return 0;

	core_cnt = NO_VAL;
	(void) gres_plugin_init();

	slurm_mutex_lock(&gres_context_lock);
	job_gres_iter = list_iterator_create(job_gres_list);
	while ((job_gres_ptr = (gres_state_t *) list_next(job_gres_iter))) {
		node_gres_iter = list_iterator_create(node_gres_list);
		while ((node_gres_ptr = (gres_state_t *)
				list_next(node_gres_iter))) {
			if (job_gres_ptr->plugin_id == node_gres_ptr->plugin_id)
				break;
		}
		list_iterator_destroy(node_gres_iter);
		if (node_gres_ptr == NULL) {
			/* node lack resources required by the job */
			core_cnt = 0;
			break;
		}

		for (i = 0; i < gres_context_cnt; i++) {
			if (job_gres_ptr->plugin_id !=
			    gres_context[i].plugin_id)
				continue;
			tmp_cnt = _job_test(job_gres_ptr->gres_data,
					    node_gres_ptr->gres_data,
					    use_total_gres, core_bitmap,
					    core_start_bit, core_end_bit,
					    &topo_set, job_id, node_name,
					    gres_context[i].gres_name,
					    gres_context[i].plugin_id);
			if (tmp_cnt != NO_VAL) {
				if (core_cnt == NO_VAL)
					core_cnt = tmp_cnt;
				else
					core_cnt = MIN(tmp_cnt, core_cnt);
			}
			break;
		}
		if (core_cnt == 0)
			break;
	}
	list_iterator_destroy(job_gres_iter);
	slurm_mutex_unlock(&gres_context_lock);

	return core_cnt;
}

static void _sock_gres_del(void *x)
{
	sock_gres_t *sock_gres = (sock_gres_t *) x;
	int s;

	if (sock_gres) {
		if (sock_gres->bits_by_sock) {
			for (s = 0; s < sock_gres->sock_cnt; s++)
				FREE_NULL_BITMAP(sock_gres->bits_by_sock[s]);
			xfree(sock_gres->bits_by_sock);
		}
		xfree(sock_gres->cnt_by_sock);
		xfree(sock_gres->gres_name);
		/* NOTE: sock_gres->job_specs is just a pointer, do not free */
		xfree(sock_gres->type_name);
		xfree(sock_gres);
	}
}

/*
 * Build a string containing the GRES details for a given node and socket
 * sock_gres_list IN - List of sock_gres_t entries
 * sock_inx IN - zero-origin socket for which information is to be returned
 *		 if value < 0, then report GRES unconstrained by core
 * RET string, must call xfree() to release memory
 */
extern char *gres_plugin_sock_str(List sock_gres_list, int sock_inx)
{
	ListIterator iter;
	sock_gres_t *sock_gres;
	char *gres_str = NULL, *sep = "";

	if (!sock_gres_list)
		return NULL;

	iter = list_iterator_create(sock_gres_list);
	while ((sock_gres = (sock_gres_t *) list_next(iter))) {
		if (sock_inx < 0) {
			if (sock_gres->cnt_any_sock) {
				if (sock_gres->type_name) {
					xstrfmtcat(gres_str, "%s%s:%s:%"PRIu64,
						   sep, sock_gres->gres_name,
						   sock_gres->type_name,
						   sock_gres->cnt_any_sock);
				} else {
					xstrfmtcat(gres_str, "%s%s:%"PRIu64,
						   sep, sock_gres->gres_name,
						   sock_gres->cnt_any_sock);
				}
				sep = " ";
			}
			continue;
		}
		if (!sock_gres->cnt_by_sock ||
		    (sock_gres->cnt_by_sock[sock_inx] == 0))
			continue;
		if (sock_gres->type_name) {
			xstrfmtcat(gres_str, "%s%s:%s:%"PRIu64, sep,
				   sock_gres->gres_name, sock_gres->type_name,
				   sock_gres->cnt_by_sock[sock_inx]);
		} else {
			xstrfmtcat(gres_str, "%s%s:%"PRIu64, sep,
				   sock_gres->gres_name,
				   sock_gres->cnt_by_sock[sock_inx]);
		}
		sep = " ";
	}
	list_iterator_destroy(iter);
	return gres_str;
}

/*
 * Determine how many GRES of a given type can be used by this job on a
 * given node and return a structure with the details. Note that multiple
 * GRES of a given type model can be distributed over multiple topo structures,
 * so we need to OR the core_bitmap over all of them.
 */
static sock_gres_t *_build_sock_gres_by_topo(gres_job_state_t *job_gres_ptr,
				gres_node_state_t *node_gres_ptr,
				bool use_total_gres, bitstr_t *core_bitmap,
				uint16_t sockets, uint16_t cores_per_sock,
				uint32_t job_id, char *node_name,
				bool enforce_binding, uint32_t s_p_n,
				bitstr_t **req_sock_map,
				uint32_t main_plugin_id, uint32_t alt_plugin_id,
				gres_node_state_t *alt_node_gres_ptr)
{
	int i, j, s, c, tot_cores;
	sock_gres_t *sock_gres;
	int64_t add_gres;
	uint64_t avail_gres, min_gres = 1;
	bool match = false;

	sock_gres = xmalloc(sizeof(sock_gres_t));
	sock_gres->sock_cnt = sockets;
	sock_gres->bits_by_sock = xcalloc(sockets, sizeof(bitstr_t *));
	sock_gres->cnt_by_sock = xcalloc(sockets, sizeof(uint64_t));
	for (i = 0; i < node_gres_ptr->topo_cnt; i++) {
		if (job_gres_ptr->type_name &&
		    (job_gres_ptr->type_id != node_gres_ptr->topo_type_id[i]))
			continue;	/* Wrong type_model */
		if (!use_total_gres && !node_gres_ptr->no_consume &&
		    (node_gres_ptr->topo_gres_cnt_alloc[i] >=
		     node_gres_ptr->topo_gres_cnt_avail[i])) {
			continue;	/* No GRES remaining */
		} else if (!use_total_gres && !node_gres_ptr->no_consume) {
			avail_gres = node_gres_ptr->topo_gres_cnt_avail[i] -
				     node_gres_ptr->topo_gres_cnt_alloc[i];
		} else {
			avail_gres = node_gres_ptr->topo_gres_cnt_avail[i];
		}
		if (avail_gres == 0)
			continue;

		/*
		 * Job requested GPUs or MPS. Filter out resources already
		 * allocated to the other GRES type.
		 */
		if (alt_node_gres_ptr && alt_node_gres_ptr->gres_bit_alloc &&
		    node_gres_ptr->topo_gres_bitmap[i]) {
			c = bit_overlap(node_gres_ptr->topo_gres_bitmap[i],
					alt_node_gres_ptr->gres_bit_alloc);
			if ((alt_plugin_id == gpu_plugin_id) && (c > 0))
				continue;
			if ((alt_plugin_id == mps_plugin_id) && (c > 0)) {
				avail_gres -= c;
				if (avail_gres == 0)
					continue;
			}
		}

		/* gres/mps can only use one GPU per node */
		if ((main_plugin_id == mps_plugin_id) &&
		    (avail_gres > sock_gres->max_node_gres))
			sock_gres->max_node_gres = avail_gres;

		if (!node_gres_ptr->topo_core_bitmap ||
		    !node_gres_ptr->topo_core_bitmap[i]) {
			/* Not constrained by core */
			sock_gres->cnt_any_sock += avail_gres;
			sock_gres->total_cnt += avail_gres;
			match = true;
			continue;
		}

		/* Constrained by core */
		tot_cores = sockets * cores_per_sock;
		if (core_bitmap)
			tot_cores = MIN(tot_cores, bit_size(core_bitmap));
		if (node_gres_ptr->topo_core_bitmap[i]) {
			tot_cores = MIN(tot_cores,
					bit_size(node_gres_ptr->
						 topo_core_bitmap[i]));
		}
		for (s = 0; ((s < sockets) && avail_gres); s++) {
			if (enforce_binding && core_bitmap) {
				for (c = 0; c < cores_per_sock; c++) {
					j = (s * cores_per_sock) + c;
					if (bit_test(core_bitmap, j))
						break;
				}
				if (c >= cores_per_sock) {
					/* No available cores on this socket */
					continue;
				}
			}
			for (c = 0; c < cores_per_sock; c++) {
				j = (s * cores_per_sock) + c;
				if (j >= tot_cores)
					break;	/* Off end of core bitmap */
				if (node_gres_ptr->topo_core_bitmap[i] &&
				    !bit_test(node_gres_ptr->topo_core_bitmap[i],
					      j))
					continue;
				if (!sock_gres->bits_by_sock[s]) {
					sock_gres->bits_by_sock[s] =
						bit_copy(node_gres_ptr->
							 topo_gres_bitmap[i]);
				} else {
					bit_or(sock_gres->bits_by_sock[s],
					       node_gres_ptr->topo_gres_bitmap[i]);
				}
				sock_gres->cnt_by_sock[s] += avail_gres;
				sock_gres->total_cnt += avail_gres;
				avail_gres = 0;
				match = true;
				break;
			}
		}
	}

	/* Process per-GRES limits */
	if (match && job_gres_ptr->gres_per_socket) {
		/*
		 * Clear core bitmap on sockets with insufficient GRES
		 * and disable excess GRES per socket
		 */
		for (s = 0; s < sockets; s++) {
			if (sock_gres->cnt_by_sock[s] <
			    job_gres_ptr->gres_per_socket) {
				/* Insufficient GRES, clear count */
				sock_gres->total_cnt -=
					sock_gres->cnt_by_sock[s];
				sock_gres->cnt_by_sock[s] = 0;
				if (enforce_binding && core_bitmap) {
					i = s * cores_per_sock;
					bit_nclear(core_bitmap, i,
						   i + cores_per_sock - 1);
				}
			} else if (sock_gres->cnt_by_sock[s] >
				   job_gres_ptr->gres_per_socket) {
				/* Excess GRES, reduce count */
				i = sock_gres->cnt_by_sock[s] -
				    job_gres_ptr->gres_per_socket;
				sock_gres->cnt_by_sock[s] =
					job_gres_ptr->gres_per_socket;
				sock_gres->total_cnt -= i;
			}
		}
	}

	/*
	 * Satisfy sockets-per-node (s_p_n) limit by selecting the sockets with
	 * the most GRES. Sockets with low GRES counts have their core_bitmap
	 * cleared so that _allocate_sc() in cons_tres/job_test.c does not
	 * remove sockets needed to satisfy the job's GRES specification.
	 */
	if (match && enforce_binding && core_bitmap && (s_p_n < sockets)) {
		int avail_sock = 0;
		bool *avail_sock_flag = xcalloc(sockets, sizeof(bool));
		for (s = 0; s < sockets; s++) {
			if (sock_gres->cnt_by_sock[s] == 0)
				continue;
			for (c = 0; c < cores_per_sock; c++) {
				i = (s * cores_per_sock) + c;
				if (!bit_test(core_bitmap, i))
					continue;
				avail_sock++;
				avail_sock_flag[s] = true;
				break;
			}
		}
		while (avail_sock > s_p_n) {
			int low_gres_sock_inx = -1;
			for (s = 0; s < sockets; s++) {
				if (!avail_sock_flag[s])
					continue;
				if ((low_gres_sock_inx == -1) ||
				    (sock_gres->cnt_by_sock[s] <
				     sock_gres->cnt_by_sock[low_gres_sock_inx]))
					low_gres_sock_inx = s;
			}
			if (low_gres_sock_inx == -1)
				break;
			s = low_gres_sock_inx;
			i = s * cores_per_sock;
			bit_nclear(core_bitmap, i, i + cores_per_sock - 1);
			sock_gres->total_cnt -= sock_gres->cnt_by_sock[s];
			sock_gres->cnt_by_sock[s] = 0;
			avail_sock--;
			avail_sock_flag[s] = false;
		}
		xfree(avail_sock_flag);
	}

	if (match) {
		if (job_gres_ptr->gres_per_node)
			min_gres = job_gres_ptr->gres_per_node;
		if (job_gres_ptr->gres_per_task)
			min_gres = MAX(min_gres, job_gres_ptr->gres_per_task);
		if (sock_gres->total_cnt < min_gres)
			match = false;
	}


	/*
	 * If sockets-per-node (s_p_n) not specified then identify sockets
	 * which are required to satisfy gres_per_node or task specification
	 * so that allocated tasks can be distributed over multiple sockets
	 * if necessary.
	 */
	add_gres = min_gres - sock_gres->cnt_any_sock;
	if (match && core_bitmap && (s_p_n == NO_VAL) && (add_gres > 0) &&
	    job_gres_ptr->gres_per_node) {
		int avail_sock = 0, best_sock_inx = -1;
		bool *avail_sock_flag = xcalloc(sockets, sizeof(bool));
		for (s = 0; s < sockets; s++) {
			if (sock_gres->cnt_by_sock[s] == 0)
				continue;
			for (c = 0; c < cores_per_sock; c++) {
				i = (s * cores_per_sock) + c;
				if (!bit_test(core_bitmap, i))
					continue;
				avail_sock++;
				avail_sock_flag[s] = true;
				if ((best_sock_inx == -1) ||
				    (sock_gres->cnt_by_sock[s] >
				     sock_gres->cnt_by_sock[best_sock_inx])) {
					best_sock_inx = s;
				}
				break;
			}
		}
		while ((best_sock_inx != -1) && (add_gres > 0)) {
			if (*req_sock_map == NULL)
				*req_sock_map = bit_alloc(sockets);
			bit_set(*req_sock_map, best_sock_inx);
			add_gres -= sock_gres->cnt_by_sock[best_sock_inx];
			avail_sock_flag[best_sock_inx] = false;
			if (add_gres <= 0)
				break;
			/* Find next best socket */
			best_sock_inx = -1;
			for (s = 0; s < sockets; s++) {
				if ((sock_gres->cnt_by_sock[s] == 0) ||
				    !avail_sock_flag[s])
					continue;
				if ((best_sock_inx == -1) ||
				    (sock_gres->cnt_by_sock[s] >
				     sock_gres->cnt_by_sock[best_sock_inx])) {
					best_sock_inx = s;
				}
			}
		}
		xfree(avail_sock_flag);
	}

	if (match) {
		sock_gres->type_id = job_gres_ptr->type_id;
		sock_gres->type_name = xstrdup(job_gres_ptr->type_name);
	} else {
		_sock_gres_del(sock_gres);
		sock_gres = NULL;
	}
	return sock_gres;
}

/*
 * Determine how many GRES of a given type can be used by this job on a
 * given node and return a structure with the details. Note that multiple
 * GRES of a given type model can be configured, so pick the right one.
 */
static sock_gres_t *_build_sock_gres_by_type(gres_job_state_t *job_gres_ptr,
				gres_node_state_t *node_gres_ptr,
				bool use_total_gres, bitstr_t *core_bitmap,
				uint16_t sockets, uint16_t cores_per_sock,
				uint32_t job_id, char *node_name)
{
	int i;
	sock_gres_t *sock_gres;
	uint64_t avail_gres, min_gres = 1, gres_tmp;
	bool match = false;

	if (job_gres_ptr->gres_per_node)
		min_gres = job_gres_ptr-> gres_per_node;
	if (job_gres_ptr->gres_per_socket)
		min_gres = MAX(min_gres, job_gres_ptr->gres_per_socket);
	if (job_gres_ptr->gres_per_task)
		min_gres = MAX(min_gres, job_gres_ptr->gres_per_task);
	sock_gres = xmalloc(sizeof(sock_gres_t));
	for (i = 0; i < node_gres_ptr->type_cnt; i++) {
		if (job_gres_ptr->type_name &&
		    (job_gres_ptr->type_id != node_gres_ptr->type_id[i]))
			continue;	/* Wrong type_model */
		if (!use_total_gres &&
		    (node_gres_ptr->type_cnt_alloc[i] >=
		     node_gres_ptr->type_cnt_avail[i])) {
			continue;	/* No GRES remaining */
		} else if (!use_total_gres) {
			avail_gres = node_gres_ptr->type_cnt_avail[i] -
				     node_gres_ptr->type_cnt_alloc[i];
		} else {
			avail_gres = node_gres_ptr->type_cnt_avail[i];
		}
		gres_tmp = node_gres_ptr->gres_cnt_avail;
		if (!use_total_gres)
			gres_tmp -= node_gres_ptr->gres_cnt_alloc;
		avail_gres = MIN(avail_gres, gres_tmp);
		if (avail_gres < min_gres)
			continue;	/* Insufficient GRES remaining */
		sock_gres->cnt_any_sock += avail_gres;
		sock_gres->total_cnt += avail_gres;
		match = true;
	}
	if (match) {
		sock_gres->type_id = job_gres_ptr->type_id;
		sock_gres->type_name = xstrdup(job_gres_ptr->type_name);
	} else
		xfree(sock_gres);

	return sock_gres;
}

/*
 * Determine how many GRES of a given type can be used by this job on a
 * given node and return a structure with the details. No GRES type.
 */
static sock_gres_t *_build_sock_gres_basic(gres_job_state_t *job_gres_ptr,
				gres_node_state_t *node_gres_ptr,
				bool use_total_gres, bitstr_t *core_bitmap,
				uint16_t sockets, uint16_t cores_per_sock,
				uint32_t job_id, char *node_name)
{
	sock_gres_t *sock_gres;
	uint64_t avail_gres, min_gres = 1;

	if (job_gres_ptr->type_name)
		return NULL;
	if (!use_total_gres &&
	    (node_gres_ptr->gres_cnt_alloc >= node_gres_ptr->gres_cnt_avail))
		return NULL;	/* No GRES remaining */

	if (job_gres_ptr->gres_per_node)
		min_gres = job_gres_ptr-> gres_per_node;
	if (job_gres_ptr->gres_per_socket)
		min_gres = MAX(min_gres, job_gres_ptr->gres_per_socket);
	if (job_gres_ptr->gres_per_task)
		min_gres = MAX(min_gres, job_gres_ptr->gres_per_task);
	if (!use_total_gres) {
		avail_gres = node_gres_ptr->gres_cnt_avail -
			     node_gres_ptr->gres_cnt_alloc;
	} else
		avail_gres = node_gres_ptr->gres_cnt_avail;
	if (avail_gres < min_gres)
		return NULL;	/* Insufficient GRES remaining */

	sock_gres = xmalloc(sizeof(sock_gres_t));
	sock_gres->cnt_any_sock += avail_gres;
	sock_gres->total_cnt += avail_gres;

	return sock_gres;
}

static void _sock_gres_log(List sock_gres_list, char *node_name)
{
	sock_gres_t *sock_gres;
	ListIterator iter;
	int i;

	if (!sock_gres_list)
		return;

	info("Sock_gres state for %s", node_name);
	iter = list_iterator_create(sock_gres_list);
	while ((sock_gres = (sock_gres_t *) list_next(iter))) {
		info("Gres:%s Type:%s TotalCnt:%"PRIu64" AnySockCnt:%"PRIu64" MaxNodeGres:%"PRIu64,
		     sock_gres->gres_name, sock_gres->type_name,
		     sock_gres->total_cnt, sock_gres->cnt_any_sock,
		     sock_gres->max_node_gres);
		for (i = 0; i < sock_gres->sock_cnt; i++) {
			char tmp[32] = "";
			int len = 0;
			if (sock_gres->bits_by_sock &&
			    sock_gres->bits_by_sock[i]) {
				bit_fmt(tmp, sizeof(tmp),
					sock_gres->bits_by_sock[i]);
				len = bit_size(sock_gres->bits_by_sock[i]);
			}
			info("  Sock[%d]Cnt:%"PRIu64" Bits:%s of %d", i,
			     sock_gres->cnt_by_sock[i], tmp, len);
		}
	}
	list_iterator_destroy(iter);
}

/*
 * Determine how many cores on each socket of a node can be used by this job
 * IN job_gres_list   - job's gres_list built by gres_plugin_job_state_validate()
 * IN node_gres_list  - node's gres_list built by gres_plugin_node_config_validate()
 * IN use_total_gres  - if set then consider all gres resources as available,
 *		        and none are commited to running jobs
 * IN/OUT core_bitmap - Identification of available cores on this node
 * IN sockets         - Count of sockets on the node
 * IN cores_per_sock  - Count of cores per socket on this node
 * IN job_id          - job's ID (for logging)
 * IN node_name       - name of the node (for logging)
 * IN enforce_binding - if true then only use GRES with direct access to cores
 * IN s_p_n           - Expected sockets_per_node (NO_VAL if not limited)
 * OUT req_sock_map   - bitmap of specific requires sockets
 * RET: List of sock_gres_t entries identifying what resources are available on
 *	each core. Returns NULL if none available. Call FREE_NULL_LIST() to
 *	release memory.
 */
extern List gres_plugin_job_test2(List job_gres_list, List node_gres_list,
				  bool use_total_gres, bitstr_t *core_bitmap,
				  uint16_t sockets, uint16_t cores_per_sock,
				  uint32_t job_id, char *node_name,
				  bool enforce_binding, uint32_t s_p_n,
				  bitstr_t **req_sock_map)
{
	List sock_gres_list = NULL;
	ListIterator job_gres_iter,  node_gres_iter;
	gres_state_t *job_gres_ptr, *node_gres_ptr;
	gres_job_state_t  *job_data_ptr;
	gres_node_state_t *node_data_ptr;
	uint32_t local_s_p_n;

	if (!job_gres_list || (list_count(job_gres_list) == 0))
		return sock_gres_list;
	if (!node_gres_list)	/* Node lacks GRES to match */
		return sock_gres_list;
	(void) gres_plugin_init();

	sock_gres_list = list_create(_sock_gres_del);
	slurm_mutex_lock(&gres_context_lock);
	job_gres_iter = list_iterator_create(job_gres_list);
	while ((job_gres_ptr = (gres_state_t *) list_next(job_gres_iter))) {
		sock_gres_t *sock_gres = NULL;
		node_gres_iter = list_iterator_create(node_gres_list);
		while ((node_gres_ptr = (gres_state_t *)
				list_next(node_gres_iter))) {
			if (job_gres_ptr->plugin_id == node_gres_ptr->plugin_id)
				break;
		}
		list_iterator_destroy(node_gres_iter);
		if (node_gres_ptr == NULL) {
			/* node lack GRES of type required by the job */
			FREE_NULL_LIST(sock_gres_list);
			break;
		}
		job_data_ptr = (gres_job_state_t *) job_gres_ptr->gres_data;
		node_data_ptr = (gres_node_state_t *) node_gres_ptr->gres_data;

		if (job_data_ptr->gres_per_job &&
		    !job_data_ptr->gres_per_socket)
			local_s_p_n = s_p_n;	/* Maximize GRES per node */
		else
			local_s_p_n = NO_VAL;	/* No need to optimize socket */
		if (core_bitmap && (bit_set_count(core_bitmap) == 0)) {
			sock_gres = NULL;	/* No cores available */
		} else if (node_data_ptr->topo_cnt) {
			uint32_t alt_plugin_id = 0;
			gres_node_state_t *alt_node_data_ptr = NULL;
			if (!use_total_gres && have_gpu && have_mps) {
				if (job_gres_ptr->plugin_id == gpu_plugin_id)
					alt_plugin_id = mps_plugin_id;
				if (job_gres_ptr->plugin_id == mps_plugin_id)
					alt_plugin_id = gpu_plugin_id;
			}
			if (alt_plugin_id) {
				node_gres_iter =
					list_iterator_create(node_gres_list);
				while ((node_gres_ptr = (gres_state_t *)
						list_next(node_gres_iter))) {
					if (node_gres_ptr->plugin_id ==
					    alt_plugin_id)
						break;
				}
				list_iterator_destroy(node_gres_iter);
			}
			if (alt_plugin_id && node_gres_ptr) {
				alt_node_data_ptr = (gres_node_state_t *)
						    node_gres_ptr->gres_data;
			} else {
				/* GRES of interest not on this node */
				alt_plugin_id = 0;
			}
			sock_gres = _build_sock_gres_by_topo(job_data_ptr,
					node_data_ptr, use_total_gres,
					core_bitmap, sockets, cores_per_sock,
					job_id, node_name, enforce_binding,
					local_s_p_n, req_sock_map,
					job_gres_ptr->plugin_id,
					alt_plugin_id, alt_node_data_ptr);
		} else if (node_data_ptr->type_cnt) {
			sock_gres = _build_sock_gres_by_type(job_data_ptr,
					node_data_ptr, use_total_gres,
					core_bitmap, sockets, cores_per_sock,
					job_id, node_name);
		} else {
			sock_gres = _build_sock_gres_basic(job_data_ptr,
					node_data_ptr, use_total_gres,
					core_bitmap, sockets, cores_per_sock,
					job_id, node_name);
		}
		if (!sock_gres) {
			/* node lack available resources required by the job */
			bit_clear_all(core_bitmap);
			FREE_NULL_LIST(sock_gres_list);
			break;
		}
		sock_gres->job_specs  = job_data_ptr;
		sock_gres->gres_name  = xstrdup(job_data_ptr->gres_name);
		sock_gres->node_specs = node_data_ptr;
		sock_gres->plugin_id  = job_gres_ptr->plugin_id;
		list_append(sock_gres_list, sock_gres);
	}
	list_iterator_destroy(job_gres_iter);
	slurm_mutex_unlock(&gres_context_lock);

	if (gres_debug)
		_sock_gres_log(sock_gres_list, node_name);

	return sock_gres_list;
}

static bool *_build_avail_cores_by_sock(bitstr_t *core_bitmap,
					uint16_t sockets,
					uint16_t cores_per_sock)
{
	bool *avail_cores_by_sock = xcalloc(sockets, sizeof(bool));
	int s, c, i, lim = 0;

	lim = bit_size(core_bitmap);
	for (s = 0; s < sockets; s++) {
		for (c = 0; c < cores_per_sock; c++) {
			i = (s * cores_per_sock) + c;
			if (i >= lim)
				goto fini;	/* should never happen */
			if (bit_test(core_bitmap, i)) {
				avail_cores_by_sock[s] = true;
				break;
			}
		}
	}

fini:	return avail_cores_by_sock;
}

/*
 * Determine which GRES can be used on this node given the available cores.
 *	Filter out unusable GRES.
 * IN sock_gres_list  - list of sock_gres_t entries built by gres_plugin_job_test2()
 * IN avail_mem       - memory available for the job
 * IN max_cpus        - maximum CPUs available on this node (limited by
 *                      specialized cores and partition CPUs-per-node)
 * IN enforce_binding - GRES must be co-allocated with cores
 * IN core_bitmap     - Identification of available cores on this node
 * IN sockets         - Count of sockets on the node
 * IN cores_per_sock  - Count of cores per socket on this node
 * IN cpus_per_core   - Count of CPUs per core on this node
 * IN sock_per_node   - sockets requested by job per node or NO_VAL
 * IN task_per_node   - tasks requested by job per node or NO_VAL16
 * OUT avail_gpus     - Count of available GPUs on this node
 * OUT near_gpus      - Count of GPUs available on sockets with available CPUs
 * RET - 0 if job can use this node, -1 otherwise (some GRES limit prevents use)
 */
extern int gres_plugin_job_core_filter2(List sock_gres_list, uint64_t avail_mem,
					uint16_t max_cpus,
					bool enforce_binding,
					bitstr_t *core_bitmap,
					uint16_t sockets,
					uint16_t cores_per_sock,
					uint16_t cpus_per_core,
					uint32_t sock_per_node,
					uint16_t task_per_node,
					uint16_t *avail_gpus,
					uint16_t *near_gpus)
{
	ListIterator sock_gres_iter;
	sock_gres_t *sock_gres;
	bool *avail_cores_by_sock = NULL;
	uint64_t max_gres, mem_per_gres = 0, near_gres_cnt = 0;
	uint16_t cpus_per_gres;
	int s, rc = 0;

	*avail_gpus = 0;
	*near_gpus = 0;
	if (!core_bitmap || !sock_gres_list ||
	    (list_count(sock_gres_list) == 0))
		return rc;

	sock_gres_iter = list_iterator_create(sock_gres_list);
	while ((sock_gres = (sock_gres_t *) list_next(sock_gres_iter))) {
		uint64_t min_gres = 1, tmp_u64;
		if (sock_gres->job_specs) {
			gres_job_state_t *job_gres_ptr = sock_gres->job_specs;
			if (job_gres_ptr->gres_per_node)
				min_gres = job_gres_ptr-> gres_per_node;
			if (job_gres_ptr->gres_per_socket) {
				tmp_u64 = job_gres_ptr->gres_per_socket;
				if (sock_per_node != NO_VAL)
					tmp_u64 *= sock_per_node;
				min_gres = MAX(min_gres, tmp_u64);
			}
			if (job_gres_ptr->gres_per_task) {
				tmp_u64 = job_gres_ptr->gres_per_task;
				if (task_per_node != NO_VAL16)
					tmp_u64 *= task_per_node;
				min_gres = MAX(min_gres, tmp_u64);
			}
		}
		if (!sock_gres->job_specs)
			cpus_per_gres = 0;
		else if (sock_gres->job_specs->cpus_per_gres)
			cpus_per_gres = sock_gres->job_specs->cpus_per_gres;
		else
			cpus_per_gres = sock_gres->job_specs->def_cpus_per_gres;
		if (cpus_per_gres) {
			max_gres = max_cpus / cpus_per_gres;
			if ((max_gres == 0) ||
			    (sock_gres->job_specs->gres_per_node > max_gres) ||
			    (sock_gres->job_specs->gres_per_task > max_gres) ||
			    (sock_gres->job_specs->gres_per_socket > max_gres)){
				/* Insufficient CPUs for any GRES */
				rc = -1;
				break;
			}
		}
		if (!sock_gres->job_specs)
			mem_per_gres = 0;
		else if (sock_gres->job_specs->mem_per_gres)
			mem_per_gres = sock_gres->job_specs->mem_per_gres;
		else
			mem_per_gres = sock_gres->job_specs->def_mem_per_gres;
		if (mem_per_gres && avail_mem) {
			if (mem_per_gres <= avail_mem) {
				sock_gres->max_node_gres = avail_mem /
							   mem_per_gres;
			} else { /* Insufficient memory for any GRES */
				rc = -1;
				break;
			}
		}
		if (sock_gres->cnt_by_sock || enforce_binding) {
			if (!avail_cores_by_sock) {
				avail_cores_by_sock =_build_avail_cores_by_sock(
							core_bitmap, sockets,
							cores_per_sock);
			}
		}
		/*
		 * NOTE: gres_per_socket enforcement is performed by
		 * _build_sock_gres_by_topo(), called by gres_plugin_job_test2()
		 */
		if (sock_gres->cnt_by_sock && enforce_binding) {
			for (s = 0; s < sockets; s++) {
				if (avail_cores_by_sock[s] == 0) {
					sock_gres->total_cnt -=
						sock_gres->cnt_by_sock[s];
					sock_gres->cnt_by_sock[s] = 0;
				}
			}
			near_gres_cnt = sock_gres->total_cnt;
		} else if (sock_gres->cnt_by_sock) { /* NO enforce_binding */
			near_gres_cnt = sock_gres->total_cnt;
			for (s = 0; s < sockets; s++) {
				if (avail_cores_by_sock[s] == 0) {
					near_gres_cnt -=
						sock_gres->cnt_by_sock[s];
				}
			}
		} else {
			near_gres_cnt = sock_gres->total_cnt;
		}
		if (sock_gres->job_specs &&
		    sock_gres->job_specs->gres_per_node) {
			if ((sock_gres->max_node_gres == 0) ||
			    (sock_gres->max_node_gres >
			     sock_gres->job_specs->gres_per_node)) {
				sock_gres->max_node_gres =
					sock_gres->job_specs->gres_per_node;
			}
		}
		if (cpus_per_gres) {
			int cpu_cnt;
			cpu_cnt = bit_set_count(core_bitmap);
			cpu_cnt *= cpus_per_core;
			max_gres = cpu_cnt / cpus_per_gres;
			if (max_gres == 0) {
				rc = -1;
				break;
			} else if ((sock_gres->max_node_gres == 0) ||
				   (sock_gres->max_node_gres > max_gres)) {
				sock_gres->max_node_gres = max_gres;
			}
		}
		if (mem_per_gres) {
			max_gres = avail_mem / mem_per_gres;
			sock_gres->total_cnt = MIN(sock_gres->total_cnt,
						   max_gres);
		}
		if ((sock_gres->total_cnt < min_gres) ||
		    ((sock_gres->max_node_gres != 0) &&
		     (sock_gres->max_node_gres < min_gres))) {
			rc = -1;
			break;
		}

		if (_sharing_gres(sock_gres->plugin_id)) {
			 *avail_gpus += sock_gres->total_cnt;
			if (sock_gres->max_node_gres &&
			    (sock_gres->max_node_gres < near_gres_cnt))
				near_gres_cnt = sock_gres->max_node_gres;
			if (*near_gpus < 0xff)	/* avoid overflow */
				*near_gpus += near_gres_cnt;
		}
	}
	list_iterator_destroy(sock_gres_iter);
	xfree(avail_cores_by_sock);

	return rc;
}

/* Order GRES scheduling. Schedule GRES requiring specific sockets first */
static int _sock_gres_sort(void *x, void *y)
{
	sock_gres_t *sock_gres1 = *(sock_gres_t **) x;
	sock_gres_t *sock_gres2 = *(sock_gres_t **) y;
	int weight1 = 0, weight2 = 0;

	if (sock_gres1->node_specs && !sock_gres1->node_specs->topo_cnt)
		weight1 += 0x02;
	if (sock_gres1->job_specs && !sock_gres1->job_specs->gres_per_socket)
		weight1 += 0x01;

	if (sock_gres2->node_specs && !sock_gres2->node_specs->topo_cnt)
		weight2 += 0x02;
	if (sock_gres2->job_specs && !sock_gres2->job_specs->gres_per_socket)
		weight2 += 0x01;

	return weight1 - weight2;
}

/*
 * Determine how many tasks can be started on a given node and which
 *	sockets/cores are required
 * IN mc_ptr - job's multi-core specs, NO_VAL and INFINITE mapped to zero
 * IN sock_gres_list - list of sock_gres_t entries built by gres_plugin_job_test2()
 * IN sockets - Count of sockets on the node
 * IN cores_per_socket - Count of cores per socket on the node
 * IN cpus_per_core - Count of CPUs per core on the node
 * IN avail_cpus - Count of available CPUs on the node, UPDATED
 * IN min_tasks_this_node - Minimum count of tasks that can be started on this
 *                          node, UPDATED
 * IN max_tasks_this_node - Maximum count of tasks that can be started on this
 *                          node or NO_VAL, UPDATED
 * IN rem_nodes - desired additional node count to allocate, including this node
 * IN enforce_binding - GRES must be co-allocated with cores
 * IN first_pass - set if first scheduling attempt for this job, use
 *		   co-located GRES and cores if possible
 * IN avail_cores - cores available on this node, UPDATED
 */
extern void gres_plugin_job_core_filter3(gres_mc_data_t *mc_ptr,
					 List sock_gres_list,
					 uint16_t sockets,
					 uint16_t cores_per_socket,
					 uint16_t cpus_per_core,
					 uint16_t *avail_cpus,
					 uint32_t *min_tasks_this_node,
					 uint32_t *max_tasks_this_node,
					 int rem_nodes,
					 bool enforce_binding,
					 bool first_pass,
					 bitstr_t *avail_core)
{
	ListIterator sock_gres_iter;
	sock_gres_t *sock_gres;
	gres_job_state_t *job_specs;
	int i, c, s, sock_cnt = 0, req_cores, rem_sockets, full_socket;
	int tot_core_cnt = 0, min_core_cnt = 1;
	uint64_t cnt_avail_sock, cnt_avail_total, max_gres = 0, rem_gres = 0;
	uint64_t tot_gres_sock, max_tasks;
	uint32_t task_cnt_incr;
	bool *req_sock = NULL;	/* Required socket */
	uint16_t *avail_cores_per_sock, cpus_per_gres;
	uint16_t avail_cores_req = 0, avail_cores_tot;

	if (*max_tasks_this_node == 0)
		return;

	xassert(avail_core);
	avail_cores_per_sock = xcalloc(sockets, sizeof(uint16_t));
	for (s = 0; s < sockets; s++) {
		for (c = 0; c < cores_per_socket; c++) {
			i = (s * cores_per_socket) + c;
			if (bit_test(avail_core, i))
				avail_cores_per_sock[s]++;
		}
		tot_core_cnt += avail_cores_per_sock[s];
	}

	task_cnt_incr = *min_tasks_this_node;
	req_sock = xcalloc(sockets, sizeof(bool));

	list_sort(sock_gres_list, _sock_gres_sort);
	sock_gres_iter = list_iterator_create(sock_gres_list);
	while ((sock_gres = (sock_gres_t *) list_next(sock_gres_iter))) {
		job_specs = sock_gres->job_specs;
		if (!job_specs)
			continue;
		if (job_specs->gres_per_job &&
		    (job_specs->total_gres < job_specs->gres_per_job)) {
			rem_gres = job_specs->gres_per_job -
				   job_specs->total_gres;
		}

		/*
		 * gres_plugin_job_core_filter2() sets sock_gres->max_node_gres
		 * for mem_per_gres enforcement; use it to set GRES limit for
		 * this node (max_gres).
		 */
		if (sock_gres->max_node_gres) {
			if (rem_gres && (rem_gres < sock_gres->max_node_gres))
				max_gres = rem_gres;
			else
				max_gres = sock_gres->max_node_gres;
		}
		rem_nodes = MAX(rem_nodes, 1);
		rem_sockets = MAX(1, mc_ptr->sockets_per_node);
		if (max_gres &&
		    ((job_specs->gres_per_node > max_gres) ||
		     ((job_specs->gres_per_socket * rem_sockets) > max_gres))) {
			*max_tasks_this_node = 0;
			break;
		}
		if (job_specs->gres_per_node && job_specs->gres_per_task) {
			max_tasks = job_specs->gres_per_node /
				    job_specs->gres_per_task;
			if ((max_tasks == 0) ||
			    (max_tasks > *max_tasks_this_node) ||
			    (max_tasks < *min_tasks_this_node)) {
				*max_tasks_this_node = 0;
				break;
			}
			if ((*max_tasks_this_node == NO_VAL) ||
			    (*max_tasks_this_node > max_tasks))
				*max_tasks_this_node = max_gres;
			if (*min_tasks_this_node < max_gres)
				*min_tasks_this_node = max_gres;
		}

		min_core_cnt = MAX(*min_tasks_this_node, 1) *
			       MAX(mc_ptr->cpus_per_task, 1);
		min_core_cnt = (min_core_cnt + cpus_per_core - 1) /
			       cpus_per_core;

		/* Filter out unusable GRES by socket */
		avail_cores_tot = 0;
		cnt_avail_total = sock_gres->cnt_any_sock;
		for (s = 0; s < sockets; s++) {
			/* Test for sufficient gres_per_socket */
			if (sock_gres->cnt_by_sock) {
				cnt_avail_sock = sock_gres->cnt_by_sock[s];
			} else
				cnt_avail_sock = 0;
			tot_gres_sock = sock_gres->cnt_any_sock +
					cnt_avail_sock;
			if ((job_specs->gres_per_socket > tot_gres_sock) ||
			    (tot_gres_sock == 0)) {
				/* Insufficient GRES on this socket */
				if (sock_gres->cnt_by_sock) {
					sock_gres->total_cnt -=
						sock_gres->cnt_by_sock[s];
					sock_gres->cnt_by_sock[s] = 0;
				}
				if (first_pass &&
				    (tot_core_cnt > min_core_cnt)) {
					for (c = 0; c < cores_per_socket; c++) {
						i = (s * cores_per_socket) + c;
						if (!bit_test(avail_core, i))
							continue;
						bit_clear(avail_core, i);
						*avail_cpus -= cpus_per_core;
						if (--tot_core_cnt <=
						    min_core_cnt)
							break;
					}
				}
				continue;
			}

			avail_cores_tot += avail_cores_per_sock[s];
			/* Test for available cores on this socket */
			if ((enforce_binding || first_pass) &&
			    (avail_cores_per_sock[s] == 0))
				continue;

			cnt_avail_total += cnt_avail_sock;
			avail_cores_req += avail_cores_per_sock[s];
			req_sock[s] = true;
			sock_cnt++;
			if (job_specs->gres_per_node &&
			    (cnt_avail_total >= job_specs->gres_per_node))
				break;	/* Sufficient GRES */
		}

		if (job_specs->cpus_per_gres)
			cpus_per_gres = job_specs->cpus_per_gres;
		else
			cpus_per_gres = job_specs->def_cpus_per_gres;
		if (cpus_per_gres) {
			max_gres = *avail_cpus / cpus_per_gres;
			cnt_avail_total = MIN(cnt_avail_total, max_gres);
		}
		if ((cnt_avail_total == 0) ||
		    (job_specs->gres_per_node > cnt_avail_total) ||
		    (job_specs->gres_per_task > cnt_avail_total)) {
			*max_tasks_this_node = 0;
		}
		if (job_specs->gres_per_task) {
			max_tasks = cnt_avail_total / job_specs->gres_per_task;
			*max_tasks_this_node = MIN(*max_tasks_this_node,
						   max_tasks);
		}

		/*
		 * min_tasks_this_node and max_tasks_this_node must be multiple
		 * of original min_tasks_this_node value. This is to support
		 * ntasks_per_* option and we just need to select a count of
		 * tasks, sockets, etc. Round the values down.
		 */
		*min_tasks_this_node = (*min_tasks_this_node / task_cnt_incr) *
				       task_cnt_incr;
		*max_tasks_this_node = (*max_tasks_this_node / task_cnt_incr) *
				       task_cnt_incr;

		if (*max_tasks_this_node == 0)
			break;
		if (*max_tasks_this_node == NO_VAL) {
			if (cpus_per_gres) {
				i = *avail_cpus / cpus_per_gres;
				sock_gres->total_cnt =
					MIN(i, sock_gres->total_cnt);
			}
			continue;
		}

		/*
		 * Determine how many cores are needed for this job.
		 * Consider rounding errors if cpus_per_task not divisible
		 * by cpus_per_core
		 */
		req_cores = *max_tasks_this_node;
		if (mc_ptr->cpus_per_task) {
			req_cores *= ((mc_ptr->cpus_per_task + cpus_per_core -1)
				     / cpus_per_core);
		}
		if (cpus_per_gres) {
			if (job_specs->gres_per_node) {
				i = job_specs->gres_per_node;
			} else if (job_specs->gres_per_socket) {
				i = job_specs->gres_per_socket * sock_cnt;
			} else if (job_specs->gres_per_task) {
				i = job_specs->gres_per_task *
				    *max_tasks_this_node;
			} else if (sock_gres->total_cnt) {
				i = sock_gres->total_cnt;
			} else {
				i = 1;
			}
			i *= cpus_per_gres;
			i /= cpus_per_core;
			req_cores = MAX(req_cores, i);
		}

		/* Clear extra avail_core bits on sockets we don't need */
		if (avail_cores_tot > req_cores) {
			for (s = 0; s < sockets; s++) {
				if (avail_cores_tot == req_cores)
					break;
				if (req_sock[s])
					continue;
				for (c = 0; c < cores_per_socket; c++) {
					i = (s * cores_per_socket) + c;
					if (!bit_test(avail_core, i))
						continue;
					bit_clear(avail_core, i);
					*avail_cpus -= cpus_per_core;
					if (--avail_cores_tot == req_cores)
						break;
				}
			}
		}

		/*
		 * Clear extra avail_core bits on sockets we do need, but
		 * spread them out so that every socket has some cores
		 * available to use with the nearby GRES that we do need.
		 */
		while (avail_cores_tot > req_cores) {
			full_socket = -1;
			for (s = 0; s < sockets; s++) {
				if (avail_cores_tot == req_cores)
					break;
				if (!req_sock[s] ||
				    (avail_cores_per_sock[s] == 0))
					continue;
				if ((full_socket == -1) ||
				    (avail_cores_per_sock[full_socket] <
				     avail_cores_per_sock[s])) {
					full_socket = s;
				}
			}
			if (full_socket == -1)
				break;
			s = full_socket;
			for (c = 0; c < cores_per_socket; c++) {
				i = (s * cores_per_socket) + c;
				if (!bit_test(avail_core, i))
					continue;
				bit_clear(avail_core, i);
				*avail_cpus -= cpus_per_core;
				avail_cores_per_sock[s]--;
				avail_cores_tot--;
				break;
			}
		}
		if (cpus_per_gres) {
			i = *avail_cpus / cpus_per_gres;
			sock_gres->total_cnt = MIN(i, sock_gres->total_cnt);
			if ((job_specs->gres_per_node > sock_gres->total_cnt) ||
			    (job_specs->gres_per_task > sock_gres->total_cnt)) {
				*max_tasks_this_node = 0;
			}
		}
	}
	list_iterator_destroy(sock_gres_iter);
	xfree(avail_cores_per_sock);
	xfree(req_sock);

	*avail_cpus = MIN(*avail_cpus,
			  (*max_tasks_this_node * mc_ptr->cpus_per_task));
}

/*
 * Return count of sockets allocated to this job on this node
 * job_res IN - job resource allocation
 * node_inx IN - global node index
 * job_node_inx IN - node index for this job's allocation
 * RET socket count
 */
static int _get_sock_cnt(struct job_resources *job_res, int node_inx,
			 int job_node_inx)
{
	int core_offset, used_sock_cnt = 0;
	uint16_t sock_cnt = 0, cores_per_socket_cnt = 0;
	int c, i, rc, s;

	rc = get_job_resources_cnt(job_res, job_node_inx, &sock_cnt,
				   &cores_per_socket_cnt);
	if (rc != SLURM_SUCCESS) {
		error("cons_tres: %s: Invalid socket/core count", __func__);
		return 1;
	}
	core_offset = get_job_resources_offset(job_res, job_node_inx, 0, 0);
	if (core_offset < 0) {
		error("cons_tres: %s: Invalid core offset", __func__);
		return 1;
	}
	for (s = 0; s < sock_cnt; s++) {
		for (c = 0; c < cores_per_socket_cnt; c++) {
			i = (s * cores_per_socket_cnt) + c;
			if (bit_test(job_res->core_bitmap, (core_offset + i)))
				used_sock_cnt++;
		}
	}
	if (used_sock_cnt == 0) {
		error("cons_tres: %s: No allocated cores found", __func__);
		return 1;
	}
	return used_sock_cnt;
}

/*
 * Select specific GRES (set GRES bitmap) for this job on this node based upon
 *	per-job resource specification. Use only socket-local GRES
 * job_res IN - job resource allocation
 * node_inx IN - global node index
 * job_node_inx IN - node index for this job's allocation
 * rem_nodes IN - count of nodes remaining to place resources on
 * job_specs IN - job request specifications, UPDATED: set bits in
 *		  gres_bit_select
 * node_specs IN - node resource request specifications
 * job_id IN - job ID for logging
 * tres_mc_ptr IN - job's multi-core options
 * cpus_per_core IN - CPUs per core on this node
 * RET 0:more work, 1:fini
 */
static int _set_job_bits1(struct job_resources *job_res, int node_inx,
			  int job_node_inx, int rem_nodes,
			  sock_gres_t *sock_gres, uint32_t job_id,
			  gres_mc_data_t *tres_mc_ptr, uint16_t cpus_per_core)
{
	int core_offset, gres_cnt;
	uint16_t sock_cnt = 0, cores_per_socket_cnt = 0;
	int c, i, g, rc, s;
	gres_job_state_t *job_specs;
	gres_node_state_t *node_specs;
	int *cores_on_sock = NULL, alloc_gres_cnt = 0;
	int max_gres, pick_gres, total_cores = 0;
	int fini = 0;

	job_specs = sock_gres->job_specs;
	node_specs = sock_gres->node_specs;
	if (job_specs->gres_per_job == job_specs->total_gres)
		fini = 1;
	rc = get_job_resources_cnt(job_res, job_node_inx, &sock_cnt,
				   &cores_per_socket_cnt);
	if (rc != SLURM_SUCCESS) {
		error("cons_tres: %s: Invalid socket/core count for job %u on node %d",
		      __func__, job_id, node_inx);
		return rc;
	}
	core_offset = get_job_resources_offset(job_res, job_node_inx, 0, 0);
	if (core_offset < 0) {
		error("cons_tres: %s: Invalid core offset for job %u on node %d",
		      __func__, job_id, node_inx);
		return rc;
	}
	i = sock_gres->sock_cnt;
	if ((i != 0) && (i != sock_cnt)) {
		error("cons_tres: %s: Inconsistent socket count (%d != %d) for job %u on node %d",
		      __func__, i, sock_cnt, job_id, node_inx);
		sock_cnt = MIN(sock_cnt, i);
	}
	xassert(job_res->core_bitmap);
	if (job_node_inx == 0)
		job_specs->total_gres = 0;
	max_gres = job_specs->gres_per_job - job_specs->total_gres -
		   (rem_nodes - 1);
	cores_on_sock = xcalloc(sock_cnt, sizeof(int));
	gres_cnt = bit_size(job_specs->gres_bit_select[node_inx]);
	for (s = 0; s < sock_cnt; s++) {
		for (c = 0; c < cores_per_socket_cnt; c++) {
			i = (s * cores_per_socket_cnt) + c;
			if (bit_test(job_res->core_bitmap, (core_offset + i))) {
				cores_on_sock[s]++;
				total_cores++;
			}
		}
	}
	if (job_specs->cpus_per_gres) {
		max_gres = MIN(max_gres,
			       ((total_cores * cpus_per_core) /
				job_specs->cpus_per_gres));
	}
	if ((max_gres > 1) && (node_specs->link_len == gres_cnt))
		pick_gres  = NO_VAL16;
	else
		pick_gres = max_gres;
	/*
	 * Now pick specific GRES for these sockets.
	 * First select all GRES that we might possibly use.
	 * Then remove those which are not required and not "best".
	 */
	for (s = 0; ((s < sock_cnt) && (alloc_gres_cnt < pick_gres)); s++) {
		if (!cores_on_sock[s])
			continue;
		for (g = 0; ((g < gres_cnt) && (alloc_gres_cnt < pick_gres));
		     g++) {
			if (sock_gres->bits_by_sock[s] &&
			    !bit_test(sock_gres->bits_by_sock[s], g))
				continue;   /* GRES not on this socket */
			if (bit_test(node_specs->gres_bit_alloc, g) ||
			    bit_test(job_specs->gres_bit_select[node_inx], g))
				continue;   /* Already allocated GRES */
			bit_set(job_specs->gres_bit_select[node_inx], g);
			job_specs->gres_cnt_node_select[node_inx]++;
			alloc_gres_cnt++;
			job_specs->total_gres++;
		}
	}
	if (alloc_gres_cnt == 0) {
		for (s = 0; ((s < sock_cnt) && (alloc_gres_cnt == 0)); s++) {
			if (cores_on_sock[s])
				continue;
			for (g = 0; g < gres_cnt; g++) {
				if (sock_gres->bits_by_sock    &&
				    sock_gres->bits_by_sock[s] &&
				    !bit_test(sock_gres->bits_by_sock[s], g))
					continue;   /* GRES not on this socket */
				if (bit_test(node_specs->gres_bit_alloc, g) ||
				    bit_test(job_specs->
					     gres_bit_select[node_inx], g))
					continue;   /* Already allocated GRES */
				bit_set(job_specs->gres_bit_select[node_inx],g);
				job_specs->gres_cnt_node_select[node_inx]++;
				alloc_gres_cnt++;
				job_specs->total_gres++;
				break;
			}
		}
	}
	if (alloc_gres_cnt == 0) {
		error("cons_tres: %s: job %u failed to find any available GRES on node %d",
		      __func__, job_id, node_inx);
	}
	/* Now pick the "best" max_gres GRES with respect to link counts. */
	if (alloc_gres_cnt > max_gres) {
		int best_link_cnt = -1, best_inx = -1;
		for (s = 0; s < gres_cnt; s++) {
			if (!bit_test(job_specs->gres_bit_select[node_inx], s))
				continue;
			for (g = s + 1; g < gres_cnt; g++) {
				if (!bit_test(job_specs->
					      gres_bit_select[node_inx], g))
					continue;
				if (node_specs->links_cnt[s][g] <=
				    best_link_cnt)
					continue;
				best_link_cnt = node_specs->links_cnt[s][g];
				best_inx = s;
			}
		}
		while ((alloc_gres_cnt > max_gres) && (best_link_cnt != -1)) {
			int worst_inx = -1, worst_link_cnt = NO_VAL16;
			for (g = 0; g < gres_cnt; g++) {
				if (g == best_inx)
					continue;
				if (!bit_test(job_specs->
					      gres_bit_select[node_inx], g))
					continue;
				if (node_specs->links_cnt[best_inx][g] >=
				    worst_link_cnt)
					continue;
				worst_link_cnt =
					node_specs->links_cnt[best_inx][g];
				worst_inx = g;
			}
			if (worst_inx == -1) {
				error("%s: error managing links_cnt", __func__);
				break;
			}
			bit_clear(job_specs->gres_bit_select[node_inx],
				  worst_inx);
			job_specs->gres_cnt_node_select[node_inx]--;
			alloc_gres_cnt--;
			job_specs->total_gres--;
		}
	}

	xfree(cores_on_sock);
	if (job_specs->total_gres >= job_specs->gres_per_job)
		fini = 1;
	return fini;
}

/*
 * Select specific GRES (set GRES bitmap) for this job on this node based upon
 *	per-job resource specification. Use any GRES on the node
 * job_res IN - job resource allocation
 * node_inx IN - global node index
 * job_node_inx IN - node index for this job's allocation
 * job_specs IN - job request specifications, UPDATED: set bits in
 *		  gres_bit_select
 * node_specs IN - node resource request specifications
 * job_id IN - job ID for logging
 * tres_mc_ptr IN - job's multi-core options
 * RET 0:more work, 1:fini
 */
static int _set_job_bits2(struct job_resources *job_res, int node_inx,
			  int job_node_inx, sock_gres_t *sock_gres,
			  uint32_t job_id, gres_mc_data_t *tres_mc_ptr)
{
	int core_offset, gres_cnt;
	uint16_t sock_cnt = 0, cores_per_socket_cnt = 0;
	int i, g, l, rc, s;
	gres_job_state_t *job_specs;
	gres_node_state_t *node_specs;
	int fini = 0;
	int best_link_cnt = 0, best_inx = -1;

	job_specs = sock_gres->job_specs;
	node_specs = sock_gres->node_specs;
	if (job_specs->gres_per_job == job_specs->total_gres) {
		fini = 1;
		return fini;
	}
	if (!job_specs->gres_bit_select ||
	    !job_specs->gres_bit_select[node_inx]) {
		error("cons_tres: %s: gres_bit_select NULL for job %u on node %d",
		      __func__, job_id, node_inx);
		return SLURM_ERROR;
	}
	rc = get_job_resources_cnt(job_res, job_node_inx, &sock_cnt,
				   &cores_per_socket_cnt);
	if (rc != SLURM_SUCCESS) {
		error("cons_tres: %s: Invalid socket/core count for job %u on node %d",
		      __func__, job_id, node_inx);
		return rc;
	}
	core_offset = get_job_resources_offset(job_res, job_node_inx, 0, 0);
	if (core_offset < 0) {
		error("cons_tres: %s: Invalid core offset for job %u on node %d",
		      __func__, job_id, node_inx);
		return rc;
	}
	i = sock_gres->sock_cnt;
	if ((i != 0) && (i != sock_cnt)) {
		error("cons_tres: %s: Inconsistent socket count (%d != %d) for job %u on node %d",
		      __func__, i, sock_cnt, job_id, node_inx);
		sock_cnt = MIN(sock_cnt, i);
	}

	/*
	 * Identify the GRES (if any) that we want to use as a basis for
	 * maximizing link count (connectivity of the GRES).
	 */
	xassert(job_res->core_bitmap);
	gres_cnt = bit_size(job_specs->gres_bit_select[node_inx]);
	if ((job_specs->gres_per_job > job_specs->total_gres) &&
	    (node_specs->link_len == gres_cnt)) {
		for (g = 0; g < gres_cnt; g++) {
			if (!bit_test(job_specs->gres_bit_select[node_inx], g))
				continue;
			best_inx = g;
			for (s = 0; s < gres_cnt; s++) {
				best_link_cnt = MAX(node_specs->links_cnt[s][g],
						    best_link_cnt);
			}
			break;
		}
	}

	/*
	 * Now pick specific GRES for these sockets.
	 */
	for (l = best_link_cnt;
	     ((l >= 0) && (job_specs->gres_per_job > job_specs->total_gres));
	     l--) {
		for (s = 0;
		     ((s < sock_cnt) &&
		      (job_specs->gres_per_job > job_specs->total_gres)); s++) {
			for (g = 0;
			     ((g < gres_cnt) &&
			      (job_specs->gres_per_job >job_specs->total_gres));
			     g++) {
				if ((l > 0) &&
				    (node_specs->links_cnt[best_inx][g] < l))
					continue;   /* Want better link count */
				if (sock_gres->bits_by_sock &&
				    sock_gres->bits_by_sock[s] &&
				    !bit_test(sock_gres->bits_by_sock[s], g))
					continue;  /* GRES not on this socket */
				if (bit_test(node_specs->gres_bit_alloc, g) ||
				    bit_test(job_specs->gres_bit_select[node_inx],
					     g))
					continue;   /* Already allocated GRES */
				bit_set(job_specs->gres_bit_select[node_inx],g);
				job_specs->gres_cnt_node_select[node_inx]++;
				job_specs->total_gres++;
			}
		}
	}
	if (job_specs->gres_per_job == job_specs->total_gres)
		fini = 1;
	return fini;
}

/*
 * Select specific GRES (set GRES bitmap) for this job on this node based upon
 *	per-node resource specification
 * job_res IN - job resource allocation
 * node_inx IN - global node index
 * job_node_inx IN - node index for this job's allocation
 * job_specs IN - job request specifications, UPDATED: set bits in
 *		  gres_bit_select
 * node_specs IN - node resource request specifications
 * job_id IN - job ID for logging
 * tres_mc_ptr IN - job's multi-core options
 */
static void _set_node_bits(struct job_resources *job_res, int node_inx,
			   int job_node_inx, sock_gres_t *sock_gres,
			   uint32_t job_id, gres_mc_data_t *tres_mc_ptr)
{
	int core_offset, gres_cnt;
	uint16_t sock_cnt = 0, cores_per_socket_cnt = 0;
	int c, i, g, l, rc, s;
	gres_job_state_t *job_specs;
	gres_node_state_t *node_specs;
	int *used_sock = NULL, alloc_gres_cnt = 0;
	int *links_cnt = NULL, best_link_cnt = 0;
	uint64_t gres_per_bit = 1;

	job_specs = sock_gres->job_specs;
	node_specs = sock_gres->node_specs;
	rc = get_job_resources_cnt(job_res, job_node_inx, &sock_cnt,
				   &cores_per_socket_cnt);
	if (rc != SLURM_SUCCESS) {
		error("cons_tres: %s: Invalid socket/core count for job %u on node %d",
		      __func__, job_id, node_inx);
		return;
	}
	core_offset = get_job_resources_offset(job_res, job_node_inx, 0, 0);
	if (core_offset < 0) {
		error("cons_tres: %s: Invalid core offset for job %u on node %d",
		      __func__, job_id, node_inx);
		return;
	}
	i = sock_gres->sock_cnt;
	if ((i != 0) && (i != sock_cnt)) {
		error("cons_tres: %s: Inconsistent socket count (%d != %d) for job %u on node %d",
		      __func__, i, sock_cnt, job_id, node_inx);
		sock_cnt = MIN(sock_cnt, i);
	}

	xassert(job_res->core_bitmap);
	used_sock = xcalloc(sock_cnt, sizeof(int));
	gres_cnt = bit_size(job_specs->gres_bit_select[node_inx]);
	for (s = 0; s < sock_cnt; s++) {
		for (c = 0; c < cores_per_socket_cnt; c++) {
			i = (s * cores_per_socket_cnt) + c;
			if (bit_test(job_res->core_bitmap, (core_offset + i))) {
				used_sock[s]++;
				break;
			}
		}
	}

	/*
	 * Now pick specific GRES for these sockets.
	 * First: Try to place one GRES per socket in this job's allocation.
	 * Second: Try to place additional GRES on allocated sockets.
	 * Third: Use any additional available GRES.
	 */
	if (node_specs->link_len == gres_cnt)
		links_cnt = xcalloc(gres_cnt, sizeof(int));
	if (_shared_gres(sock_gres->plugin_id))
		gres_per_bit = job_specs->gres_per_node;
	for (s = 0;
	     ((s < sock_cnt) && (alloc_gres_cnt < job_specs->gres_per_node));
	     s++) {
		if (!used_sock[s])
			continue;
		for (g = 0; g < gres_cnt; g++) {
			if (sock_gres->bits_by_sock    &&
			    sock_gres->bits_by_sock[s] &&
			    !bit_test(sock_gres->bits_by_sock[s], g))
				continue;   /* GRES not on this socket */
			if (bit_test(job_specs->gres_bit_select[node_inx], g) ||
			    ((gres_per_bit == 1) &&
			     bit_test(node_specs->gres_bit_alloc, g)))
				continue;   /* Already allocated GRES */
			bit_set(job_specs->gres_bit_select[node_inx], g);
			job_specs->gres_cnt_node_select[node_inx] +=
								gres_per_bit;
			alloc_gres_cnt += gres_per_bit;
			for (l = 0; links_cnt && (l < gres_cnt); l++) {
				if ((l == g) ||
				    bit_test(node_specs->gres_bit_alloc, l))
					continue;
				links_cnt[l] += node_specs->links_cnt[g][l];
			}
			break;
		}
	}

	if (links_cnt) {
		for (l = 0; l < gres_cnt; l++)
			best_link_cnt = MAX(links_cnt[l], best_link_cnt);
		if (best_link_cnt > 4) {
			/* Scale down to reasonable iteration count (<= 4) */
			g = (best_link_cnt + 3) / 4;
			best_link_cnt = 0;
			for (l = 0; l < gres_cnt; l++) {
				links_cnt[l] /= g;
				best_link_cnt = MAX(links_cnt[l],best_link_cnt);
			}
		}
	}

	/*
	 * Try to place additional GRES on allocated sockets. Favor use of
	 * GRES which are best linked to GRES which have already been selected.
	 */
	for (l = best_link_cnt;
	     ((l >= 0) && (alloc_gres_cnt < job_specs->gres_per_node)); l--) {
		for (s = 0;
		     ((s < sock_cnt) &&
		      (alloc_gres_cnt < job_specs->gres_per_node)); s++) {
			if (!used_sock[s])
				continue;
			for (g = 0; g < gres_cnt; g++) {
				if (links_cnt && (links_cnt[g] < l))
					continue;
				if (sock_gres->bits_by_sock    &&
				    sock_gres->bits_by_sock[s] &&
				    !bit_test(sock_gres->bits_by_sock[s], g))
					continue;  /* GRES not on this socket */

				if (bit_test(job_specs->gres_bit_select[node_inx],
					     g) ||
				    ((gres_per_bit == 1) &&
				     bit_test(node_specs->gres_bit_alloc, g)))
					continue;   /* Already allocated GRES */
				bit_set(job_specs->gres_bit_select[node_inx],g);
				job_specs->gres_cnt_node_select[node_inx] +=
								gres_per_bit;
				alloc_gres_cnt += gres_per_bit;
				if (alloc_gres_cnt >= job_specs->gres_per_node)
					break;
			}
		}
	}

	/*
	 * Use any additional available GRES. Again, favor use of GRES
	 * which are best linked to GRES which have already been selected.
	 */
	for (l = best_link_cnt;
	     ((l >= 0) && (alloc_gres_cnt < job_specs->gres_per_node)); l--) {
		for (s = 0;
		     ((s < sock_cnt) &&
		      (alloc_gres_cnt < job_specs->gres_per_node)); s++) {
			if (used_sock[s])
				continue;
			for (g = 0; g < gres_cnt; g++) {
				if (links_cnt && (links_cnt[g] < l))
					continue;
				if (sock_gres->bits_by_sock    &&
				    sock_gres->bits_by_sock[s] &&
				    !bit_test(sock_gres->bits_by_sock[s], g))
					continue;  /* GRES not on this socket */
				if (bit_test(job_specs->gres_bit_select[node_inx],
					     g) ||
				    ((gres_per_bit == 1) &&
				     bit_test(node_specs->gres_bit_alloc, g)))
					continue;   /* Already allocated GRES */
				bit_set(job_specs->gres_bit_select[node_inx],g);
				job_specs->gres_cnt_node_select[node_inx] +=
								gres_per_bit;
				alloc_gres_cnt += gres_per_bit;
				if (alloc_gres_cnt >= job_specs->gres_per_node)
					break;
			}
		}
	}

	xfree(links_cnt);
	xfree(used_sock);
}

/*
 * Select one specific GRES topo entry (set GRES bitmap) for this job on this
 *	node based upon per-node resource specification
 * job_res IN - job resource allocation
 * node_inx IN - global node index
 * job_node_inx IN - node index for this job's allocation
 * job_specs IN - job request specifications, UPDATED: set bits in
 *		  gres_bit_select
 * node_specs IN - node resource request specifications
 * job_id IN - job ID for logging
 * tres_mc_ptr IN - job's multi-core options
 */
static void _pick_specific_topo(struct job_resources *job_res, int node_inx,
				int job_node_inx, sock_gres_t *sock_gres,
				uint32_t job_id, gres_mc_data_t *tres_mc_ptr)
{
	int core_offset;
	uint16_t sock_cnt = 0, cores_per_socket_cnt = 0;
	int c, i, rc, s, t;
	gres_job_state_t *job_specs;
	gres_node_state_t *node_specs;
	int *used_sock = NULL, alloc_gres_cnt = 0;
	uint64_t gres_per_bit;

	job_specs = sock_gres->job_specs;
	gres_per_bit = job_specs->gres_per_node;
	node_specs = sock_gres->node_specs;
	rc = get_job_resources_cnt(job_res, job_node_inx, &sock_cnt,
				   &cores_per_socket_cnt);
	if (rc != SLURM_SUCCESS) {
		error("cons_tres: %s: Invalid socket/core count for job %u on node %d",
		      __func__, job_id, node_inx);
		return;
	}
	core_offset = get_job_resources_offset(job_res, job_node_inx, 0, 0);
	if (core_offset < 0) {
		error("cons_tres: %s: Invalid core offset for job %u on node %d",
		      __func__, job_id, node_inx);
		return;
	}
	i = sock_gres->sock_cnt;
	if ((i != 0) && (i != sock_cnt)) {
		error("cons_tres: %s: Inconsistent socket count (%d != %d) for job %u on node %d",
		      __func__, i, sock_cnt, job_id, node_inx);
		sock_cnt = MIN(sock_cnt, i);
	}

	xassert(job_res->core_bitmap);
	used_sock = xcalloc(sock_cnt, sizeof(int));
	for (s = 0; s < sock_cnt; s++) {
		for (c = 0; c < cores_per_socket_cnt; c++) {
			i = (s * cores_per_socket_cnt) + c;
			if (bit_test(job_res->core_bitmap, (core_offset + i))) {
				used_sock[s]++;
				break;
			}
		}
	}

	/*
	 * Now pick specific GRES for these sockets.
	 * First: Try to select a GRES local to allocated socket with
	 *	sufficient resources.
	 * Second: Use available GRES with sufficient resources.
	 * Thrid: Use any available GRES.
	 */
	for (s = 0; (s < sock_cnt) && (alloc_gres_cnt == 0); s++) {
		if (!used_sock[s])
			continue;
		for (t = 0; t < node_specs->topo_cnt; t++) {
			if (node_specs->topo_gres_cnt_alloc    &&
			    node_specs->topo_gres_cnt_avail    &&
			    node_specs->topo_gres_cnt_avail[t] &&
			    ((node_specs->topo_gres_cnt_avail[t] -
			      node_specs->topo_gres_cnt_alloc[t]) <
			     gres_per_bit))
				continue;	/* Insufficient resources */
			if (sock_gres->bits_by_sock    &&
			    sock_gres->bits_by_sock[s] &&
			    !bit_test(sock_gres->bits_by_sock[s], t))
				continue;   /* GRES not on this socket */
			bit_set(job_specs->gres_bit_select[node_inx], t);
			job_specs->gres_cnt_node_select[node_inx] +=
								gres_per_bit;
			alloc_gres_cnt += gres_per_bit;
			break;
		}
	}

	/* Select available GRES with sufficient resources */
	for (t = 0; (t < node_specs->topo_cnt) && (alloc_gres_cnt == 0); t++) {
		if (node_specs->topo_gres_cnt_alloc    &&
		    node_specs->topo_gres_cnt_avail    &&
		    node_specs->topo_gres_cnt_avail[t] &&
		    ((node_specs->topo_gres_cnt_avail[t] -
		      node_specs->topo_gres_cnt_alloc[t]) < gres_per_bit))
			continue;	/* Insufficient resources */
		bit_set(job_specs->gres_bit_select[node_inx], t);
		job_specs->gres_cnt_node_select[node_inx] += gres_per_bit;
		alloc_gres_cnt += gres_per_bit;
		break;
	}

	/* Select available GRES with any resources */
	for (t = 0; (t < node_specs->topo_cnt) && (alloc_gres_cnt == 0); t++){
		if (node_specs->topo_gres_cnt_alloc    &&
		    node_specs->topo_gres_cnt_avail    &&
		    node_specs->topo_gres_cnt_avail[t])
			continue;	/* No resources */
		bit_set(job_specs->gres_bit_select[node_inx], t);
		job_specs->gres_cnt_node_select[node_inx] += gres_per_bit;
		alloc_gres_cnt += gres_per_bit;
		break;
	}

	xfree(used_sock);
}

/*
 * Select specific GRES (set GRES bitmap) for this job on this node based upon
 *	per-socket resource specification
 * job_res IN - job resource allocation
 * node_inx IN - global node index
 * job_node_inx IN - node index for this job's allocation
 * job_specs IN - job request specifications, UPDATED: set bits in
 *		  gres_bit_select
 * node_specs IN - node resource request specifications
 * job_id IN - job ID for logging
 * tres_mc_ptr IN - job's multi-core options
 */
static void _set_sock_bits(struct job_resources *job_res, int node_inx,
			   int job_node_inx, sock_gres_t *sock_gres,
			   uint32_t job_id, gres_mc_data_t *tres_mc_ptr)
{
	int core_offset, gres_cnt;
	uint16_t sock_cnt = 0, cores_per_socket_cnt = 0;
	int c, i, g, l, rc, s;
	gres_job_state_t *job_specs;
	gres_node_state_t *node_specs;
	int *used_sock = NULL, used_sock_cnt = 0;
	int *links_cnt = NULL, best_link_cnt = 0;

	job_specs = sock_gres->job_specs;
	node_specs = sock_gres->node_specs;
	rc = get_job_resources_cnt(job_res, job_node_inx, &sock_cnt,
				   &cores_per_socket_cnt);
	if (rc != SLURM_SUCCESS) {
		error("cons_tres: %s: Invalid socket/core count for job %u on node %d",
		      __func__, job_id, node_inx);
		return;
	}
	core_offset = get_job_resources_offset(job_res, job_node_inx, 0, 0);
	if (core_offset < 0) {
		error("cons_tres: %s: Invalid core offset for job %u on node %d",
		      __func__, job_id, node_inx);
		return;
	}
	i = sock_gres->sock_cnt;
	if ((i != 0) && (i != sock_cnt)) {
		error("cons_tres: %s: Inconsistent socket count (%d != %d) for job %u on node %d",
		      __func__, i, sock_cnt, job_id, node_inx);
		sock_cnt = MIN(sock_cnt, i);
	}

	xassert(job_res->core_bitmap);
	used_sock = xcalloc(sock_cnt, sizeof(int));
	gres_cnt = bit_size(job_specs->gres_bit_select[node_inx]);
	for (s = 0; s < sock_cnt; s++) {
		for (c = 0; c < cores_per_socket_cnt; c++) {
			i = (s * cores_per_socket_cnt) + c;
			if (bit_test(job_res->core_bitmap, (core_offset + i))) {
				used_sock[s]++;
				used_sock_cnt++;
				break;
			}
		}
	}
	if (tres_mc_ptr && tres_mc_ptr->sockets_per_node    &&
	    (tres_mc_ptr->sockets_per_node != used_sock_cnt) &&
	    node_specs->gres_bit_alloc && sock_gres->bits_by_sock) {
		if (tres_mc_ptr->sockets_per_node > used_sock_cnt) {
			/* Somehow we have too few sockets in job allocation */
			error("cons_tres: %s: Inconsistent requested/allocated "
			      "socket count (%d > %d) for job %u on node %d",
			      __func__, tres_mc_ptr->sockets_per_node,
			      used_sock_cnt, job_id, node_inx);
			for (s = 0; s < sock_cnt; s++) {
				if (used_sock[s] || !sock_gres->bits_by_sock[s])
					continue;
				/* Determine currently free GRES by socket */
				used_sock[s] = bit_set_count(
						sock_gres->bits_by_sock[s]) -
					       bit_overlap(
						sock_gres->bits_by_sock[s],
						node_specs->gres_bit_alloc);
				if ((used_sock[s] == 0) ||
				    (used_sock[s] < job_specs->gres_per_socket)){
					used_sock[s] = 0;
				} else if (++used_sock_cnt ==
					   tres_mc_ptr->sockets_per_node) {
					break;
				}
			}
		} else {
			/* May have needed extra CPUs, exceeding socket count */
			debug("cons_tres: %s: Inconsistent requested/allocated "
			      "socket count (%d < %d) for job %u on node %d",
			      __func__, tres_mc_ptr->sockets_per_node,
			      used_sock_cnt, job_id, node_inx);
			for (s = 0; s < sock_cnt; s++) {
				if (!used_sock[s] ||
				    !sock_gres->bits_by_sock[s])
					continue;
				/* Determine currently free GRES by socket */
				used_sock[s] = bit_set_count(
						sock_gres->bits_by_sock[s]) -
					       bit_overlap(
						sock_gres->bits_by_sock[s],
						node_specs->gres_bit_alloc);
				if (used_sock[s] == 0)
					used_sock_cnt--;
			}
			/* Exclude sockets with low GRES counts */
			while (tres_mc_ptr->sockets_per_node > used_sock_cnt) {
				int low_sock_inx = -1;
				for (s = sock_cnt - 1; s >= 0; s--) {
					if (used_sock[s] == 0)
						continue;
					if ((low_sock_inx == -1) ||
					    (used_sock[s] <
					     used_sock[low_sock_inx]))
						low_sock_inx = s;
				}
				if (low_sock_inx == -1)
					break;
				used_sock[low_sock_inx] = 0;
				used_sock_cnt--;
			}
		}
	}

	/*
	 * Identify the available GRES with best connectivity
	 * (i.e. higher link_cnt)
	 */
	if (node_specs->link_len == gres_cnt) {
		links_cnt = xcalloc(gres_cnt, sizeof(int));
		for (g = 0; g < gres_cnt; g++) {
			if (bit_test(node_specs->gres_bit_alloc, g))
				continue;
			for (l = 0; l < gres_cnt; l++) {
				if ((l == g) ||
				    bit_test(node_specs->gres_bit_alloc, l))
					continue;
				links_cnt[l] += node_specs->links_cnt[g][l];
			}
		}
		for (l = 0; l < gres_cnt; l++)
			best_link_cnt = MAX(links_cnt[l], best_link_cnt);
		if (best_link_cnt > 4) {
			/* Scale down to reasonable iteration count (<= 4) */
			g = (best_link_cnt + 3) / 4;
			best_link_cnt = 0;
			for (l = 0; l < gres_cnt; l++) {
				links_cnt[l] /= g;
				best_link_cnt = MAX(links_cnt[l],best_link_cnt);
			}
		}
	}

	/*
	 * Now pick specific GRES for these sockets.
	 * Try to use GRES with best connectivity (higher link_cnt values)
	 */
	for (s = 0; s < sock_cnt; s++) {
		if (!used_sock[s])
			continue;
		i = 0;
		for (l = best_link_cnt;
		     ((l >= 0) && (i < job_specs->gres_per_socket)); l--) {
			for (g = 0; g < gres_cnt; g++) {
				if (sock_gres->bits_by_sock    &&
				    sock_gres->bits_by_sock[s] &&
				    !bit_test(sock_gres->bits_by_sock[s], g))
					continue;  /* GRES not on this socket */
				if (node_specs->gres_bit_alloc &&
				    bit_test(node_specs->gres_bit_alloc, g))
					continue;   /* Already allocated GRES */
				if (job_specs->gres_bit_select[node_inx] &&
				    bit_test(job_specs->gres_bit_select[node_inx],
					     g))
					continue;   /* Already allocated GRES */
				bit_set(job_specs->gres_bit_select[node_inx],g);
				job_specs->gres_cnt_node_select[node_inx]++;
				if (++i == job_specs->gres_per_socket)
					break;
			}
		}
	}
	xfree(links_cnt);
	xfree(used_sock);
}

/*
 * Select specific GRES (set GRES bitmap) for this job on this node based upon
 *	per-task resource specification
 * job_res IN - job resource allocation
 * node_inx IN - global node index
 * job_node_inx IN - node index for this job's allocation
 * job_specs IN - job request specifications, UPDATED: set bits in
 *		  gres_bit_select
 * node_specs IN - node resource request specifications
 * job_id IN - job ID for logging
 * tres_mc_ptr IN - job's multi-core options
 */
static void _set_task_bits(struct job_resources *job_res, int node_inx,
			   int job_node_inx, sock_gres_t *sock_gres,
			   uint32_t job_id, gres_mc_data_t *tres_mc_ptr,
			   uint32_t **tasks_per_node_socket)
{
	uint16_t sock_cnt = 0;
	int gres_cnt, g, l, s;
	gres_job_state_t *job_specs;
	gres_node_state_t *node_specs;
	uint32_t total_tasks = 0;
	uint64_t total_gres_cnt = 0, total_gres_goal;
	int *links_cnt = NULL, best_link_cnt = 0;

	job_specs = sock_gres->job_specs;
	node_specs = sock_gres->node_specs;
	sock_cnt = sock_gres->sock_cnt;
	gres_cnt = bit_size(job_specs->gres_bit_select[node_inx]);
	if (node_specs->link_len == gres_cnt)
		links_cnt = xcalloc(gres_cnt, sizeof(int));

	/* First pick GRES for acitve sockets */
	for (s = 0; s < sock_cnt; s++) {
		if (!tasks_per_node_socket[node_inx] ||
		    (tasks_per_node_socket[node_inx][s] == 0))
			continue;
		total_tasks += tasks_per_node_socket[node_inx][s];
		total_gres_goal = total_tasks * job_specs->gres_per_task;
		for (g = 0; g < gres_cnt; g++) {
			if (total_gres_cnt >= total_gres_goal)
				break;
			if (sock_gres->bits_by_sock &&
			    sock_gres->bits_by_sock[s] &&
			    !bit_test(sock_gres->bits_by_sock[s], g))
				continue;   /* GRES not on this socket */
			if (bit_test(node_specs->gres_bit_alloc, g))
				continue;   /* Already allocated GRES */
			if (bit_test(node_specs->gres_bit_alloc, g) ||
			    bit_test(job_specs->gres_bit_select[node_inx], g))
				continue;   /* Already allocated GRES */
			bit_set(job_specs->gres_bit_select[node_inx], g);
			job_specs->gres_cnt_node_select[node_inx]++;
			total_gres_cnt++;
			for (l = 0; links_cnt && (l < gres_cnt); l++) {
				if ((l == g) ||
				    bit_test(node_specs->gres_bit_alloc, l))
					continue;
				links_cnt[l] += node_specs->links_cnt[g][l];
			}
		}
	}

	if (links_cnt) {
		for (l = 0; l < gres_cnt; l++)
			best_link_cnt = MAX(links_cnt[l], best_link_cnt);
		if (best_link_cnt > 4) {
			/* Scale down to reasonable iteration count (<= 4) */
			g = (best_link_cnt + 3) / 4;
			best_link_cnt = 0;
			for (l = 0; l < gres_cnt; l++) {
				links_cnt[l] /= g;
				best_link_cnt = MAX(links_cnt[l],best_link_cnt);
			}
		}
	}

	/*
	 * Next pick additional GRES as needed. Favor use of GRES which
	 * are best linked to GRES which have already been selected.
	 */
	total_gres_goal = total_tasks * job_specs->gres_per_task;
	for (l = best_link_cnt;
	     ((l >= 0) && (total_gres_cnt < total_gres_goal)); l--) {
		for (s = 0;
		     ((s < sock_cnt) && (total_gres_cnt < total_gres_goal));
		     s++) {
			for (g = 0;
			     ((g < gres_cnt) &&
			      (total_gres_cnt < total_gres_goal)); g++) {
				if (links_cnt && (links_cnt[g] < l))
					continue;
				if (sock_gres->bits_by_sock &&
				    sock_gres->bits_by_sock[s] &&
				    !bit_test(sock_gres->bits_by_sock[s], g))
					continue;  /* GRES not on this socket */
				if (bit_test(node_specs->gres_bit_alloc, g) ||
				    bit_test(job_specs->gres_bit_select[node_inx],
					     g))
					continue;   /* Already allocated GRES */
				bit_set(job_specs->gres_bit_select[node_inx],g);
				job_specs->gres_cnt_node_select[node_inx]++;
				total_gres_cnt++;
			}
		}
	}
	xfree(links_cnt);
}

/* Build array to identify task count for each node-socket pair */
static uint32_t **_build_tasks_per_node_sock(struct job_resources *job_res,
					     uint8_t overcommit,
					     gres_mc_data_t *tres_mc_ptr,
					     struct node_record *node_table_ptr)
{
	uint32_t **tasks_per_node_socket;
	int i, i_first, i_last, j, node_cnt, job_node_inx = 0;
	int c, s, core_offset;
	int cpus_per_task = 1, cpus_per_node, cpus_per_core;
	int task_per_node_limit = 0;
	int32_t rem_tasks, excess_tasks;
	uint16_t sock_cnt = 0, cores_per_socket_cnt = 0;

	rem_tasks = tres_mc_ptr->ntasks_per_job;
	node_cnt = bit_size(job_res->node_bitmap);
	tasks_per_node_socket = xcalloc(node_cnt, sizeof(uint32_t *));
	i_first = bit_ffs(job_res->node_bitmap);
	if (i_first != -1)
		i_last  = bit_fls(job_res->node_bitmap);
	else
		i_last = -2;
	for (i = i_first; i <= i_last; i++) {
		int tasks_per_node = 0;
		if (!bit_test(job_res->node_bitmap, i))
			continue;
		if (get_job_resources_cnt(job_res, job_node_inx, &sock_cnt,
					  &cores_per_socket_cnt)) {
			error("%s: failed to get socket/core count", __func__);
			/* Set default of 1 task on socket 0 */
			tasks_per_node_socket[i] = xmalloc(sizeof(uint32_t));
			tasks_per_node_socket[i][0] = 1;
			rem_tasks--;
			continue;
		}
		tasks_per_node_socket[i] = xcalloc(sock_cnt, sizeof(uint32_t));
		if (tres_mc_ptr->ntasks_per_node) {
			task_per_node_limit = tres_mc_ptr->ntasks_per_node;
		} else if (job_res->tasks_per_node &&
			   job_res->tasks_per_node[job_node_inx]) {
			task_per_node_limit =
				job_res->tasks_per_node[job_node_inx];
		} else {
			/*
			 * NOTE: We should never get here.
			 * cpus_per_node reports CPUs actually used by this
			 * job on this node. Divide by cpus_per_task to yield
			 * valid task count on this node. This can be bad on
			 * cores with more than one thread and job fails to
			 * use all threads.
			 */
			error("%s: tasks_per_node not set", __func__);
			cpus_per_node = get_job_resources_cpus(job_res,
							       job_node_inx);
			if (cpus_per_node < 1) {
				error("%s: failed to get cpus_per_node count",
				      __func__);
				/* Set default of 1 task on socket 0 */
				tasks_per_node_socket[i][0] = 1;
				rem_tasks--;
				continue;
			}
			if (tres_mc_ptr->cpus_per_task)
				cpus_per_task = tres_mc_ptr->cpus_per_task;
			else
				cpus_per_task = 1;
			task_per_node_limit = cpus_per_node / cpus_per_task;
		}
		core_offset = get_job_resources_offset(job_res, job_node_inx++,
						       0, 0);
		if (node_table_ptr[i].cores) {
			cpus_per_core = node_table_ptr[i].cpus /
					node_table_ptr[i].cores;
		} else
			cpus_per_core = 1;
		for (s = 0; s < sock_cnt; s++) {
			int tasks_per_socket = 0, tpc, skip_cores = 0;
			for (c = 0; c < cores_per_socket_cnt; c++) {
				j = (s * cores_per_socket_cnt) + c;
				j += core_offset;
				if (!bit_test(job_res->core_bitmap, j))
					continue;
				if (skip_cores > 0) {
					skip_cores--;
					continue;
				}
				if (tres_mc_ptr->ntasks_per_core) {
					tpc = tres_mc_ptr->ntasks_per_core;
				} else {
					tpc = cpus_per_core / cpus_per_task;
					if (tpc < 1) {
						tpc = 1;
						skip_cores = cpus_per_task /
							     cpus_per_core;
						skip_cores--;	/* This core */
					}
					/* Start with 1 task per core */
				}
				tasks_per_node_socket[i][s] += tpc;
				tasks_per_node += tpc;
				tasks_per_socket += tpc;
				rem_tasks -= tpc;
				if (task_per_node_limit) {
					if (tasks_per_node >
					    task_per_node_limit) {
						excess_tasks = tasks_per_node -
							task_per_node_limit;
						tasks_per_node_socket[i][s] -=
							excess_tasks;
						rem_tasks += excess_tasks;
					}
					if (tasks_per_node >=
					    task_per_node_limit) {
						s = sock_cnt;
						break;
					}
				}
				/* NOTE: No support for ntasks_per_board */
				if (tres_mc_ptr->ntasks_per_socket) {
					if (tasks_per_socket >
					    tres_mc_ptr->ntasks_per_socket) {
						excess_tasks = tasks_per_socket-
						 tres_mc_ptr->ntasks_per_socket;
						tasks_per_node_socket[i][s] -=
							excess_tasks;
						rem_tasks += excess_tasks;
					}
					if (tasks_per_socket >=
					    tres_mc_ptr->ntasks_per_socket) {
						break;
					}
				}
			}
		}
	}
	while ((rem_tasks > 0) && overcommit) {
		for (i = i_first; (rem_tasks > 0) && (i <= i_last); i++) {
			if (!bit_test(job_res->node_bitmap, i))
				continue;
			for (s = 0; (rem_tasks > 0) && (s < sock_cnt); s++) {
				for (c = 0; c < cores_per_socket_cnt; c++) {
					j = (s * cores_per_socket_cnt) + c;
					if (!bit_test(job_res->core_bitmap, j))
						continue;
					tasks_per_node_socket[i][s]++;
					rem_tasks--;
					break;
				}
			}
		}
	}
	if (rem_tasks > 0)	/* This should never happen */
		error("%s: rem_tasks not zero (%d > 0)", __func__, rem_tasks);

	return tasks_per_node_socket;
}

static void _free_tasks_per_node_sock(uint32_t **tasks_per_node_socket,
				      int node_cnt)
{
	int n;

	if (!tasks_per_node_socket)
		return;

	for (n = 0; n < node_cnt; n++)
		xfree(tasks_per_node_socket[n]);
	xfree(tasks_per_node_socket);
}

/* Return the count of tasks for a job on a given node */
static uint32_t _get_task_cnt_node(uint32_t **tasks_per_node_socket,
				   int node_inx, int sock_cnt)
{
	uint32_t task_cnt = 0;
	int s;

	if (!tasks_per_node_socket || !tasks_per_node_socket[node_inx]) {
		error("%s: tasks_per_node_socket is NULL", __func__);
		return 1;	/* Best guess if no data structure */
	}

	for (s = 0; s < sock_cnt; s++)
		task_cnt += tasks_per_node_socket[node_inx][s];

	return task_cnt;
}

/* Determine maximum GRES allocation count on this node; no topology */
static uint64_t _get_job_cnt(sock_gres_t *sock_gres,
			     gres_node_state_t *node_specs, int rem_node_cnt)
{
	uint64_t avail_gres, max_gres;
	gres_job_state_t *job_specs = sock_gres->job_specs;

	avail_gres = node_specs->gres_cnt_avail - node_specs->gres_cnt_alloc;
	/* Ensure at least one GRES per node on remaining nodes */
	max_gres = job_specs->gres_per_job - job_specs->total_gres -
		   (rem_node_cnt - 1);
	max_gres = MIN(avail_gres, max_gres);

	return max_gres;
}

/* Return count of GRES on this node */
static int _get_gres_node_cnt(gres_node_state_t *node_specs, int node_inx)
{
	int i, gres_cnt = 0;

	if (node_specs->gres_bit_alloc) {
		gres_cnt = bit_size(node_specs->gres_bit_alloc);
		return gres_cnt;
	}

	/* This logic should be redundant */
	if (node_specs->topo_gres_bitmap && node_specs->topo_gres_bitmap[0]) {
		gres_cnt = bit_size(node_specs->topo_gres_bitmap[0]);
		return gres_cnt;
	}

	/* This logic should also be redundant */
	gres_cnt = 0;
	for (i = 0; i < node_specs->topo_cnt; i++)
		gres_cnt += node_specs->topo_gres_cnt_avail[i];
	return gres_cnt;
}

/*
 * Make final GRES selection for the job
 * sock_gres_list IN - per-socket GRES details, one record per allocated node
 * job_id IN - job ID for logging
 * job_res IN - job resource allocation
 * overcommit IN - job's ability to overcommit resources
 * tres_mc_ptr IN - job's multi-core options
 * node_table_ptr IN - slurmctld's node records
 * RET SLURM_SUCCESS or error code
 */
extern int gres_plugin_job_core_filter4(List *sock_gres_list, uint32_t job_id,
					struct job_resources *job_res,
					uint8_t overcommit,
					gres_mc_data_t *tres_mc_ptr,
					struct node_record *node_table_ptr)
{
	ListIterator sock_gres_iter;
	sock_gres_t *sock_gres;
	gres_job_state_t *job_specs;
	gres_node_state_t *node_specs;
	int i, i_first, i_last, node_inx = -1, gres_cnt;
	int node_cnt, rem_node_cnt;
	int job_fini = -1;	/* -1: not applicable, 0: more work, 1: fini */
	uint32_t **tasks_per_node_socket = NULL;

	if (!job_res || !job_res->node_bitmap)
		return SLURM_ERROR;

	node_cnt = bit_size(job_res->node_bitmap);
	rem_node_cnt = bit_set_count(job_res->node_bitmap);
	i_first = bit_ffs(job_res->node_bitmap);
	if (i_first != -1)
		i_last  = bit_fls(job_res->node_bitmap);
	else
		i_last = -2;
	for (i = i_first; i <= i_last; i++) {
		if (!bit_test(job_res->node_bitmap, i))
			continue;
		sock_gres_iter =
			list_iterator_create(sock_gres_list[++node_inx]);
		while ((sock_gres = (sock_gres_t *) list_next(sock_gres_iter))){
			job_specs = sock_gres->job_specs;
			node_specs = sock_gres->node_specs;
			if (!job_specs || !node_specs)
				continue;
			if (job_specs->gres_per_task &&	/* Data needed */
			    !tasks_per_node_socket) {	/* Not built yet */
				tasks_per_node_socket =
					_build_tasks_per_node_sock(job_res,
								overcommit,
								tres_mc_ptr,
								node_table_ptr);
			}
			if (job_specs->total_node_cnt == 0) {
				job_specs->total_node_cnt = node_cnt;
				job_specs->total_gres = 0;
			}
			if (!job_specs->gres_cnt_node_select) {
				job_specs->gres_cnt_node_select =
					xcalloc(node_cnt, sizeof(uint64_t));
			}
			if (i == i_first)	/* Reinitialize counter */
				job_specs->total_gres = 0;

			if (node_specs->topo_cnt == 0) {
				/* No topology, just set a count */
				if (job_specs->gres_per_node) {
					job_specs->gres_cnt_node_select[i] =
						job_specs->gres_per_node;
				} else if (job_specs->gres_per_socket) {
					job_specs->gres_cnt_node_select[i] =
						job_specs->gres_per_socket;
					job_specs->gres_cnt_node_select[i] *=
						_get_sock_cnt(job_res, i,
							      node_inx);
				} else if (job_specs->gres_per_task) {
					job_specs->gres_cnt_node_select[i] =
						job_specs->gres_per_task;
					job_specs->gres_cnt_node_select[i] *=
						_get_task_cnt_node(
						tasks_per_node_socket, i,
						sock_gres->sock_cnt);
				} else if (job_specs->gres_per_job) {
					job_specs->gres_cnt_node_select[i] =
						_get_job_cnt(sock_gres,
							     node_specs,
							     rem_node_cnt--);
				}
				job_specs->total_gres +=
					job_specs->gres_cnt_node_select[i];
				continue;
			}

			/* Working with topology, need to pick specific GRES */
			if (!job_specs->gres_bit_select) {
				job_specs->gres_bit_select =
					xcalloc(node_cnt, sizeof(bitstr_t *));
			}
			gres_cnt = _get_gres_node_cnt(node_specs, node_inx);
			job_specs->gres_bit_select[i] = bit_alloc(gres_cnt);
			job_specs->gres_cnt_node_select[i] = 0;

			if (job_specs->gres_per_node &&
			    _shared_gres(sock_gres->plugin_id)) {
				/* gres/mps: select specific topo bit for job */
				_pick_specific_topo(job_res, i, node_inx,
						    sock_gres, job_id,
						    tres_mc_ptr);
			} else if (job_specs->gres_per_node) {
				_set_node_bits(job_res, i, node_inx,
					       sock_gres, job_id, tres_mc_ptr);
			} else if (job_specs->gres_per_socket) {
				_set_sock_bits(job_res, i, node_inx,
					       sock_gres, job_id, tres_mc_ptr);
			} else if (job_specs->gres_per_task) {
				_set_task_bits(job_res, i, node_inx,
					       sock_gres, job_id, tres_mc_ptr,
					       tasks_per_node_socket);
			} else if (job_specs->gres_per_job) {
				uint16_t cpus_per_core;
				cpus_per_core = node_table_ptr->cpus /
						node_table_ptr->boards /
						node_table_ptr->sockets /
						node_table_ptr->cores;
				job_fini = _set_job_bits1(job_res, i, node_inx,
					       rem_node_cnt--, sock_gres,
					       job_id, tres_mc_ptr,
						cpus_per_core);
			} else {
				error("cons_tres: %s job %u job_spec lacks GRES counter",
				      __func__, job_id);
			}
			if (job_fini == -1) {
				/*
				 * _set_job_bits1() updates total_gres counter,
				 * this handle other cases.
				 */
				job_specs->total_gres +=
					job_specs->gres_cnt_node_select[i];
			}
		}
		list_iterator_destroy(sock_gres_iter);
	}

	if (job_fini == 0) {
		/*
		 * Need more GRES to satisfy gres-per-job option with bitmaps.
		 * This logic will make use of GRES that are not on allocated
		 * sockets and are thus generally less desirable to use.
		 */
		node_inx = -1;
		for (i = i_first; i <= i_last; i++) {
			if (!bit_test(job_res->node_bitmap, i))
				continue;
			sock_gres_iter =
				list_iterator_create(sock_gres_list[++node_inx]);
			while ((sock_gres = (sock_gres_t *)
					    list_next(sock_gres_iter))) {
				job_specs = sock_gres->job_specs;
				node_specs = sock_gres->node_specs;
				if (!job_specs || !node_specs)
					continue;
				job_fini = _set_job_bits2(job_res, i, node_inx,
							  sock_gres, job_id,
							  tres_mc_ptr);
				if (job_fini == 1)
					break;
			}
			list_iterator_destroy(sock_gres_iter);
			if (job_fini == 1)
				break;
		}
		if (job_fini == 0) {
			error("cons_tres: %s job %u failed to satisfy gres-per-job counter",
			      __func__, job_id);
		}
	}
	_free_tasks_per_node_sock(tasks_per_node_socket, node_cnt);

	return SLURM_SUCCESS;
}

/*
 * Determine if the job GRES specification includes a mem-per-tres specification
 * RET largest mem-per-tres specification found
 */
extern uint64_t gres_plugin_job_mem_max(List job_gres_list)
{
	ListIterator job_gres_iter;
	gres_state_t *job_gres_ptr;
	gres_job_state_t *job_data_ptr;
	uint64_t mem_max = 0, mem_per_gres;

	if (!job_gres_list)
		return 0;

	job_gres_iter = list_iterator_create(job_gres_list);
	while ((job_gres_ptr = (gres_state_t *) list_next(job_gres_iter))) {
		job_data_ptr = (gres_job_state_t *) job_gres_ptr->gres_data;
		if (job_data_ptr->mem_per_gres)
			mem_per_gres = job_data_ptr->mem_per_gres;
		else
			mem_per_gres = job_data_ptr->def_mem_per_gres;
		mem_max = MAX(mem_max, mem_per_gres);
	}
	list_iterator_destroy(job_gres_iter);

	return mem_max;
}

/*
 * Set per-node memory limits based upon GRES assignments
 * RET TRUE if mem-per-tres specification used to set memory limits
 */
extern bool gres_plugin_job_mem_set(List job_gres_list,
				    job_resources_t *job_res)
{
	ListIterator job_gres_iter;
	gres_state_t *job_gres_ptr;
	gres_job_state_t *job_data_ptr;
	bool rc = false, first_set = true;
	uint64_t gres_cnt, mem_size, mem_per_gres;
	int i, i_first, i_last, node_off;

	if (!job_gres_list)
		return false;

	i_first = bit_ffs(job_res->node_bitmap);
	if (i_first < 0)
		return false;
	i_last = bit_fls(job_res->node_bitmap);

	job_gres_iter = list_iterator_create(job_gres_list);
	while ((job_gres_ptr = (gres_state_t *) list_next(job_gres_iter))) {
		job_data_ptr = (gres_job_state_t *) job_gres_ptr->gres_data;
		if (job_data_ptr->mem_per_gres)
			mem_per_gres = job_data_ptr->mem_per_gres;
		else
			mem_per_gres = job_data_ptr->def_mem_per_gres;
		if ((mem_per_gres == 0) || !job_data_ptr->gres_cnt_node_select)
			continue;
		rc = true;
		node_off = -1;
		for (i = i_first; i <= i_last; i++) {
			if (!bit_test(job_res->node_bitmap, i))
				continue;
			node_off++;
			gres_cnt = job_data_ptr->gres_cnt_node_select[i];
			mem_size = mem_per_gres * gres_cnt;
			if (first_set) {
				job_res->memory_allocated[node_off] = mem_size;
			} else {
				job_res->memory_allocated[node_off] = MAX(
					job_res->memory_allocated[node_off],
					mem_size);
			}
		}
		first_set = false;
	}
	list_iterator_destroy(job_gres_iter);

	return rc;
}

/*
 * Determine the minimum number of CPUs required to satify the job's GRES
 *	request (based upon total GRES times cpus_per_gres value)
 * node_count IN - count of nodes in job allocation
 * sockets_per_node IN - count of sockets per node in job allocation
 * task_count IN - count of tasks in job allocation
 * job_gres_list IN - job GRES specification
 * RET count of required CPUs for the job
 */
extern int gres_plugin_job_min_cpus(uint32_t node_count,
				    uint32_t sockets_per_node,
				    uint32_t task_count,
				    List job_gres_list)
{
	ListIterator job_gres_iter;
	gres_state_t *job_gres_ptr;
	gres_job_state_t  *job_data_ptr;
	int tmp, min_cpus = 0;
	uint16_t cpus_per_gres;

	if (!job_gres_list || (list_count(job_gres_list) == 0))
		return 0;

	job_gres_iter = list_iterator_create(job_gres_list);
	while ((job_gres_ptr = (gres_state_t *) list_next(job_gres_iter))) {
		uint64_t total_gres = 0;
		job_data_ptr = (gres_job_state_t *) job_gres_ptr->gres_data;
		if (job_data_ptr->cpus_per_gres)
			cpus_per_gres = job_data_ptr->cpus_per_gres;
		else
			cpus_per_gres = job_data_ptr->def_cpus_per_gres;
		if (cpus_per_gres == 0)
			continue;
		if (job_data_ptr->gres_per_job) {
			total_gres = job_data_ptr->gres_per_job;
		} else if (job_data_ptr->gres_per_node) {
			total_gres = job_data_ptr->gres_per_node *
				     node_count;
		} else if (job_data_ptr->gres_per_socket) {
			total_gres = job_data_ptr->gres_per_socket *
				     node_count * sockets_per_node;
		} else if (job_data_ptr->gres_per_task) {
			total_gres = job_data_ptr->gres_per_task * task_count;
		} else
			continue;
		tmp = cpus_per_gres * total_gres;
		min_cpus = MAX(min_cpus, tmp);
	}
	list_iterator_destroy(job_gres_iter);
	return min_cpus;
}

/*
 * Determine the minimum number of CPUs required to satify the job's GRES
 *	request on one node
 * sockets_per_node IN - count of sockets per node in job allocation
 * tasks_per_node IN - count of tasks per node in job allocation
 * job_gres_list IN - job GRES specification
 * RET count of required CPUs for the job
 */
extern int gres_plugin_job_min_cpu_node(uint32_t sockets_per_node,
					uint32_t tasks_per_node,
					List job_gres_list)
{
	ListIterator job_gres_iter;
	gres_state_t *job_gres_ptr;
	gres_job_state_t  *job_data_ptr;
	int tmp, min_cpus = 0;
	uint16_t cpus_per_gres;

	if (!job_gres_list || (list_count(job_gres_list) == 0))
		return 0;

	job_gres_iter = list_iterator_create(job_gres_list);
	while ((job_gres_ptr = (gres_state_t *) list_next(job_gres_iter))) {
		uint64_t total_gres = 0;
		job_data_ptr = (gres_job_state_t *) job_gres_ptr->gres_data;
		if (job_data_ptr->cpus_per_gres)
			cpus_per_gres = job_data_ptr->cpus_per_gres;
		else
			cpus_per_gres = job_data_ptr->def_cpus_per_gres;
		if (cpus_per_gres == 0)
			continue;
		if (job_data_ptr->gres_per_node) {
			total_gres = job_data_ptr->gres_per_node;
		} else if (job_data_ptr->gres_per_socket) {
			total_gres = job_data_ptr->gres_per_socket *
				     sockets_per_node;
		} else if (job_data_ptr->gres_per_task) {
			total_gres = job_data_ptr->gres_per_task *
				     tasks_per_node;
		} else
			total_gres = 1;
		tmp = cpus_per_gres * total_gres;
		min_cpus = MAX(min_cpus, tmp);
	}
	return min_cpus;
}

/*
 * Determine if specific GRES index on node is available to a job's allocated
 *	cores
 * IN core_bitmap - bitmap of cores allocated to the job on this node
 * IN/OUT alloc_core_bitmap - cores already allocated, NULL if don't care,
 *		updated when the function returns true
 * IN node_gres_ptr - GRES data for this node
 * IN gres_inx - index of GRES being considered for use
 * IN job_gres_ptr - GRES data for this job
 * RET true if available to those core, false otherwise
 */
static bool _cores_on_gres(bitstr_t *core_bitmap, bitstr_t *alloc_core_bitmap,
			   gres_node_state_t *node_gres_ptr, int gres_inx,
			   gres_job_state_t *job_gres_ptr)
{
	int i, avail_cores;

	if ((core_bitmap == NULL) || (node_gres_ptr->topo_cnt == 0))
		return true;

	for (i = 0; i < node_gres_ptr->topo_cnt; i++) {
		if (!node_gres_ptr->topo_gres_bitmap[i])
			continue;
		if (bit_size(node_gres_ptr->topo_gres_bitmap[i]) < gres_inx)
			continue;
		if (!bit_test(node_gres_ptr->topo_gres_bitmap[i], gres_inx))
			continue;
		if (job_gres_ptr->type_name &&
		    (!node_gres_ptr->topo_type_name[i] ||
		     (job_gres_ptr->type_id != node_gres_ptr->topo_type_id[i])))
			continue;
		if (!node_gres_ptr->topo_core_bitmap[i])
			return true;
		if (bit_size(node_gres_ptr->topo_core_bitmap[i]) !=
		    bit_size(core_bitmap))
			break;
		avail_cores = bit_overlap(node_gres_ptr->topo_core_bitmap[i],
					  core_bitmap);
		if (avail_cores && alloc_core_bitmap) {
			avail_cores -= bit_overlap(node_gres_ptr->
						   topo_core_bitmap[i],
						   alloc_core_bitmap);
			if (avail_cores) {
				bit_or(alloc_core_bitmap,
				       node_gres_ptr->topo_core_bitmap[i]);
			}
		}
		if (avail_cores)
			return true;
	}
	return false;
}

/* Clear any vestigial job gres state. This may be needed on job requeue. */
extern void gres_plugin_job_clear(List job_gres_list)
{
	int i;
	ListIterator job_gres_iter;
	gres_state_t *job_gres_ptr;
	gres_job_state_t *job_state_ptr;

	if (job_gres_list == NULL)
		return;

	(void) gres_plugin_init();
	slurm_mutex_lock(&gres_context_lock);
	job_gres_iter = list_iterator_create(job_gres_list);
	while ((job_gres_ptr = (gres_state_t *) list_next(job_gres_iter))) {
		job_state_ptr = (gres_job_state_t *) job_gres_ptr->gres_data;
		for (i = 0; i < job_state_ptr->node_cnt; i++) {
			if (job_state_ptr->gres_bit_alloc) {
				FREE_NULL_BITMAP(job_state_ptr->
						 gres_bit_alloc[i]);
			}
			if (job_state_ptr->gres_bit_step_alloc) {
				FREE_NULL_BITMAP(job_state_ptr->
						 gres_bit_step_alloc[i]);
			}
		}
		xfree(job_state_ptr->gres_bit_alloc);
		xfree(job_state_ptr->gres_bit_step_alloc);
		xfree(job_state_ptr->gres_cnt_step_alloc);
		xfree(job_state_ptr->gres_cnt_node_alloc);
		job_state_ptr->node_cnt = 0;
	}
	list_iterator_destroy(job_gres_iter);
	slurm_mutex_unlock(&gres_context_lock);
}

static int _job_alloc(void *job_gres_data, void *node_gres_data, int node_cnt,
		      int node_index, int node_offset, char *gres_name,
		      uint32_t job_id, char *node_name,
		      bitstr_t *core_bitmap, uint32_t plugin_id)
{
	int j, sz1, sz2;
	int64_t gres_cnt, i;
	gres_job_state_t  *job_gres_ptr  = (gres_job_state_t *)  job_gres_data;
	gres_node_state_t *node_gres_ptr = (gres_node_state_t *) node_gres_data;
	bool type_array_updated = false;
	bitstr_t *alloc_core_bitmap = NULL;
	uint64_t gres_per_bit = 1;
	bool log_cnt_err = true;
	char *log_type;

	/*
	 * Validate data structures. Either job_gres_data->node_cnt and
	 * job_gres_data->gres_bit_alloc are both set or both zero/NULL.
	 */
	xassert(node_cnt);
	xassert(node_offset >= 0);
	xassert(job_gres_ptr);
	xassert(node_gres_ptr);

	if (node_gres_ptr->no_consume)
		return SLURM_SUCCESS;

	if (_shared_gres(plugin_id))
		gres_per_bit = job_gres_ptr->gres_per_node;

	if (job_gres_ptr->type_name && !job_gres_ptr->type_name[0])
		xfree(job_gres_ptr->type_name);

	xfree(node_gres_ptr->gres_used);	/* Clear cache */
	if (job_gres_ptr->node_cnt == 0) {
		job_gres_ptr->node_cnt = node_cnt;
		if (job_gres_ptr->gres_bit_alloc) {
			error("gres/%s: job %u node_cnt==0 and gres_bit_alloc is set",
			      gres_name, job_id);
			xfree(job_gres_ptr->gres_bit_alloc);
		}
	}
	/*
	 * These next 2 checks were added long before job resizing was allowed.
	 * They are not errors as we need to keep the original size around for
	 * any steps that might still be out there with the larger size.  If the
	 * job was sized up the gres_plugin_job_merge() function handles the
	 * resize so we are set there.
	 */
	else if (job_gres_ptr->node_cnt < node_cnt) {
		debug2("gres/%s: job %u node_cnt is now larger than it was when allocated from %u to %d",
		      gres_name, job_id, job_gres_ptr->node_cnt, node_cnt);
		if (node_offset >= job_gres_ptr->node_cnt)
			return SLURM_ERROR;
	} else if (job_gres_ptr->node_cnt > node_cnt) {
		debug2("gres/%s: job %u node_cnt is now smaller than it was when allocated %u to %d",
		      gres_name, job_id, job_gres_ptr->node_cnt, node_cnt);
	}

	if (!job_gres_ptr->gres_bit_alloc)
		job_gres_ptr->gres_bit_alloc = xcalloc(node_cnt,
						       sizeof(bitstr_t *));
	if (!job_gres_ptr->gres_cnt_node_alloc)
		job_gres_ptr->gres_cnt_node_alloc = xcalloc(node_cnt,
							    sizeof(uint64_t));

	/*
	 * select/cons_tres pre-selects the resources and we just need to update
	 * the data structures to reflect the selected GRES.
	 */
	if (job_gres_ptr->total_node_cnt &&
	    (job_gres_ptr->gres_cnt_node_alloc	||
	     job_gres_ptr->gres_bit_alloc	||
	     job_gres_ptr->gres_bit_select	||
	     job_gres_ptr->gres_cnt_node_select)) {
		/* Resuming job */
		if (job_gres_ptr->gres_cnt_node_alloc[node_offset]) {
			gres_cnt = job_gres_ptr->
				   gres_cnt_node_alloc[node_offset];
		} else if (job_gres_ptr->gres_bit_alloc[node_offset]) {
			gres_cnt = bit_set_count(
				    job_gres_ptr->gres_bit_alloc[node_offset]);
			gres_cnt *= gres_per_bit;
		/* Using pre-selected GRES */
		} else if (job_gres_ptr->gres_cnt_node_select &&
			   job_gres_ptr->gres_cnt_node_select[node_index]) {
			gres_cnt = job_gres_ptr->
				   gres_cnt_node_select[node_index];
		} else if (job_gres_ptr->gres_bit_select &&
			   job_gres_ptr->gres_bit_select[node_index]) {
			gres_cnt = bit_set_count(
				    job_gres_ptr->gres_bit_select[node_index]);
			gres_cnt *= gres_per_bit;
		} else {
			error("gres/%s: job %u node %s no resources selected",
			      gres_name, job_id, node_name);
			return SLURM_ERROR;
		}
	} else {
		gres_cnt = job_gres_ptr->gres_per_node;
	}

	/*
	 * Check that sufficient resources exist on this node
	 */
	job_gres_ptr->gres_cnt_node_alloc[node_offset] = gres_cnt;
	i = node_gres_ptr->gres_cnt_alloc + gres_cnt;
	if (i > node_gres_ptr->gres_cnt_avail) {
		error("gres/%s: job %u node %s overallocated resources by %"
		      PRIu64", (%"PRIu64" > %"PRIu64")",
		      gres_name, job_id, node_name,
		      i - node_gres_ptr->gres_cnt_avail,
		      i, node_gres_ptr->gres_cnt_avail);
		/* proceed with request, give job what is available */
	}

	if (!node_offset && job_gres_ptr->gres_cnt_step_alloc) {
		uint64_t *tmp = xcalloc(job_gres_ptr->node_cnt,
					sizeof(uint64_t));
		memcpy(tmp, job_gres_ptr->gres_cnt_step_alloc,
		       sizeof(uint64_t) * MIN(node_cnt,
					      job_gres_ptr->node_cnt));
		xfree(job_gres_ptr->gres_cnt_step_alloc);
		job_gres_ptr->gres_cnt_step_alloc = tmp;
	}
	if (job_gres_ptr->gres_cnt_step_alloc == NULL) {
		job_gres_ptr->gres_cnt_step_alloc =
			xcalloc(job_gres_ptr->node_cnt, sizeof(uint64_t));
	}

	/*
	 * Select and/or allocate specific resources for this job.
	 */
	if (job_gres_ptr->gres_bit_alloc[node_offset]) {
		/*
		 * Restarted slurmctld with active job or resuming a suspended
		 * job. In any case, the resources already selected.
		 */
		if (node_gres_ptr->gres_bit_alloc == NULL) {
			node_gres_ptr->gres_bit_alloc =
				bit_copy(job_gres_ptr->
					 gres_bit_alloc[node_offset]);
			node_gres_ptr->gres_cnt_alloc +=
				bit_set_count(node_gres_ptr->gres_bit_alloc);
			node_gres_ptr->gres_cnt_alloc *= gres_per_bit;
		} else if (node_gres_ptr->gres_bit_alloc) {
			gres_cnt = (int64_t)MIN(
				bit_size(node_gres_ptr->gres_bit_alloc),
				bit_size(job_gres_ptr->
					 gres_bit_alloc[node_offset]));
			for (i = 0; i < gres_cnt; i++) {
				if (bit_test(job_gres_ptr->
					     gres_bit_alloc[node_offset], i) &&
				    ((gres_per_bit > 1) ||
				     !bit_test(node_gres_ptr->gres_bit_alloc,
					       i))) {
					bit_set(node_gres_ptr->gres_bit_alloc,i);
					node_gres_ptr->gres_cnt_alloc +=
								gres_per_bit;
				}
			}
		}
	} else if (job_gres_ptr->total_node_cnt &&
		   job_gres_ptr->gres_bit_select &&
		   job_gres_ptr->gres_bit_select[node_index] &&
		   job_gres_ptr->gres_cnt_node_select) {
		/* Specific GRES already selected, update the node record */
		bool job_mod = false;
		sz1 = bit_size(job_gres_ptr->gres_bit_select[node_index]);
		sz2 = bit_size(node_gres_ptr->gres_bit_alloc);
		if (sz1 > sz2) {
			error("gres/%s: job %u node %s gres bitmap size bad (%d > %d)",
			      gres_name, job_id, node_name, sz1, sz2);
			job_gres_ptr->gres_bit_select[node_index] =
				bit_realloc(
				job_gres_ptr->gres_bit_select[node_index], sz2);
			job_mod = true;
		} else if (sz1 < sz2) {
			error("gres/%s: job %u node %s gres bitmap size bad (%d < %d)",
			      gres_name, job_id, node_name, sz1, sz2);
			job_gres_ptr->gres_bit_select[node_index] =
				bit_realloc(
				job_gres_ptr->gres_bit_select[node_index], sz2);
		}

		if ((gres_per_bit == 1) &&
		    bit_overlap(job_gres_ptr->gres_bit_select[node_index],
				node_gres_ptr->gres_bit_alloc)) {
			error("gres/%s: job %u node %s gres bitmap overlap",
			      gres_name, job_id, node_name);
			bit_and_not(job_gres_ptr->gres_bit_select[node_index],
				    node_gres_ptr->gres_bit_alloc);
		}
		job_gres_ptr->gres_bit_alloc[node_offset] =
			bit_copy(job_gres_ptr->gres_bit_select[node_index]);
		job_gres_ptr->gres_cnt_node_alloc[node_offset] =
			job_gres_ptr->gres_cnt_node_select[node_index];
		if (!node_gres_ptr->gres_bit_alloc) {
			node_gres_ptr->gres_bit_alloc =
				bit_copy(job_gres_ptr->
					 gres_bit_alloc[node_offset]);
		} else {
			bit_or(node_gres_ptr->gres_bit_alloc,
			       job_gres_ptr->gres_bit_alloc[node_offset]);
		}
		if (job_mod) {
			node_gres_ptr->gres_cnt_alloc =
				bit_set_count(node_gres_ptr->gres_bit_alloc);
			node_gres_ptr->gres_cnt_alloc *= gres_per_bit;
		} else {
			node_gres_ptr->gres_cnt_alloc += gres_cnt;
		}
	} else if (node_gres_ptr->gres_bit_alloc) {
		job_gres_ptr->gres_bit_alloc[node_offset] =
				bit_alloc(node_gres_ptr->gres_cnt_avail);
		i = bit_size(node_gres_ptr->gres_bit_alloc);
		if (i < node_gres_ptr->gres_cnt_avail) {
			error("gres/%s: node %s gres bitmap size bad "
			      "(%"PRIu64" < %"PRIu64")",
			      gres_name, node_name,
			      i, node_gres_ptr->gres_cnt_avail);
			node_gres_ptr->gres_bit_alloc =
				bit_realloc(node_gres_ptr->gres_bit_alloc,
					    node_gres_ptr->gres_cnt_avail);
		}
		if (core_bitmap)
			alloc_core_bitmap = bit_alloc(bit_size(core_bitmap));
		/* Pass 1: Allocate GRES overlapping all allocated cores */
		for (i=0; i<node_gres_ptr->gres_cnt_avail && gres_cnt>0; i++) {
			if (bit_test(node_gres_ptr->gres_bit_alloc, i))
				continue;
			if (!_cores_on_gres(core_bitmap, alloc_core_bitmap,
					    node_gres_ptr, i, job_gres_ptr))
				continue;
			bit_set(node_gres_ptr->gres_bit_alloc, i);
			bit_set(job_gres_ptr->gres_bit_alloc[node_offset], i);
			node_gres_ptr->gres_cnt_alloc += gres_per_bit;
			gres_cnt -= gres_per_bit;
		}
		FREE_NULL_BITMAP(alloc_core_bitmap);
		/* Pass 2: Allocate GRES overlapping any allocated cores */
		for (i=0; i<node_gres_ptr->gres_cnt_avail && gres_cnt>0; i++) {
			if (bit_test(node_gres_ptr->gres_bit_alloc, i))
				continue;
			if (!_cores_on_gres(core_bitmap, NULL, node_gres_ptr, i,
					    job_gres_ptr))
				continue;
			bit_set(node_gres_ptr->gres_bit_alloc, i);
			bit_set(job_gres_ptr->gres_bit_alloc[node_offset], i);
			node_gres_ptr->gres_cnt_alloc += gres_per_bit;
			gres_cnt -= gres_per_bit;
		}
		if (gres_cnt) {
			verbose("gres/%s topology sub-optimal for job %u",
				gres_name, job_id);
		}
		/* Pass 3: Allocate any available GRES */
		for (i=0; i<node_gres_ptr->gres_cnt_avail && gres_cnt>0; i++) {
			if (bit_test(node_gres_ptr->gres_bit_alloc, i))
				continue;
			bit_set(node_gres_ptr->gres_bit_alloc, i);
			bit_set(job_gres_ptr->gres_bit_alloc[node_offset], i);
			node_gres_ptr->gres_cnt_alloc += gres_per_bit;
			gres_cnt -= gres_per_bit;
		}
	} else {
		node_gres_ptr->gres_cnt_alloc += gres_cnt;
	}

	if (job_gres_ptr->gres_bit_alloc[node_offset] &&
	    node_gres_ptr->topo_gres_bitmap &&
	    node_gres_ptr->topo_gres_cnt_alloc) {
		for (i = 0; i < node_gres_ptr->topo_cnt; i++) {
			if (job_gres_ptr->type_name &&
			    (!node_gres_ptr->topo_type_name[i] ||
			     (job_gres_ptr->type_id !=
			      node_gres_ptr->topo_type_id[i])))
				continue;
			sz1 = bit_size(job_gres_ptr->gres_bit_alloc[node_offset]);
			sz2 = bit_size(node_gres_ptr->topo_gres_bitmap[i]);

			if ((sz1 != sz2) && log_cnt_err) {
				if (_shared_gres(plugin_id))
					log_type = "File";
				else
					log_type = "Count";
				/* Avoid abort on bit_overlap below */
				error("gres/%s %s mismatch for node %s (%d != %d)",
				      gres_name, log_type, node_name, sz1, sz2);
				log_cnt_err = false;
			}
			if (sz1 != sz2)
				continue;	/* See error above */
			gres_cnt = bit_overlap(job_gres_ptr->
					       gres_bit_alloc[node_offset],
					       node_gres_ptr->
					       topo_gres_bitmap[i]);
			gres_cnt *= gres_per_bit;
			node_gres_ptr->topo_gres_cnt_alloc[i] += gres_cnt;
			if ((node_gres_ptr->type_cnt == 0) ||
			    (node_gres_ptr->topo_type_name == NULL) ||
			    (node_gres_ptr->topo_type_name[i] == NULL))
				continue;
			for (j = 0; j < node_gres_ptr->type_cnt; j++) {
				if (!node_gres_ptr->type_name[j] ||
				    (node_gres_ptr->topo_type_id[i] !=
				     node_gres_ptr->type_id[j]))
					continue;
				node_gres_ptr->type_cnt_alloc[j] += gres_cnt;
				break;
			}
		}
		type_array_updated = true;
	} else if (job_gres_ptr->gres_bit_alloc &&
		   job_gres_ptr->gres_bit_alloc[node_offset]) {
		int len;	/* length of the gres bitmap on this node */
		len = bit_size(job_gres_ptr->gres_bit_alloc[node_offset]);
		if (!node_gres_ptr->topo_gres_cnt_alloc) {
			node_gres_ptr->topo_gres_cnt_alloc =
				xcalloc(len, sizeof(uint64_t));
		} else {
			len = MIN(len, node_gres_ptr->gres_cnt_config);
		}

		if ((node_gres_ptr->topo_cnt == 0) && (gres_per_bit > 1)) {
			/*
			 * Need to add node topo arrays for slurmctld restart
			 * and job state recovery (with GRES counts per topo)
			 */
			node_gres_ptr->topo_cnt =
			    bit_size(job_gres_ptr->gres_bit_alloc[node_offset]);
			node_gres_ptr->topo_core_bitmap =
				xcalloc(node_gres_ptr->topo_cnt,
					sizeof(bitstr_t *));
			node_gres_ptr->topo_gres_bitmap =
				xcalloc(node_gres_ptr->topo_cnt,
					sizeof(bitstr_t *));
			node_gres_ptr->topo_gres_cnt_alloc =
				xcalloc(node_gres_ptr->topo_cnt,
					sizeof(uint64_t));
			node_gres_ptr->topo_gres_cnt_avail =
				xcalloc(node_gres_ptr->topo_cnt,
					sizeof(uint64_t));
			node_gres_ptr->topo_type_id =
				xcalloc(node_gres_ptr->topo_cnt,
					sizeof(uint32_t));
			node_gres_ptr->topo_type_name =
				xcalloc(node_gres_ptr->topo_cnt,
					sizeof(char *));
			for (i = 0; i < node_gres_ptr->topo_cnt; i++) {
				node_gres_ptr->topo_gres_bitmap[i] =
					bit_alloc(node_gres_ptr->topo_cnt);
				bit_set(node_gres_ptr->topo_gres_bitmap[i], i);
			}
		}

		for (i = 0; i < len; i++) {
			gres_cnt = 0;
			if (!bit_test(job_gres_ptr->
				      gres_bit_alloc[node_offset], i))
				continue;
			/*
			 * NOTE: Immediately after slurmctld restart and before
			 * the node's registration, the GRES type and topology
			 * information will not be available and we will be
			 * unable to update topo_gres_cnt_alloc or
			 * type_cnt_alloc. This results in some incorrect
			 * internal bookkeeping, but does not cause failures
			 * in terms of allocating GRES to jobs.
			 */
			for (j = 0; j < node_gres_ptr->topo_cnt; j++) {
				if (node_gres_ptr->topo_gres_bitmap &&
				    node_gres_ptr->topo_gres_bitmap[j] &&
				    bit_test(node_gres_ptr->topo_gres_bitmap[j],
					     i)) {
					node_gres_ptr->topo_gres_cnt_alloc[i] +=
								gres_per_bit;
					gres_cnt += gres_per_bit;
				}
			}
			if ((node_gres_ptr->type_cnt == 0) ||
			    (node_gres_ptr->topo_type_name == NULL) ||
			    (node_gres_ptr->topo_type_name[i] == NULL))
				continue;
			for (j = 0; j < node_gres_ptr->type_cnt; j++) {
				if (!node_gres_ptr->type_name[j] ||
				    (node_gres_ptr->topo_type_id[i] !=
				     node_gres_ptr->type_id[j]))
					continue;
				node_gres_ptr->type_cnt_alloc[j] += gres_cnt;
				break;
			}
		}
		type_array_updated = true;
		if (job_gres_ptr->type_name && job_gres_ptr->type_name[0]) {
			/*
			 * We may not know how many GRES of this type will be
			 * available on this node, but need to track how many
			 * are allocated to this job from here to avoid
			 * underflows when this job is deallocated
			 */
			_add_gres_type(job_gres_ptr->type_name, node_gres_ptr,
				       0);
			for (j = 0; j < node_gres_ptr->type_cnt; j++) {
				if (job_gres_ptr->type_id !=
				    node_gres_ptr->type_id[j])
					continue;
				node_gres_ptr->type_cnt_alloc[j] +=
					job_gres_ptr->gres_per_node;
				break;
			}
		}
	}

	if (!type_array_updated && job_gres_ptr->type_name) {
		gres_cnt = job_gres_ptr->gres_per_node;
		for (j = 0; j < node_gres_ptr->type_cnt; j++) {
			int64_t k;
			if (job_gres_ptr->type_id !=
			    node_gres_ptr->type_id[j])
				continue;
			k = node_gres_ptr->type_cnt_avail[j] -
			    node_gres_ptr->type_cnt_alloc[j];
			k = MIN(gres_cnt, k);
			node_gres_ptr->type_cnt_alloc[j] += k;
			gres_cnt -= k;
			if (gres_cnt == 0)
				break;
		}
	}

	return SLURM_SUCCESS;
}

/*
 * Select and allocate GRES to a job and update node and job GRES information
 * IN job_gres_list - job's gres_list built by gres_plugin_job_state_validate()
 * IN node_gres_list - node's gres_list built by
 *		       gres_plugin_node_config_validate()
 * IN node_cnt    - total number of nodes originally allocated to the job
 * IN node_index  - zero-origin global node index
 * IN node_offset - zero-origin index in job allocaiton to the node of interest
 * IN job_id      - job's ID (for logging)
 * IN node_name   - name of the node (for logging)
 * IN core_bitmap - cores allocated to this job on this node (NULL if not
 *                  available)
 * RET SLURM_SUCCESS or error code
 */
extern int gres_plugin_job_alloc(List job_gres_list, List node_gres_list,
				 int node_cnt, int node_index, int node_offset,
				 uint32_t job_id, char *node_name,
				 bitstr_t *core_bitmap)
{
	int i, rc, rc2;
	ListIterator job_gres_iter,  node_gres_iter;
	gres_state_t *job_gres_ptr, *node_gres_ptr;

	if (job_gres_list == NULL)
		return SLURM_SUCCESS;
	if (node_gres_list == NULL) {
		error("%s: job %u has gres specification while node %s has none",
		      __func__, job_id, node_name);
		return SLURM_ERROR;
	}

	rc = gres_plugin_init();

	slurm_mutex_lock(&gres_context_lock);
	job_gres_iter = list_iterator_create(job_gres_list);
	while ((job_gres_ptr = (gres_state_t *) list_next(job_gres_iter))) {
		for (i = 0; i < gres_context_cnt; i++) {
			if (job_gres_ptr->plugin_id ==
			    gres_context[i].plugin_id)
				break;
		}
		if (i >= gres_context_cnt) {
			error("%s: no plugin configured for data type %u for job %u and node %s",
			      __func__, job_gres_ptr->plugin_id, job_id,
			      node_name);
			/* A likely sign that GresPlugins has changed */
			continue;
		}

		node_gres_iter = list_iterator_create(node_gres_list);
		while ((node_gres_ptr = (gres_state_t *)
				list_next(node_gres_iter))) {
			if (job_gres_ptr->plugin_id == node_gres_ptr->plugin_id)
				break;
		}
		list_iterator_destroy(node_gres_iter);
		if (node_gres_ptr == NULL) {
			error("%s: job %u allocated gres/%s on node %s lacking that gres",
			      __func__, job_id, gres_context[i].gres_name,
			      node_name);
			continue;
		}

		rc2 = _job_alloc(job_gres_ptr->gres_data,
				 node_gres_ptr->gres_data, node_cnt, node_index,
				 node_offset, gres_context[i].gres_name,
				 job_id, node_name, core_bitmap,
				 job_gres_ptr->plugin_id);
		if (rc2 != SLURM_SUCCESS)
			rc = rc2;
	}
	list_iterator_destroy(job_gres_iter);
	slurm_mutex_unlock(&gres_context_lock);

	return rc;
}

static int _job_dealloc(void *job_gres_data, void *node_gres_data,
			int node_offset, char *gres_name, uint32_t job_id,
			char *node_name, bool old_job, uint32_t plugin_id)
{
	int i, j, len, sz1, sz2;
	gres_job_state_t  *job_gres_ptr  = (gres_job_state_t *)  job_gres_data;
	gres_node_state_t *node_gres_ptr = (gres_node_state_t *) node_gres_data;
	bool type_array_updated = false;
	uint64_t gres_cnt = 0, k;
	uint64_t gres_per_bit = 1;

	/*
	 * Validate data structures. Either job_gres_data->node_cnt and
	 * job_gres_data->gres_bit_alloc are both set or both zero/NULL.
	 */
	xassert(node_offset >= 0);
	xassert(job_gres_ptr);
	xassert(node_gres_ptr);

	if (node_gres_ptr->no_consume)
		return SLURM_SUCCESS;

	if (job_gres_ptr->node_cnt <= node_offset) {
		error("gres/%s: job %u dealloc of node %s bad node_offset %d "
		      "count is %u", gres_name, job_id, node_name, node_offset,
		      job_gres_ptr->node_cnt);
		return SLURM_ERROR;
	}

	if (_shared_gres(plugin_id))
		gres_per_bit = job_gres_ptr->gres_per_node;

	xfree(node_gres_ptr->gres_used);	/* Clear cache */
	if (node_gres_ptr->gres_bit_alloc && job_gres_ptr->gres_bit_alloc &&
	    job_gres_ptr->gres_bit_alloc[node_offset]) {
		len = bit_size(job_gres_ptr->gres_bit_alloc[node_offset]);
		i   = bit_size(node_gres_ptr->gres_bit_alloc);
		if (i != len) {
			error("gres/%s: job %u and node %s bitmap sizes differ "
			      "(%d != %d)", gres_name, job_id, node_name, len,
			       i);
			len = MIN(len, i);
			/* proceed with request, make best effort */
		}
		for (i = 0; i < len; i++) {
			if (!bit_test(job_gres_ptr->gres_bit_alloc[node_offset],
				      i)) {
				continue;
			}
			bit_clear(node_gres_ptr->gres_bit_alloc, i);
			/*
			 * NOTE: Do not clear bit from
			 * job_gres_ptr->gres_bit_alloc[node_offset]
			 * since this may only be an emulated deallocate
			 */
			if (node_gres_ptr->gres_cnt_alloc >= gres_per_bit) {
				node_gres_ptr->gres_cnt_alloc -= gres_per_bit;
			} else {
				error("gres/%s: job %u dealloc node %s GRES count underflow (%"PRIu64" < %"PRIu64")",
				      gres_name, job_id, node_name,
				      node_gres_ptr->gres_cnt_alloc,
				      gres_per_bit);
				node_gres_ptr->gres_cnt_alloc = 0;
			}
		}
	} else if (job_gres_ptr->gres_cnt_node_alloc) {
		gres_cnt = job_gres_ptr->gres_cnt_node_alloc[node_offset];
	} else {
		gres_cnt = job_gres_ptr->gres_per_node;
	}
	if (gres_cnt && (node_gres_ptr->gres_cnt_alloc >= gres_cnt))
		node_gres_ptr->gres_cnt_alloc -= gres_cnt;
	else if (gres_cnt) {
		error("gres/%s: job %u node %s GRES count underflow (%"PRIu64" < %"PRIu64")",
		      gres_name, job_id, node_name,
		      node_gres_ptr->gres_cnt_alloc, gres_cnt);
		node_gres_ptr->gres_cnt_alloc = 0;
	}

	if (job_gres_ptr->gres_bit_alloc &&
	    job_gres_ptr->gres_bit_alloc[node_offset] &&
	    node_gres_ptr->topo_gres_bitmap &&
	    node_gres_ptr->topo_gres_cnt_alloc) {
		for (i = 0; i < node_gres_ptr->topo_cnt; i++) {
			sz1 = bit_size(
				job_gres_ptr->gres_bit_alloc[node_offset]);
			sz2 = bit_size(node_gres_ptr->topo_gres_bitmap[i]);
			if (sz1 != sz2)
				continue;
			gres_cnt = (uint64_t)bit_overlap(
				job_gres_ptr->gres_bit_alloc[node_offset],
				node_gres_ptr->topo_gres_bitmap[i]);
			gres_cnt *= gres_per_bit;
			if (node_gres_ptr->topo_gres_cnt_alloc[i] >= gres_cnt) {
				node_gres_ptr->topo_gres_cnt_alloc[i] -=
					gres_cnt;
			} else if (old_job) {
				node_gres_ptr->topo_gres_cnt_alloc[i] = 0;
			} else {
				error("gres/%s: job %u dealloc node %s topo gres count underflow "
				      "(%"PRIu64" %"PRIu64")",
				      gres_name, job_id, node_name,
				      node_gres_ptr->topo_gres_cnt_alloc[i],
				      gres_cnt);
				node_gres_ptr->topo_gres_cnt_alloc[i] = 0;
			}
			if ((node_gres_ptr->type_cnt == 0) ||
			    (node_gres_ptr->topo_type_name == NULL) ||
			    (node_gres_ptr->topo_type_name[i] == NULL))
				continue;
			for (j = 0; j < node_gres_ptr->type_cnt; j++) {
				if (!node_gres_ptr->type_name[j] ||
				    (node_gres_ptr->topo_type_id[i] !=
				     node_gres_ptr->type_id[j]))
					continue;
				if (node_gres_ptr->type_cnt_alloc[j] >=
				    gres_cnt) {
					node_gres_ptr->type_cnt_alloc[j] -=
						gres_cnt;
				} else if (old_job) {
					node_gres_ptr->type_cnt_alloc[j] = 0;
				} else {
					error("gres/%s: job %u dealloc node %s type %s gres count underflow "
					      "(%"PRIu64" %"PRIu64")",
					      gres_name, job_id, node_name,
					      node_gres_ptr->type_name[j],
					      node_gres_ptr->type_cnt_alloc[j],
					      gres_cnt);
					node_gres_ptr->type_cnt_alloc[j] = 0;
				}
			}
		}
		type_array_updated = true;
	} else if (job_gres_ptr->gres_bit_alloc &&
		   job_gres_ptr->gres_bit_alloc[node_offset] &&
		   node_gres_ptr->topo_gres_cnt_alloc) {
		/* Avoid crash if configuration inconsistent */
		len = MIN(node_gres_ptr->gres_cnt_config,
			  bit_size(job_gres_ptr->
				   gres_bit_alloc[node_offset]));
		for (i = 0; i < len; i++) {
			if (!bit_test(job_gres_ptr->
				      gres_bit_alloc[node_offset], i) ||
			    !node_gres_ptr->topo_gres_cnt_alloc[i])
				continue;
			if (node_gres_ptr->topo_gres_cnt_alloc[i] >=
			    gres_per_bit) {
				node_gres_ptr->topo_gres_cnt_alloc[i] -=
								gres_per_bit;
			} else {
				error("gres/%s: job %u dealloc node %s "
				      "topo_gres_cnt_alloc[%d] count underflow "
				      "(%"PRIu64" %"PRIu64")",
				      gres_name, job_id, node_name, i,
				      node_gres_ptr->topo_gres_cnt_alloc[i],
				      gres_per_bit);
				node_gres_ptr->topo_gres_cnt_alloc[i] = 0;
			}
			if ((node_gres_ptr->type_cnt == 0) ||
			    (node_gres_ptr->topo_type_name == NULL) ||
			    (node_gres_ptr->topo_type_name[i] == NULL))
				continue;
			for (j = 0; j < node_gres_ptr->type_cnt; j++) {
				if (!node_gres_ptr->type_name[j] ||
				    (node_gres_ptr->topo_type_id[i] !=
				     node_gres_ptr->type_id[j]))
					continue;
				if (node_gres_ptr->type_cnt_alloc[j] >=
				    gres_per_bit) {
					node_gres_ptr->type_cnt_alloc[j] -=
								gres_per_bit;
				} else {
					error("gres/%s: job %u dealloc node %s "
					      "type %s type_cnt_alloc count underflow "
					      "(%"PRIu64" %"PRIu64")",
					      gres_name, job_id, node_name,
					      node_gres_ptr->type_name[j],
					      node_gres_ptr->type_cnt_alloc[j],
					      gres_per_bit);
					node_gres_ptr->type_cnt_alloc[j] = 0;
				}
 			}
		}
		type_array_updated = true;
	}

	if (!type_array_updated && job_gres_ptr->type_name) {
		gres_cnt = job_gres_ptr->gres_per_node;
		for (j = 0; j < node_gres_ptr->type_cnt; j++) {
			if (job_gres_ptr->type_id !=
			    node_gres_ptr->type_id[j])
				continue;
			k = MIN(gres_cnt, node_gres_ptr->type_cnt_alloc[j]);
			node_gres_ptr->type_cnt_alloc[j] -= k;
			gres_cnt -= k;
			if (gres_cnt == 0)
				break;
		}
 	}

	return SLURM_SUCCESS;
}

/*
 * Deallocate resource from a job and update node and job gres information
 * IN job_gres_list - job's gres_list built by gres_plugin_job_state_validate()
 * IN node_gres_list - node's gres_list built by
 *		gres_plugin_node_config_validate()
 * IN node_offset - zero-origin index to the node of interest
 * IN job_id      - job's ID (for logging)
 * IN node_name   - name of the node (for logging)
 * IN old_job     - true if job started before last slurmctld reboot.
 *		    Immediately after slurmctld restart and before the node's
 *		    registration, the GRES type and topology. This results in
 *		    some incorrect internal bookkeeping, but does not cause
 *		    failures in terms of allocating GRES to jobs.
 * RET SLURM_SUCCESS or error code
 */
extern int gres_plugin_job_dealloc(List job_gres_list, List node_gres_list,
				   int node_offset, uint32_t job_id,
				   char *node_name, bool old_job)
{
	int i, rc, rc2;
	ListIterator job_gres_iter,  node_gres_iter;
	gres_state_t *job_gres_ptr, *node_gres_ptr;
	char *gres_name = NULL;

	if (job_gres_list == NULL)
		return SLURM_SUCCESS;
	if (node_gres_list == NULL) {
		error("%s: job %u has gres specification while node %s has none",
		      __func__, job_id, node_name);
		return SLURM_ERROR;
	}

	rc = gres_plugin_init();

	slurm_mutex_lock(&gres_context_lock);
	job_gres_iter = list_iterator_create(job_gres_list);
	while ((job_gres_ptr = (gres_state_t *) list_next(job_gres_iter))) {
		for (i = 0; i < gres_context_cnt; i++) {
			if (job_gres_ptr->plugin_id ==
			    gres_context[i].plugin_id)
				break;
		}
		if (i >= gres_context_cnt) {
			error("%s: no plugin configured for data type %u for job %u and node %s",
			      __func__, job_gres_ptr->plugin_id, job_id,
			      node_name);
			/* A likely sign that GresPlugins has changed */
			gres_name = "UNKNOWN";
		} else
			gres_name = gres_context[i].gres_name;

		node_gres_iter = list_iterator_create(node_gres_list);
		while ((node_gres_ptr = (gres_state_t *)
				list_next(node_gres_iter))) {
			if (job_gres_ptr->plugin_id == node_gres_ptr->plugin_id)
				break;
		}
		list_iterator_destroy(node_gres_iter);
		if (node_gres_ptr == NULL) {
			error("%s: node %s lacks gres/%s for job %u", __func__,
			      node_name, gres_name , job_id);
			continue;
		}

		rc2 = _job_dealloc(job_gres_ptr->gres_data,
				   node_gres_ptr->gres_data, node_offset,
				   gres_name, job_id, node_name, old_job,
				   job_gres_ptr->plugin_id);
		if (rc2 != SLURM_SUCCESS)
			rc = rc2;
	}
	list_iterator_destroy(job_gres_iter);
	slurm_mutex_unlock(&gres_context_lock);

	return rc;
}

/*
 * Merge one job's gres allocation into another job's gres allocation.
 * IN from_job_gres_list - List of gres records for the job being merged
 *			into another job
 * IN from_job_node_bitmap - bitmap of nodes for the job being merged into
 *			another job
 * IN/OUT to_job_gres_list - List of gres records for the job being merged
 *			into job
 * IN to_job_node_bitmap - bitmap of nodes for the job being merged into
 */
extern void gres_plugin_job_merge(List from_job_gres_list,
				  bitstr_t *from_job_node_bitmap,
				  List to_job_gres_list,
				  bitstr_t *to_job_node_bitmap)
{
	static int select_hetero = -1;
	ListIterator gres_iter;
	gres_state_t *gres_ptr, *gres_ptr2;
	gres_job_state_t *gres_job_ptr, *gres_job_ptr2;
	int new_node_cnt;
	int i_first, i_last, i;
	int from_inx, to_inx, new_inx;
	bitstr_t **new_gres_bit_alloc, **new_gres_bit_step_alloc;
	uint64_t *new_gres_cnt_step_alloc, *new_gres_cnt_node_alloc;

	if (select_hetero == -1) {
		/*
		 * Determine if the select plugin supports heterogenous
		 * GRES allocations (count differ by node): 1=yes, 0=no
		 */
		char *select_type = slurm_get_select_type();
		if (select_type &&
		    (strstr(select_type, "cons_tres") ||
		     (strstr(select_type, "cray") &&
		      (slurm_get_select_type_param() & CR_OTHER_CONS_TRES)))) {
			select_hetero = 1;
		} else
			select_hetero = 0;
		xfree(select_type);
	}

	(void) gres_plugin_init();
	new_node_cnt = bit_set_count(from_job_node_bitmap) +
		       bit_set_count(to_job_node_bitmap) -
		       bit_overlap(from_job_node_bitmap, to_job_node_bitmap);
	i_first = MIN(bit_ffs(from_job_node_bitmap),
		      bit_ffs(to_job_node_bitmap));
	i_first = MAX(i_first, 0);
	i_last  = MAX(bit_fls(from_job_node_bitmap),
		      bit_fls(to_job_node_bitmap));
	if (i_last == -1) {
		error("%s: node_bitmaps are empty", __func__);
		return;
	}

	slurm_mutex_lock(&gres_context_lock);

	/* Step one - Expand the gres data structures in "to" job */
	if (!to_job_gres_list)
		goto step2;
	gres_iter = list_iterator_create(to_job_gres_list);
	while ((gres_ptr = (gres_state_t *) list_next(gres_iter))) {
		gres_job_ptr = (gres_job_state_t *) gres_ptr->gres_data;
		new_gres_bit_alloc = xcalloc(new_node_cnt, sizeof(bitstr_t *));
		new_gres_cnt_node_alloc = xcalloc(new_node_cnt,
						  sizeof(uint64_t));
		new_gres_bit_step_alloc = xcalloc(new_node_cnt,
						  sizeof(bitstr_t *));
		new_gres_cnt_step_alloc = xcalloc(new_node_cnt,
						  sizeof(uint64_t));

		from_inx = to_inx = new_inx = -1;
		for (i = i_first; i <= i_last; i++) {
			bool from_match = false, to_match = false;
			if (bit_test(to_job_node_bitmap, i)) {
				to_match = true;
				to_inx++;
			}
			if (bit_test(from_job_node_bitmap, i)) {
				from_match = true;
				from_inx++;
			}
			if (from_match || to_match)
				new_inx++;
			if (to_match) {
				if (gres_job_ptr->gres_bit_alloc) {
					new_gres_bit_alloc[new_inx] =
						gres_job_ptr->
						gres_bit_alloc[to_inx];
				}
				if (gres_job_ptr->gres_cnt_node_alloc) {
					new_gres_cnt_node_alloc[new_inx] =
						gres_job_ptr->
						gres_cnt_node_alloc[to_inx];
				}
				if (gres_job_ptr->gres_bit_step_alloc) {
					new_gres_bit_step_alloc[new_inx] =
						gres_job_ptr->
						gres_bit_step_alloc[to_inx];
				}
				if (gres_job_ptr->gres_cnt_step_alloc) {
					new_gres_cnt_step_alloc[new_inx] =
						gres_job_ptr->
						gres_cnt_step_alloc[to_inx];
				}
			}
		}
		gres_job_ptr->node_cnt = new_node_cnt;
		xfree(gres_job_ptr->gres_bit_alloc);
		gres_job_ptr->gres_bit_alloc = new_gres_bit_alloc;
		xfree(gres_job_ptr->gres_cnt_node_alloc);
		gres_job_ptr->gres_cnt_node_alloc = new_gres_cnt_node_alloc;
		xfree(gres_job_ptr->gres_bit_step_alloc);
		gres_job_ptr->gres_bit_step_alloc = new_gres_bit_step_alloc;
		xfree(gres_job_ptr->gres_cnt_step_alloc);
		gres_job_ptr->gres_cnt_step_alloc = new_gres_cnt_step_alloc;
	}
	list_iterator_destroy(gres_iter);

	/*
	 * Step two - Merge the gres information from the "from" job into the
	 * existing gres information for the "to" job
	 */
step2:	if (!from_job_gres_list)
		goto step3;
	if (!to_job_gres_list) {
		to_job_gres_list = list_create(_gres_job_list_delete);
	}
	gres_iter = list_iterator_create(from_job_gres_list);
	while ((gres_ptr = (gres_state_t *) list_next(gres_iter))) {
		gres_job_ptr = (gres_job_state_t *) gres_ptr->gres_data;
		gres_ptr2 = list_find_first(to_job_gres_list, _gres_find_id,
					    &gres_ptr->plugin_id);
		if (gres_ptr2) {
			gres_job_ptr2 = gres_ptr2->gres_data;
		} else {
			gres_ptr2 = xmalloc(sizeof(gres_state_t));
			gres_job_ptr2 = xmalloc(sizeof(gres_job_state_t));
			gres_ptr2->plugin_id = gres_ptr->plugin_id;
			gres_ptr2->gres_data = gres_job_ptr2;
			gres_job_ptr2->gres_name =
					xstrdup(gres_job_ptr->gres_name);
			gres_job_ptr2->cpus_per_gres =
					gres_job_ptr->cpus_per_gres;
			gres_job_ptr2->gres_per_job =
					gres_job_ptr->gres_per_job;
			gres_job_ptr2->gres_per_job =
					gres_job_ptr->gres_per_job;
			gres_job_ptr2->gres_per_socket =
					gres_job_ptr->gres_per_socket;
			gres_job_ptr2->gres_per_task =
					gres_job_ptr->gres_per_task;
			gres_job_ptr2->mem_per_gres =
					gres_job_ptr->mem_per_gres;
			gres_job_ptr2->node_cnt = new_node_cnt;
			gres_job_ptr2->gres_bit_alloc =
				xcalloc(new_node_cnt, sizeof(bitstr_t *));
			gres_job_ptr2->gres_cnt_node_alloc =
				xcalloc(new_node_cnt, sizeof(uint64_t));
			gres_job_ptr2->gres_bit_step_alloc =
				xcalloc(new_node_cnt, sizeof(bitstr_t *));
			gres_job_ptr2->gres_cnt_step_alloc =
				xcalloc(new_node_cnt, sizeof(uint64_t));
			list_append(to_job_gres_list, gres_ptr2);
		}
		from_inx = to_inx = new_inx = -1;
		for (i = i_first; i <= i_last; i++) {
			bool from_match = false, to_match = false;
			if (bit_test(to_job_node_bitmap, i)) {
				to_match = true;
				to_inx++;
			}
			if (bit_test(from_job_node_bitmap, i)) {
				from_match = true;
				from_inx++;
			}
			if (from_match || to_match)
				new_inx++;
			if (from_match) {
				if (!gres_job_ptr->gres_bit_alloc) {
					;
				} else if (select_hetero &&
					   gres_job_ptr2->
					   gres_bit_alloc[new_inx] &&
					   gres_job_ptr->gres_bit_alloc &&
					   gres_job_ptr->
					   gres_bit_alloc[new_inx]) {
					/* Merge job's GRES bitmaps */
					bit_or(gres_job_ptr2->
					       gres_bit_alloc[new_inx],
					       gres_job_ptr->
					       gres_bit_alloc[from_inx]);
				} else if (gres_job_ptr2->
					   gres_bit_alloc[new_inx]) {
					/* Keep original job's GRES bitmap */
				} else {
					gres_job_ptr2->gres_bit_alloc[new_inx] =
						gres_job_ptr->
						gres_bit_alloc[from_inx];
					gres_job_ptr->
						gres_bit_alloc
						[from_inx] = NULL;
				}
				if (!gres_job_ptr->gres_bit_alloc) {
					;
				} else if (select_hetero &&
					   gres_job_ptr2->
					   gres_cnt_node_alloc[new_inx] &&
					   gres_job_ptr->gres_cnt_node_alloc &&
					   gres_job_ptr->
					   gres_cnt_node_alloc[new_inx]) {
					gres_job_ptr2->
						gres_cnt_node_alloc[new_inx] +=
						gres_job_ptr->
						gres_cnt_node_alloc[from_inx];
				} else if (gres_job_ptr2->
					   gres_cnt_node_alloc[new_inx]) {
					/* Keep original job's GRES bitmap */
				} else {
					gres_job_ptr2->
						gres_cnt_node_alloc[new_inx] =
						gres_job_ptr->
						gres_cnt_node_alloc[from_inx];
					gres_job_ptr->
						gres_cnt_node_alloc[from_inx]=0;
				}
				if (gres_job_ptr->gres_cnt_step_alloc &&
				    gres_job_ptr->
				    gres_cnt_step_alloc[from_inx]) {
					error("Attempt to merge gres, from "
					      "job has active steps");
				}
			}
		}
	}
	list_iterator_destroy(gres_iter);

step3:	slurm_mutex_unlock(&gres_context_lock);
	return;
}

/*
 * Set environment variables as required for a batch job
 * IN/OUT job_env_ptr - environment variable array
 * IN gres_list - generated by gres_plugin_job_alloc()
 * IN node_inx - zero origin node index
 */
extern void gres_plugin_job_set_env(char ***job_env_ptr, List job_gres_list,
				    int node_inx)
{
	int i;
	ListIterator gres_iter;
	gres_state_t *gres_ptr = NULL;

	if (!job_gres_list)
		return;

	(void) gres_plugin_init();

	slurm_mutex_lock(&gres_context_lock);
	gres_iter = list_iterator_create(job_gres_list);
	while ((gres_ptr = list_next(gres_iter))) {
		for (i = 0; i < gres_context_cnt; i++) {
			if (gres_ptr->plugin_id == gres_context[i].plugin_id)
				break;
		}
		if (i >= gres_context_cnt) {
			error("%s: gres not found in context.  This should never happen",
			      __func__);
			continue;
		}

		if (!gres_context[i].ops.job_set_env)
			continue;	/* No plugin to call */
		(*(gres_context[i].ops.job_set_env))
			(job_env_ptr, gres_ptr->gres_data, node_inx);
	}
	list_iterator_destroy(gres_iter);
	slurm_mutex_unlock(&gres_context_lock);
}

/*
 * Set job default parameters in a given element of a list
 * IN job_gres_list - job's gres_list built by gres_plugin_job_state_validate()
 * IN gres_name - name of gres, apply defaults to all elements (e.g. updates to
 *		  gres_name="gpu" would apply to "gpu:tesla", "gpu:volta", etc.)
 * IN cpu_per_gpu - value to set as default
 * IN mem_per_gpu - value to set as default
 */
extern void gres_plugin_job_set_defs(List job_gres_list, char *gres_name,
				     uint64_t cpu_per_gpu,
				     uint64_t mem_per_gpu)
{
	uint32_t plugin_id;
	ListIterator gres_iter;
	gres_state_t *gres_ptr = NULL;
	gres_job_state_t *job_gres_data;

	if (!job_gres_list)
		return;

	plugin_id = gres_plugin_build_id(gres_name);
	gres_iter = list_iterator_create(job_gres_list);
	while ((gres_ptr = (gres_state_t *) list_next(gres_iter))) {
		if (gres_ptr->plugin_id != plugin_id)
			continue;
		job_gres_data = (gres_job_state_t *) gres_ptr->gres_data;
		if (!job_gres_data)
			continue;
		job_gres_data->def_cpus_per_gres = cpu_per_gpu;
		job_gres_data->def_mem_per_gres = mem_per_gpu;
	}
	list_iterator_destroy(gres_iter);
}

/*
 * Translate GRES flag to string.
 * NOT reentrant
 */
static char *_gres_flags_str(uint16_t flags)
{
	if (flags & GRES_NO_CONSUME)
		return "no_consume";
	return "";
}

static void _job_state_log(void *gres_data, uint32_t job_id, uint32_t plugin_id)
{
	gres_job_state_t *gres_ptr;
	char *sparse_msg = "", tmp_str[128];
	int i;

	xassert(gres_data);
	gres_ptr = (gres_job_state_t *) gres_data;
	info("gres:%s(%u) type:%s(%u) job:%u flags:%s state",
	      gres_ptr->gres_name, plugin_id, gres_ptr->type_name,
	      gres_ptr->type_id, job_id, _gres_flags_str(gres_ptr->flags));
	if (gres_ptr->cpus_per_gres)
		info("  cpus_per_gres:%u", gres_ptr->cpus_per_gres);
	else if (gres_ptr->def_cpus_per_gres)
		info("  def_cpus_per_gres:%u", gres_ptr->def_cpus_per_gres);
	if (gres_ptr->gres_per_job)
		info("  gres_per_job:%"PRIu64, gres_ptr->gres_per_job);
	if (gres_ptr->gres_per_node) {
		info("  gres_per_node:%"PRIu64" node_cnt:%u",
		     gres_ptr->gres_per_node, gres_ptr->node_cnt);
	}
	if (gres_ptr->gres_per_socket)
		info("  gres_per_socket:%"PRIu64, gres_ptr->gres_per_socket);
	if (gres_ptr->gres_per_task)
		info("  gres_per_task:%"PRIu64, gres_ptr->gres_per_task);
	if (gres_ptr->mem_per_gres)
		info("  mem_per_gres:%"PRIu64, gres_ptr->mem_per_gres);
	else if (gres_ptr->def_mem_per_gres)
		info("  def_mem_per_gres:%"PRIu64, gres_ptr->def_mem_per_gres);

	if (gres_ptr->node_cnt == 0)
		return;
	if (gres_ptr->gres_bit_alloc == NULL)
		info("  gres_bit_alloc:NULL");
	if (gres_ptr->gres_cnt_node_alloc == NULL)
		info("  gres_cnt_node_alloc:NULL");
	if (gres_ptr->gres_bit_step_alloc == NULL)
		info("  gres_bit_step_alloc:NULL");
	if (gres_ptr->gres_cnt_step_alloc == NULL)
		info("  gres_cnt_step_alloc:NULL");
	if (gres_ptr->gres_bit_select == NULL)
		info("  gres_bit_select:NULL");
	if (gres_ptr->gres_cnt_node_select == NULL)
		info("  gres_cnt_node_select:NULL");

	for (i = 0; i < gres_ptr->node_cnt; i++) {
		if (gres_ptr->gres_cnt_node_alloc &&
		    gres_ptr->gres_cnt_node_alloc[i]) {
			info("  gres_cnt_node_alloc[%d]:%"PRIu64,
			     i, gres_ptr->gres_cnt_node_alloc[i]);
		} else if (gres_ptr->gres_cnt_node_alloc)
			info("  gres_cnt_node_alloc[%d]:NULL", i);

		if (gres_ptr->gres_bit_alloc && gres_ptr->gres_bit_alloc[i]) {
			bit_fmt(tmp_str, sizeof(tmp_str),
				gres_ptr->gres_bit_alloc[i]);
			info("  gres_bit_alloc[%d]:%s of %d", i, tmp_str,
			     (int) bit_size(gres_ptr->gres_bit_alloc[i]));
		} else if (gres_ptr->gres_bit_alloc)
			info("  gres_bit_alloc[%d]:NULL", i);

		if (gres_ptr->gres_bit_step_alloc &&
		    gres_ptr->gres_bit_step_alloc[i]) {
			bit_fmt(tmp_str, sizeof(tmp_str),
				gres_ptr->gres_bit_step_alloc[i]);
			info("  gres_bit_step_alloc[%d]:%s of %d", i, tmp_str,
			     (int) bit_size(gres_ptr->gres_bit_step_alloc[i]));
		} else if (gres_ptr->gres_bit_step_alloc)
			info("  gres_bit_step_alloc[%d]:NULL", i);

		if (gres_ptr->gres_cnt_step_alloc) {
			info("  gres_cnt_step_alloc[%d]:%"PRIu64"", i,
			     gres_ptr->gres_cnt_step_alloc[i]);
		}
	}

	/*
	 * These arrays are only used for resource selection and may include
	 * data for many nodes not used in the resources eventually allocated
	 * to this job.
	 */
	if (gres_ptr->total_node_cnt)
		sparse_msg = " (sparsely populated for resource selection)";
	info("  total_node_cnt:%u%s", gres_ptr->total_node_cnt, sparse_msg);
	for (i = 0; i < gres_ptr->total_node_cnt; i++) {
		if (gres_ptr->gres_cnt_node_select &&
		    gres_ptr->gres_cnt_node_select[i]) {
			info("  gres_cnt_node_select[%d]:%"PRIu64,
			     i, gres_ptr->gres_cnt_node_select[i]);
		}
		if (gres_ptr->gres_bit_select &&
		    gres_ptr->gres_bit_select[i]) {
			bit_fmt(tmp_str, sizeof(tmp_str),
				gres_ptr->gres_bit_select[i]);
			info("  gres_bit_select[%d]:%s of %d", i, tmp_str,
			     (int) bit_size(gres_ptr->gres_bit_select[i]));
		}
	}
}

/*
 * Extract from the job record's gres_list the count of allocated resources of
 * 	the named gres type.
 * IN job_gres_list  - job record's gres_list.
 * IN gres_name_type - the name of the gres type to retrieve the associated
 *	value from.
 * RET The value associated with the gres type or NO_VAL if not found.
 */
extern uint64_t gres_plugin_get_job_value_by_type(List job_gres_list,
						  char *gres_name_type)
{
	uint64_t gres_val;
	uint32_t gres_name_type_id;
	ListIterator  job_gres_iter;
	gres_state_t *job_gres_ptr;

	if (job_gres_list == NULL)
		return NO_VAL64;

	slurm_mutex_lock(&gres_context_lock);
	gres_name_type_id = gres_plugin_build_id(gres_name_type);
	gres_val = NO_VAL64;

	job_gres_iter = list_iterator_create(job_gres_list);
	while ((job_gres_ptr = (gres_state_t *) list_next(job_gres_iter))) {
		if (job_gres_ptr->plugin_id == gres_name_type_id) {
			gres_val = ((gres_job_state_t *)
				   (job_gres_ptr->gres_data))->gres_per_node;
			break;
		}
	}
	list_iterator_destroy(job_gres_iter);

	slurm_mutex_unlock(&gres_context_lock);

	return gres_val;
}

/*
 * Log a job's current gres state
 * IN gres_list - generated by gres_plugin_job_state_validate()
 * IN job_id - job's ID
 */
extern void gres_plugin_job_state_log(List gres_list, uint32_t job_id)
{
	ListIterator gres_iter;
	gres_state_t *gres_ptr;

	if (!gres_debug || (gres_list == NULL))
		return;

	(void) gres_plugin_init();

	slurm_mutex_lock(&gres_context_lock);
	gres_iter = list_iterator_create(gres_list);
	while ((gres_ptr = (gres_state_t *) list_next(gres_iter))) {
		_job_state_log(gres_ptr->gres_data, job_id,
			       gres_ptr->plugin_id);
	}
	list_iterator_destroy(gres_iter);
	slurm_mutex_unlock(&gres_context_lock);
}

extern List gres_plugin_get_allocated_devices(List gres_list, bool is_job)
{
	int i, j;
	ListIterator gres_itr, dev_itr;
	gres_state_t *gres_ptr;
	bitstr_t **local_bit_alloc = NULL;
	uint32_t node_cnt;
	gres_device_t *gres_device;
	List gres_devices;
	List device_list = NULL;

	(void) gres_plugin_init();

	/*
	 * Set up every device we have so we know.  This way we have the full
	 * deny list and alter the alloc variable later if it were allocated.
	 */
	for (j = 0; j < gres_context_cnt; j++) {
		if (!gres_context[j].ops.get_devices)
			continue;
		gres_devices = (*(gres_context[j].ops.get_devices))();
		if (!gres_devices || !list_count(gres_devices))
			continue;
		dev_itr = list_iterator_create(gres_devices);
		while ((gres_device = list_next(dev_itr))) {
			if (!device_list)
				device_list = list_create(NULL);
			gres_device->alloc = 0;
			list_append(device_list, gres_device);
		}
		list_iterator_destroy(dev_itr);
	}

	if (!gres_list)
		return device_list;

	slurm_mutex_lock(&gres_context_lock);
	gres_itr = list_iterator_create(gres_list);
	while ((gres_ptr = list_next(gres_itr))) {
		for (j = 0; j < gres_context_cnt; j++) {
			if (gres_ptr->plugin_id == gres_context[j].plugin_id)
				break;
		}

		if (j >= gres_context_cnt) {
			error("We were unable to find the gres in the context!!!  This should never happen");
			continue;
		}

		if (!gres_ptr->gres_data)
			continue;

		if (is_job) {
			gres_job_state_t *gres_data_ptr =
				(gres_job_state_t *)gres_ptr->gres_data;
			local_bit_alloc = gres_data_ptr->gres_bit_alloc;
			node_cnt = gres_data_ptr->node_cnt;
		} else {
			gres_step_state_t *gres_data_ptr =
				(gres_step_state_t *)gres_ptr->gres_data;
			local_bit_alloc = gres_data_ptr->gres_bit_alloc;
			node_cnt = gres_data_ptr->node_cnt;
		}

		if ((node_cnt != 1) ||
		    !local_bit_alloc ||
		    !local_bit_alloc[0] ||
		    !gres_context[j].ops.get_devices)
			continue;

		gres_devices = (*(gres_context[j].ops.get_devices))();
		if (!gres_devices) {
			error("We should had got gres_devices, but for some reason none were set in the plugin.");
			continue;
		} else if ((int)bit_size(local_bit_alloc[0]) !=
			   list_count(gres_devices)) {
			error("We got %d gres devices when we were only told about %d.  This should never happen.",
			      list_count(gres_devices),
			      (int)bit_size(local_bit_alloc[0]));
			continue;

		}

		dev_itr = list_iterator_create(gres_devices);
		i = 0;
		while ((gres_device = list_next(dev_itr))) {
			if (bit_test(local_bit_alloc[0], i))
				gres_device->alloc = 1;
			//info("%d is %d", i, gres_device->alloc);
			i++;
		}
		list_iterator_destroy(dev_itr);
	}
	list_iterator_destroy(gres_itr);
	slurm_mutex_unlock(&gres_context_lock);

	return device_list;
}

static void _step_state_delete(void *gres_data)
{
	int i;
	gres_step_state_t *gres_ptr = (gres_step_state_t *) gres_data;

	if (gres_ptr == NULL)
		return;

	FREE_NULL_BITMAP(gres_ptr->node_in_use);
	if (gres_ptr->gres_bit_alloc) {
		for (i = 0; i < gres_ptr->node_cnt; i++)
			FREE_NULL_BITMAP(gres_ptr->gres_bit_alloc[i]);
		xfree(gres_ptr->gres_bit_alloc);
	}
	xfree(gres_ptr->gres_cnt_node_alloc);
	xfree(gres_ptr->type_name);
	xfree(gres_ptr);
}

static void _gres_step_list_delete(void *list_element)
{
	gres_state_t *gres_ptr = (gres_state_t *) list_element;

	_step_state_delete(gres_ptr->gres_data);
	xfree(gres_ptr);
}

static uint64_t _step_test(void *step_gres_data, void *job_gres_data,
			   int node_offset, bool first_step_node,
			   uint16_t cpus_per_task, int max_rem_nodes,
			   bool ignore_alloc, char *gres_name,
			   uint32_t job_id, uint32_t step_id,
			   uint32_t plugin_id)
{
	gres_job_state_t  *job_gres_ptr  = (gres_job_state_t *)  job_gres_data;
	gres_step_state_t *step_gres_ptr = (gres_step_state_t *) step_gres_data;
	uint64_t core_cnt, gres_cnt, min_gres = 1, task_cnt;

	xassert(job_gres_ptr);
	xassert(step_gres_ptr);

	if ((node_offset >= job_gres_ptr->node_cnt) &&
	    (job_gres_ptr->node_cnt != 0)) {	/* GRES is type no_consume */
		error("gres/%s: %s %u.%u node offset invalid (%d >= %u)",
		      gres_name, __func__, job_id, step_id, node_offset,
		      job_gres_ptr->node_cnt);
		return 0;
	}

	if (first_step_node) {
		if (ignore_alloc)
			step_gres_ptr->gross_gres = 0;
		else
			step_gres_ptr->total_gres = 0;
	}
	if (step_gres_ptr->gres_per_node)
		min_gres = step_gres_ptr-> gres_per_node;
	if (step_gres_ptr->gres_per_socket)
		min_gres = MAX(min_gres, step_gres_ptr->gres_per_socket);
	if (step_gres_ptr->gres_per_task)
		min_gres = MAX(min_gres, step_gres_ptr->gres_per_task);
	if (step_gres_ptr->gres_per_step &&
	    (step_gres_ptr->gres_per_step > step_gres_ptr->total_gres) &&
	    (max_rem_nodes == 1)) {
		gres_cnt = step_gres_ptr->gres_per_step;
		if (ignore_alloc)
			   gres_cnt -= step_gres_ptr->gross_gres;
		else
			   gres_cnt -= step_gres_ptr->total_gres;
		min_gres = MAX(min_gres, gres_cnt);
	}

	if (!_shared_gres(plugin_id) &&
	    job_gres_ptr->gres_bit_alloc &&
	    job_gres_ptr->gres_bit_alloc[node_offset]) {
		gres_cnt = bit_set_count(job_gres_ptr->
					 gres_bit_alloc[node_offset]);
		if (!ignore_alloc &&
		    job_gres_ptr->gres_bit_step_alloc &&
		    job_gres_ptr->gres_bit_step_alloc[node_offset]) {
			gres_cnt -= bit_set_count(job_gres_ptr->
						  gres_bit_step_alloc
						  [node_offset]);
		}
		if (min_gres > gres_cnt) {
			core_cnt = 0;
		} else if (step_gres_ptr->gres_per_task) {
			task_cnt = (gres_cnt + step_gres_ptr->gres_per_task - 1)
				   / step_gres_ptr->gres_per_task;
			core_cnt = task_cnt * cpus_per_task;
		} else
			core_cnt = NO_VAL64;
	} else if (job_gres_ptr->gres_cnt_node_alloc &&
		   job_gres_ptr->gres_cnt_step_alloc) {
		gres_cnt = job_gres_ptr->gres_cnt_node_alloc[node_offset];
		if (!ignore_alloc) {
			gres_cnt -= job_gres_ptr->
				    gres_cnt_step_alloc[node_offset];
		}
		if (min_gres > gres_cnt) {
			core_cnt = 0;
		} else if (step_gres_ptr->gres_per_task) {
			task_cnt = (gres_cnt + step_gres_ptr->gres_per_task - 1)
				   / step_gres_ptr->gres_per_task;
			core_cnt = task_cnt * cpus_per_task;
		} else
			core_cnt = NO_VAL64;
	} else {
		debug3("gres/%s: %s %u.%u gres_bit_alloc and gres_cnt_node_alloc are NULL",
		       gres_name, __func__, job_id, step_id);
		gres_cnt = 0;
		core_cnt = NO_VAL64;
	}
	if (core_cnt != 0) {
		if (ignore_alloc)
			step_gres_ptr->gross_gres += gres_cnt;
		else
			step_gres_ptr->total_gres += gres_cnt;
	}

	return core_cnt;
}

/*
 * TRES specification parse logic
 * in_val IN - initial input string
 * cnt OUT - count of values
 * gres_list IN/OUT - where to search for (or add) new step TRES record
 * save_ptr IN/OUT - NULL on initial call, otherwise value from previous call
 * rc OUT - unchanged or an error code
 * RET gres - step record to set value in, found or created by this function
 */
static gres_step_state_t *_get_next_step_gres(char *in_val, uint64_t *cnt,
					      List gres_list, char **save_ptr,
					      int *rc)
{
	static char *prev_save_ptr = NULL;
	int context_inx = NO_VAL, my_rc = SLURM_SUCCESS;
	gres_step_state_t *step_gres_data = NULL;
	gres_state_t *gres_ptr;
	gres_key_t step_search_key;
	char *type = NULL, *name = NULL;
	uint16_t flags = 0;

	xassert(save_ptr);
	if (!in_val && (*save_ptr == NULL)) {
		return NULL;
	}

	if (*save_ptr == NULL) {
		prev_save_ptr = in_val;
	} else if (*save_ptr != prev_save_ptr) {
		error("%s: parsing error", __func__);
		my_rc = SLURM_ERROR;
		goto fini;
	}

	if (prev_save_ptr[0] == '\0') {	/* Empty input token */
		*save_ptr = NULL;
		return NULL;
	}

	if ((my_rc = _get_next_gres(in_val, &type, &context_inx,
				    cnt, &flags, &prev_save_ptr)) ||
	    (context_inx == NO_VAL)) {
		prev_save_ptr = NULL;
		goto fini;
	}

	/* Find the step GRES record */
	step_search_key.plugin_id = gres_context[context_inx].plugin_id;
	step_search_key.type_id = gres_plugin_build_id(type);
	gres_ptr = list_find_first(gres_list, _gres_find_step_by_key,
				   &step_search_key);

	if (gres_ptr) {
		step_gres_data = gres_ptr->gres_data;
	} else {
		step_gres_data = xmalloc(sizeof(gres_step_state_t));
		step_gres_data->type_id = gres_plugin_build_id(type);
		step_gres_data->type_name = type;
		type = NULL;	/* String moved above */
		gres_ptr = xmalloc(sizeof(gres_state_t));
		gres_ptr->plugin_id = gres_context[context_inx].plugin_id;
		gres_ptr->gres_data = step_gres_data;
		list_append(gres_list, gres_ptr);
	}
	step_gres_data->flags = flags;

fini:	xfree(name);
	xfree(type);
	if (my_rc != SLURM_SUCCESS) {
		prev_save_ptr = NULL;
		if (my_rc == ESLURM_INVALID_GRES)
			info("Invalid GRES job specification %s", in_val);
		*rc = my_rc;
	}
	*save_ptr = prev_save_ptr;
	return step_gres_data;
}

/* Test that the step does not request more GRES than the job contains */
static void _validate_step_counts(List step_gres_list, List job_gres_list,
				  int *rc)
{
	ListIterator iter;
	gres_state_t *job_gres_ptr, *step_gres_ptr;
	gres_job_state_t *job_gres_data;
	gres_step_state_t *step_gres_data;
	gres_key_t job_search_key;
	uint16_t cpus_per_gres;
	uint64_t mem_per_gres;

	if (!step_gres_list || (list_count(step_gres_list) == 0))
		return;
	if (!job_gres_list  || (list_count(job_gres_list)  == 0)) {
		*rc = ESLURM_INVALID_GRES;
		return;
	}

	iter = list_iterator_create(step_gres_list);
	while ((step_gres_ptr = (gres_state_t *) list_next(iter))) {
		step_gres_data = (gres_step_state_t *) step_gres_ptr->gres_data;
		job_search_key.plugin_id = step_gres_ptr->plugin_id;
		if (step_gres_data->type_id == 0)
			job_search_key.type_id = NO_VAL;
		else
			job_search_key.type_id = step_gres_data->type_id;
		job_gres_ptr = list_find_first(job_gres_list,
					       _gres_find_job_by_key,
					       &job_search_key);
		if (!job_gres_ptr || !job_gres_ptr->gres_data) {
			*rc = ESLURM_INVALID_GRES;
			break;
		}
		job_gres_data = (gres_job_state_t *) job_gres_ptr->gres_data;
		if (job_gres_data->cpus_per_gres)
			cpus_per_gres = job_gres_data->cpus_per_gres;
		else
			cpus_per_gres = job_gres_data->def_cpus_per_gres;
		if (cpus_per_gres && step_gres_data->cpus_per_gres &&
		    (cpus_per_gres < step_gres_data->cpus_per_gres)) {
			*rc = ESLURM_INVALID_GRES;
			break;
		}
		if (job_gres_data->gres_per_job &&
		    step_gres_data->gres_per_step &&
		    (job_gres_data->gres_per_job <
		     step_gres_data->gres_per_step)) {
			*rc = ESLURM_INVALID_GRES;
			break;
		}
		if (job_gres_data->gres_per_node &&
		    step_gres_data->gres_per_node &&
		    (job_gres_data->gres_per_node <
		     step_gres_data->gres_per_node)) {
			*rc = ESLURM_INVALID_GRES;
			break;
		}
		if (job_gres_data->gres_per_socket &&
		    step_gres_data->gres_per_socket &&
		    (job_gres_data->gres_per_socket <
		     step_gres_data->gres_per_socket)) {
			*rc = ESLURM_INVALID_GRES;
			break;
		}
		if (job_gres_data->gres_per_task &&
		    step_gres_data->gres_per_task &&
		    (job_gres_data->gres_per_task <
		     step_gres_data->gres_per_task)) {
			*rc = ESLURM_INVALID_GRES;
			break;
		}
		if (job_gres_data->mem_per_gres)
			mem_per_gres = job_gres_data->mem_per_gres;
		else
			mem_per_gres = job_gres_data->def_mem_per_gres;
		if (mem_per_gres && step_gres_data->mem_per_gres &&
		    (mem_per_gres < step_gres_data->mem_per_gres)) {
			*rc = ESLURM_INVALID_GRES;
			break;
		}

	}
	list_iterator_destroy(iter);
}

/*
 * Given a step's requested gres configuration, validate it and build gres list
 * IN *tres* - step's requested gres input string
 * OUT step_gres_list - List of Gres records for this step to track usage
 * IN job_gres_list - List of Gres records for this job
 * IN job_id, step_id - ID of the step being allocated.
 * RET SLURM_SUCCESS or ESLURM_INVALID_GRES
 */
extern int gres_plugin_step_state_validate(char *cpus_per_tres,
					   char *tres_per_step,
					   char *tres_per_node,
					   char *tres_per_socket,
					   char *tres_per_task,
					   char *mem_per_tres,
					   List *step_gres_list,
					   List job_gres_list, uint32_t job_id,
					   uint32_t step_id)
{
	int rc;
	gres_step_state_t *step_gres_data;
	List new_step_list;
	uint64_t cnt = 0;

	*step_gres_list = NULL;
	if ((rc = gres_plugin_init()) != SLURM_SUCCESS)
		return rc;

	slurm_mutex_lock(&gres_context_lock);
	new_step_list = list_create(_gres_step_list_delete);
	if (cpus_per_tres) {
		char *in_val = cpus_per_tres, *save_ptr = NULL;
		while ((step_gres_data = _get_next_step_gres(in_val, &cnt,
							    new_step_list,
							    &save_ptr, &rc))) {
			step_gres_data->cpus_per_gres = cnt;
			in_val = NULL;
		}
	}
	if (tres_per_step) {
		char *in_val = tres_per_step, *save_ptr = NULL;
		while ((step_gres_data = _get_next_step_gres(in_val, &cnt,
							    new_step_list,
							    &save_ptr, &rc))) {
			step_gres_data->gres_per_step = cnt;
			in_val = NULL;
		}
	}
	if (tres_per_node) {
		char *in_val = tres_per_node, *save_ptr = NULL;
		while ((step_gres_data = _get_next_step_gres(in_val, &cnt,
							    new_step_list,
							    &save_ptr, &rc))) {
			step_gres_data->gres_per_node = cnt;
			in_val = NULL;
		}
	}
	if (tres_per_socket) {
		char *in_val = tres_per_socket, *save_ptr = NULL;
		while ((step_gres_data = _get_next_step_gres(in_val, &cnt,
							    new_step_list,
							    &save_ptr, &rc))) {
			step_gres_data->gres_per_socket = cnt;
			in_val = NULL;
		}
	}
	if (tres_per_task) {
		char *in_val = tres_per_task, *save_ptr = NULL;
		while ((step_gres_data = _get_next_step_gres(in_val, &cnt,
							    new_step_list,
							    &save_ptr, &rc))) {
			step_gres_data->gres_per_task = cnt;
			in_val = NULL;
		}
	}
	if (mem_per_tres) {
		char *in_val = mem_per_tres, *save_ptr = NULL;
		while ((step_gres_data = _get_next_step_gres(in_val, &cnt,
							    new_step_list,
							    &save_ptr, &rc))) {
			step_gres_data->mem_per_gres = cnt;
			in_val = NULL;
		}
	}
	if (list_count(new_step_list) == 0) {
		FREE_NULL_LIST(new_step_list);
	} else {
		if (rc == SLURM_SUCCESS)
			_validate_step_counts(new_step_list, job_gres_list,
					      &rc);
		if (rc == SLURM_SUCCESS)
			*step_gres_list = new_step_list;
		else
			FREE_NULL_LIST(new_step_list);
	}
	slurm_mutex_unlock(&gres_context_lock);
	return rc;
}

static void *_step_state_dup(void *gres_data)
{

	int i;
	gres_step_state_t *gres_ptr = (gres_step_state_t *) gres_data;
	gres_step_state_t *new_gres_ptr;

	xassert(gres_ptr);
	new_gres_ptr = xmalloc(sizeof(gres_step_state_t));
	new_gres_ptr->cpus_per_gres	= gres_ptr->cpus_per_gres;
	new_gres_ptr->gres_per_step	= gres_ptr->gres_per_step;
	new_gres_ptr->gres_per_node	= gres_ptr->gres_per_node;
	new_gres_ptr->gres_per_socket	= gres_ptr->gres_per_socket;
	new_gres_ptr->gres_per_task	= gres_ptr->gres_per_task;
	new_gres_ptr->mem_per_gres	= gres_ptr->mem_per_gres;
	new_gres_ptr->node_cnt		= gres_ptr->node_cnt;
	new_gres_ptr->total_gres	= gres_ptr->total_gres;

	if (gres_ptr->node_in_use)
		new_gres_ptr->node_in_use = bit_copy(gres_ptr->node_in_use);

	if (gres_ptr->gres_cnt_node_alloc) {
		i = sizeof(uint64_t) * gres_ptr->node_cnt;
		new_gres_ptr->gres_cnt_node_alloc = xmalloc(i);
		memcpy(new_gres_ptr->gres_cnt_node_alloc,
		       gres_ptr->gres_cnt_node_alloc, i);
	}
	if (gres_ptr->gres_bit_alloc) {
		new_gres_ptr->gres_bit_alloc = xcalloc(gres_ptr->node_cnt,
						       sizeof(bitstr_t *));
		for (i = 0; i < gres_ptr->node_cnt; i++) {
			if (gres_ptr->gres_bit_alloc[i] == NULL)
				continue;
			new_gres_ptr->gres_bit_alloc[i] =
				bit_copy(gres_ptr->gres_bit_alloc[i]);
		}
	}
	return new_gres_ptr;
}

	uint64_t *gres_cnt_node_alloc;	/* Per node GRES allocated, */

static void *_step_state_dup2(void *gres_data, int node_index)
{

	gres_step_state_t *gres_ptr = (gres_step_state_t *) gres_data;
	gres_step_state_t *new_gres_ptr;

	xassert(gres_ptr);
	new_gres_ptr = xmalloc(sizeof(gres_step_state_t));
	new_gres_ptr->cpus_per_gres	= gres_ptr->cpus_per_gres;
	new_gres_ptr->gres_per_step	= gres_ptr->gres_per_step;
	new_gres_ptr->gres_per_node	= gres_ptr->gres_per_node;
	new_gres_ptr->gres_per_socket	= gres_ptr->gres_per_socket;
	new_gres_ptr->gres_per_task	= gres_ptr->gres_per_task;
	new_gres_ptr->mem_per_gres	= gres_ptr->mem_per_gres;
	new_gres_ptr->node_cnt		= 1;
	new_gres_ptr->total_gres	= gres_ptr->total_gres;

	if (gres_ptr->node_in_use)
		new_gres_ptr->node_in_use = bit_copy(gres_ptr->node_in_use);

	if (gres_ptr->gres_cnt_node_alloc) {
		new_gres_ptr->gres_cnt_node_alloc = xmalloc(sizeof(uint64_t));
		new_gres_ptr->gres_cnt_node_alloc[0] =
		       gres_ptr->gres_cnt_node_alloc[node_index];
	}

	if ((node_index < gres_ptr->node_cnt) && gres_ptr->gres_bit_alloc &&
	    gres_ptr->gres_bit_alloc[node_index]) {
		new_gres_ptr->gres_bit_alloc = xmalloc(sizeof(bitstr_t *));
		new_gres_ptr->gres_bit_alloc[0] =
			bit_copy(gres_ptr->gres_bit_alloc[node_index]);
	}
	return new_gres_ptr;
}

/*
 * Create a copy of a step's gres state
 * IN gres_list - List of Gres records for this step to track usage
 * RET The copy or NULL on failure
 */
List gres_plugin_step_state_dup(List gres_list)
{
	return gres_plugin_step_state_extract(gres_list, -1);
}

/*
 * Create a copy of a step's gres state for a particular node index
 * IN gres_list - List of Gres records for this step to track usage
 * IN node_index - zero-origin index to the node
 * RET The copy or NULL on failure
 */
List gres_plugin_step_state_extract(List gres_list, int node_index)
{
	ListIterator gres_iter;
	gres_state_t *gres_ptr, *new_gres_state;
	List new_gres_list = NULL;
	void *new_gres_data;

	if (gres_list == NULL)
		return new_gres_list;

	(void) gres_plugin_init();

	slurm_mutex_lock(&gres_context_lock);
	gres_iter = list_iterator_create(gres_list);
	while ((gres_ptr = (gres_state_t *) list_next(gres_iter))) {
		if (node_index == -1)
			new_gres_data = _step_state_dup(gres_ptr->gres_data);
		else {
			new_gres_data = _step_state_dup2(gres_ptr->gres_data,
							 node_index);
		}
		if (new_gres_list == NULL) {
			new_gres_list = list_create(_gres_step_list_delete);
		}
		new_gres_state = xmalloc(sizeof(gres_state_t));
		new_gres_state->plugin_id = gres_ptr->plugin_id;
		new_gres_state->gres_data = new_gres_data;
		list_append(new_gres_list, new_gres_state);
	}
	list_iterator_destroy(gres_iter);
	slurm_mutex_unlock(&gres_context_lock);

	return new_gres_list;
}

/*
 * A job allocation size has changed. Update the job step gres information
 * bitmaps and other data structures.
 * IN gres_list - List of Gres records for this step to track usage
 * IN orig_job_node_bitmap - bitmap of nodes in the original job allocation
 * IN new_job_node_bitmap  - bitmap of nodes in the new job allocation
 */
void gres_plugin_step_state_rebase(List gres_list,
				   bitstr_t *orig_job_node_bitmap,
				   bitstr_t *new_job_node_bitmap)
{
	ListIterator gres_iter;
	gres_state_t *gres_ptr;
	gres_step_state_t *gres_step_ptr;
	int new_node_cnt;
	int i_first, i_last, i;
	int old_inx, new_inx;
	bitstr_t *new_node_in_use;
	bitstr_t **new_gres_bit_alloc = NULL;

	if (gres_list == NULL)
		return;

	(void) gres_plugin_init();

	slurm_mutex_lock(&gres_context_lock);
	gres_iter = list_iterator_create(gres_list);
	while ((gres_ptr = (gres_state_t *) list_next(gres_iter))) {
		gres_step_ptr = (gres_step_state_t *) gres_ptr->gres_data;
		if (!gres_step_ptr)
			continue;
		if (!gres_step_ptr->node_in_use) {
			error("gres_plugin_step_state_rebase: node_in_use is NULL");
			continue;
		}
		new_node_cnt = bit_set_count(new_job_node_bitmap);
		i_first = MIN(bit_ffs(orig_job_node_bitmap),
			      bit_ffs(new_job_node_bitmap));
		i_first = MAX(i_first, 0);
		i_last  = MAX(bit_fls(orig_job_node_bitmap),
			      bit_fls(new_job_node_bitmap));
		if (i_last == -1) {
			error("gres_plugin_step_state_rebase: node_bitmaps "
			      "are empty");
			continue;
		}
		new_node_in_use = bit_alloc(new_node_cnt);

		old_inx = new_inx = -1;
		for (i = i_first; i <= i_last; i++) {
			bool old_match = false, new_match = false;
			if (bit_test(orig_job_node_bitmap, i)) {
				old_match = true;
				old_inx++;
			}
			if (bit_test(new_job_node_bitmap, i)) {
				new_match = true;
				new_inx++;
			}
			if (old_match && new_match) {
				bit_set(new_node_in_use, new_inx);
				if (gres_step_ptr->gres_bit_alloc) {
					if (!new_gres_bit_alloc) {
						new_gres_bit_alloc =
							xcalloc(new_node_cnt,
								sizeof(bitstr_t *));
					}
					new_gres_bit_alloc[new_inx] =
						gres_step_ptr->gres_bit_alloc[old_inx];
				}
			} else if (old_match &&
				   gres_step_ptr->gres_bit_alloc &&
				   gres_step_ptr->gres_bit_alloc[old_inx]) {
				/* Node removed from job allocation,
				 * release step's resources */
				bit_free(gres_step_ptr->
					 gres_bit_alloc[old_inx]);
			}
		}

		gres_step_ptr->node_cnt = new_node_cnt;
		bit_free(gres_step_ptr->node_in_use);
		gres_step_ptr->node_in_use = new_node_in_use;
		xfree(gres_step_ptr->gres_bit_alloc);
		gres_step_ptr->gres_bit_alloc = new_gres_bit_alloc;
	}
	list_iterator_destroy(gres_iter);
	slurm_mutex_unlock(&gres_context_lock);

	return;
}

/*
 * Pack a step's current gres status, called from slurmctld for save/restore
 * IN gres_list - generated by gres_plugin_step_alloc()
 * IN/OUT buffer - location to write state to
 * IN job_id, step_id - job and step ID for logging
 */
extern int gres_plugin_step_state_pack(List gres_list, Buf buffer,
				       uint32_t job_id, uint32_t step_id,
				       uint16_t protocol_version)
{
	int i, rc = SLURM_SUCCESS;
	uint32_t top_offset, tail_offset, magic = GRES_MAGIC;
	uint16_t rec_cnt = 0;
	ListIterator gres_iter;
	gres_state_t *gres_ptr;
	gres_step_state_t *gres_step_ptr;

	top_offset = get_buf_offset(buffer);
	pack16(rec_cnt, buffer);	/* placeholder if data */

	if (gres_list == NULL)
		return rc;

	(void) gres_plugin_init();

	slurm_mutex_lock(&gres_context_lock);
	gres_iter = list_iterator_create(gres_list);
	while ((gres_ptr = (gres_state_t *) list_next(gres_iter))) {
		gres_step_ptr = (gres_step_state_t *) gres_ptr->gres_data;

		if (protocol_version >= SLURM_19_05_PROTOCOL_VERSION) {
			pack32(magic, buffer);
			pack32(gres_ptr->plugin_id, buffer);
			pack16(gres_step_ptr->cpus_per_gres, buffer);
			pack16(gres_step_ptr->flags, buffer);
			pack64(gres_step_ptr->gres_per_step, buffer);
			pack64(gres_step_ptr->gres_per_node, buffer);
			pack64(gres_step_ptr->gres_per_socket, buffer);
			pack64(gres_step_ptr->gres_per_task, buffer);
			pack64(gres_step_ptr->mem_per_gres, buffer);
			pack64(gres_step_ptr->total_gres, buffer);
			pack32(gres_step_ptr->node_cnt, buffer);
			pack_bit_str_hex(gres_step_ptr->node_in_use, buffer);
			if (gres_step_ptr->gres_cnt_node_alloc) {
				pack8((uint8_t) 1, buffer);
				pack64_array(gres_step_ptr->gres_cnt_node_alloc,
					     gres_step_ptr->node_cnt, buffer);
			} else {
				pack8((uint8_t) 0, buffer);
			}
			if (gres_step_ptr->gres_bit_alloc) {
				pack8((uint8_t) 1, buffer);
				for (i = 0; i < gres_step_ptr->node_cnt; i++)
					pack_bit_str_hex(gres_step_ptr->
							 gres_bit_alloc[i],
							 buffer);
			} else {
				pack8((uint8_t) 0, buffer);
			}
			rec_cnt++;
		} else if (protocol_version >= SLURM_18_08_PROTOCOL_VERSION) {
			pack32(magic, buffer);
			pack32(gres_ptr->plugin_id, buffer);
			pack16(gres_step_ptr->cpus_per_gres, buffer);
			pack64(gres_step_ptr->gres_per_step, buffer);
			pack64(gres_step_ptr->gres_per_node, buffer);
			pack64(gres_step_ptr->gres_per_socket, buffer);
			pack64(gres_step_ptr->gres_per_task, buffer);
			pack64(gres_step_ptr->mem_per_gres, buffer);
			pack64(gres_step_ptr->total_gres, buffer);
			pack32(gres_step_ptr->node_cnt, buffer);
			pack_bit_str_hex(gres_step_ptr->node_in_use, buffer);
			if (gres_step_ptr->gres_cnt_node_alloc) {
				pack8((uint8_t) 1, buffer);
				pack64_array(gres_step_ptr->gres_cnt_node_alloc,
					     gres_step_ptr->node_cnt, buffer);
			} else {
				pack8((uint8_t) 0, buffer);
			}
			if (gres_step_ptr->gres_bit_alloc) {
				pack8((uint8_t) 1, buffer);
				for (i = 0; i < gres_step_ptr->node_cnt; i++)
					pack_bit_str_hex(gres_step_ptr->
							 gres_bit_alloc[i],
							 buffer);
			} else {
				pack8((uint8_t) 0, buffer);
			}
			rec_cnt++;
		} else if (protocol_version >= SLURM_MIN_PROTOCOL_VERSION) {
			pack32(magic, buffer);
			pack32(gres_ptr->plugin_id, buffer);
			pack64(gres_step_ptr->gres_per_node, buffer);
			pack32(gres_step_ptr->node_cnt, buffer);
			pack_bit_str_hex(gres_step_ptr->node_in_use, buffer);
			if (gres_step_ptr->gres_bit_alloc) {
				pack8((uint8_t) 1, buffer);
				for (i = 0; i < gres_step_ptr->node_cnt; i++)
					pack_bit_str_hex(gres_step_ptr->
							 gres_bit_alloc[i],
							 buffer);
			} else {
				pack8((uint8_t) 0, buffer);
			}
			rec_cnt++;
		} else {
			error("%s: protocol_version %hu not supported",
			      __func__, protocol_version);
			break;
		}
	}
	list_iterator_destroy(gres_iter);
	slurm_mutex_unlock(&gres_context_lock);

	tail_offset = get_buf_offset(buffer);
	set_buf_offset(buffer, top_offset);
	pack16(rec_cnt, buffer);
	set_buf_offset(buffer, tail_offset);

	return rc;
}

/*
 * Unpack a step's current gres status, called from slurmctld for save/restore
 * OUT gres_list - restored state stored by gres_plugin_step_state_pack()
 * IN/OUT buffer - location to read state from
 * IN job_id, step_id - job and step ID for logging
 */
extern int gres_plugin_step_state_unpack(List *gres_list, Buf buffer,
					 uint32_t job_id, uint32_t step_id,
					 uint16_t protocol_version)
{
	int i, rc;
	uint32_t magic = 0, plugin_id = 0, uint32_tmp = 0;
	uint16_t rec_cnt = 0;
	uint8_t data_flag = 0;
	gres_state_t *gres_ptr;
	gres_step_state_t *gres_step_ptr = NULL;

	safe_unpack16(&rec_cnt, buffer);
	if (rec_cnt == 0)
		return SLURM_SUCCESS;

	rc = gres_plugin_init();

	slurm_mutex_lock(&gres_context_lock);
	if ((gres_context_cnt > 0) && (*gres_list == NULL)) {
		*gres_list = list_create(_gres_step_list_delete);
	}

	while ((rc == SLURM_SUCCESS) && (rec_cnt)) {
		if ((buffer == NULL) || (remaining_buf(buffer) == 0))
			break;
		rec_cnt--;
		if (protocol_version >= SLURM_19_05_PROTOCOL_VERSION) {
			safe_unpack32(&magic, buffer);
			if (magic != GRES_MAGIC)
				goto unpack_error;
			safe_unpack32(&plugin_id, buffer);
			gres_step_ptr = xmalloc(sizeof(gres_step_state_t));
			safe_unpack16(&gres_step_ptr->cpus_per_gres, buffer);
			safe_unpack16(&gres_step_ptr->flags, buffer);
			safe_unpack64(&gres_step_ptr->gres_per_step, buffer);
			safe_unpack64(&gres_step_ptr->gres_per_node, buffer);
			safe_unpack64(&gres_step_ptr->gres_per_socket, buffer);
			safe_unpack64(&gres_step_ptr->gres_per_task, buffer);
			safe_unpack64(&gres_step_ptr->mem_per_gres, buffer);
			safe_unpack64(&gres_step_ptr->total_gres, buffer);
			safe_unpack32(&gres_step_ptr->node_cnt, buffer);
			if (gres_step_ptr->node_cnt > NO_VAL)
				goto unpack_error;
			unpack_bit_str_hex(&gres_step_ptr->node_in_use, buffer);
			safe_unpack8(&data_flag, buffer);
			if (data_flag) {
				safe_unpack64_array(
					&gres_step_ptr->gres_cnt_node_alloc,
					&uint32_tmp, buffer);
			}
			safe_unpack8(&data_flag, buffer);
			if (data_flag) {
				gres_step_ptr->gres_bit_alloc =
					xcalloc(gres_step_ptr->node_cnt,
						sizeof(bitstr_t *));
				for (i = 0; i < gres_step_ptr->node_cnt; i++) {
					unpack_bit_str_hex(&gres_step_ptr->
							   gres_bit_alloc[i],
							   buffer);
				}
			}
		} else if (protocol_version >= SLURM_18_08_PROTOCOL_VERSION) {
			safe_unpack32(&magic, buffer);
			if (magic != GRES_MAGIC)
				goto unpack_error;
			safe_unpack32(&plugin_id, buffer);
			gres_step_ptr = xmalloc(sizeof(gres_step_state_t));
			safe_unpack16(&gres_step_ptr->cpus_per_gres, buffer);
			safe_unpack64(&gres_step_ptr->gres_per_step, buffer);
			safe_unpack64(&gres_step_ptr->gres_per_node, buffer);
			safe_unpack64(&gres_step_ptr->gres_per_socket, buffer);
			safe_unpack64(&gres_step_ptr->gres_per_task, buffer);
			safe_unpack64(&gres_step_ptr->mem_per_gres, buffer);
			safe_unpack64(&gres_step_ptr->total_gres, buffer);
			safe_unpack32(&gres_step_ptr->node_cnt, buffer);
			if (gres_step_ptr->node_cnt > NO_VAL)
				goto unpack_error;
			unpack_bit_str_hex(&gres_step_ptr->node_in_use, buffer);
			safe_unpack8(&data_flag, buffer);
			if (data_flag) {
				safe_unpack64_array(
					&gres_step_ptr->gres_cnt_node_alloc,
					&uint32_tmp, buffer);
			}
			safe_unpack8(&data_flag, buffer);
			if (data_flag) {
				gres_step_ptr->gres_bit_alloc =
					xcalloc(gres_step_ptr->node_cnt,
						sizeof(bitstr_t *));
				for (i = 0; i < gres_step_ptr->node_cnt; i++) {
					unpack_bit_str_hex(&gres_step_ptr->
							   gres_bit_alloc[i],
							   buffer);
				}
			}
		} else if (protocol_version >= SLURM_MIN_PROTOCOL_VERSION) {
			safe_unpack32(&magic, buffer);
			if (magic != GRES_MAGIC)
				goto unpack_error;
			safe_unpack32(&plugin_id, buffer);
			gres_step_ptr = xmalloc(sizeof(gres_step_state_t));
			safe_unpack64(&gres_step_ptr->gres_per_node, buffer);
			safe_unpack32(&gres_step_ptr->node_cnt, buffer);
			if (gres_step_ptr->node_cnt > NO_VAL)
				goto unpack_error;
			unpack_bit_str_hex(&gres_step_ptr->node_in_use, buffer);
			safe_unpack8(&data_flag, buffer);
			if (data_flag) {
				gres_step_ptr->gres_bit_alloc =
					xcalloc(gres_step_ptr->node_cnt,
						sizeof(bitstr_t *));
				for (i = 0; i < gres_step_ptr->node_cnt; i++) {
					unpack_bit_str_hex(&gres_step_ptr->
							   gres_bit_alloc[i],
							   buffer);
				}
			}
		} else {
			error("%s: protocol_version %hu not supported",
			      __func__, protocol_version);
			goto unpack_error;
		}

		for (i = 0; i < gres_context_cnt; i++) {
			if (gres_context[i].plugin_id == plugin_id)
				break;
		}
		if (i >= gres_context_cnt) {
			/*
			 * A likely sign that GresPlugins has changed.
			 * Not a fatal error, skip over the data.
			 */
			info("%s: no plugin configured to unpack data type %u from step %u.%u",
			      __func__, plugin_id, job_id, step_id);
			_step_state_delete(gres_step_ptr);
			gres_step_ptr = NULL;
			continue;
		}
		gres_ptr = xmalloc(sizeof(gres_state_t));
		gres_ptr->plugin_id = gres_context[i].plugin_id;
		gres_ptr->gres_data = gres_step_ptr;
		gres_step_ptr = NULL;
		list_append(*gres_list, gres_ptr);
	}
	slurm_mutex_unlock(&gres_context_lock);
	return rc;

unpack_error:
	error("%s: unpack error from step %u.%u", __func__, job_id, step_id);
	if (gres_step_ptr)
		_step_state_delete(gres_step_ptr);
	slurm_mutex_unlock(&gres_context_lock);
	return SLURM_ERROR;
}

/* Return the count of GRES of a specific name on this machine
 * IN step_gres_list - generated by gres_plugin_step_alloc()
 * IN gres_name - name of the GRES to match
 * RET count of GRES of this specific name available to the job or NO_VAL64
 */
extern uint64_t gres_plugin_step_count(List step_gres_list, char *gres_name)
{
	uint64_t gres_cnt = NO_VAL64;
	gres_state_t *gres_ptr = NULL;
	gres_step_state_t *gres_step_ptr = NULL;
	ListIterator gres_iter;
	int i;

	slurm_mutex_lock(&gres_context_lock);
	for (i = 0; i < gres_context_cnt; i++) {
		if (xstrcmp(gres_context[i].gres_name, gres_name))
			continue;
		gres_iter = list_iterator_create(step_gres_list);
		while ((gres_ptr = (gres_state_t *)list_next(gres_iter))) {
			if (gres_ptr->plugin_id != gres_context[i].plugin_id)
				continue;
			gres_step_ptr = (gres_step_state_t*)gres_ptr->gres_data;
			if (gres_cnt == NO_VAL64)
				gres_cnt = gres_step_ptr->gres_per_node;
			else
				gres_cnt += gres_step_ptr->gres_per_node;
		}
		list_iterator_destroy(gres_iter);
		break;
	}
	slurm_mutex_unlock(&gres_context_lock);

	return gres_cnt;
}

/*
 * Given a GRES context index, return a bitmap representing those GRES
 * which are available from the CPUs current allocated to this process.
 * This function only works with task/cgroup and constrained devices or
 * if the job step has access to the entire node's resources.
 */
static bitstr_t * _get_usable_gres(int context_inx)
{
#ifdef __NetBSD__
	// On NetBSD, cpuset_t is an opaque data type
	cpuset_t *mask = cpuset_create();
#else
	cpu_set_t mask;
#endif
	bitstr_t *usable_gres = NULL;
	int i, i_last, rc;
	ListIterator iter;
	gres_slurmd_conf_t *gres_slurmd_conf;
	int gres_inx = 0;

	if (!gres_conf_list) {
		error("gres_conf_list is null!");
		return NULL;
	}

	CPU_ZERO(&mask);
#ifdef __FreeBSD__
	rc = cpuset_getaffinity(CPU_LEVEL_WHICH, CPU_WHICH_PID, -1,
				sizeof(mask), &mask);
#else
	rc = sched_getaffinity(0, sizeof(mask), &mask);
#endif
	if (rc) {
		error("sched_getaffinity error: %m");
		return usable_gres;
	}

	usable_gres = bit_alloc(MAX_GRES_BITMAP);
	iter = list_iterator_create(gres_conf_list);
	while ((gres_slurmd_conf = (gres_slurmd_conf_t *) list_next(iter))) {
		if (gres_slurmd_conf->plugin_id !=
		    gres_context[context_inx].plugin_id)
			continue;
		if ((gres_inx + gres_slurmd_conf->count) >= MAX_GRES_BITMAP) {
			error("GRES %s bitmap overflow ((%d + %"PRIu64") >= %d)",
			      gres_slurmd_conf->name, gres_inx,
			      gres_slurmd_conf->count, MAX_GRES_BITMAP);
			continue;
		}
		if (!gres_slurmd_conf->cpus_bitmap) {
			bit_nset(usable_gres, gres_inx,
				 gres_inx + gres_slurmd_conf->count - 1);
		} else {
			i_last = bit_fls(gres_slurmd_conf->cpus_bitmap);
			for (i = 0; i <= i_last; i++) {
				if (!bit_test(gres_slurmd_conf->cpus_bitmap, i))
					continue;
				if (!CPU_ISSET(i, &mask))
					continue;
				bit_nset(usable_gres, gres_inx,
					 gres_inx + gres_slurmd_conf->count -1);
				break;
			}
		}
		gres_inx += gres_slurmd_conf->count;
	}
	list_iterator_destroy(iter);

#ifdef __NetBSD__
	cpuset_destroy(mask);
#endif

	return usable_gres;
}

/*
 * Configure the GRES hardware allocated to the current step while privileged
 *
 * IN step_gres_list - Step's GRES specification
 * IN node_id        - relative position of this node in step
 * IN settings       - string containing configuration settings for the hardware
 */
extern void gres_plugin_step_configure_hardware(List step_gres_list,
						uint32_t node_id,
						char *settings)
{
	int i;
	ListIterator iter;
	gres_state_t *gres_ptr;
	gres_step_state_t *gres_step_ptr;
	bitstr_t *devices;

	if (!step_gres_list)
		return;

	(void) gres_plugin_init();
	slurm_mutex_lock(&gres_context_lock);
	for (i = 0; i < gres_context_cnt; i++) {
		if (gres_context[i].ops.step_configure_hardware == NULL)
			continue;

		iter = list_iterator_create(step_gres_list);
		while ((gres_ptr = list_next(iter))) {
			if (gres_ptr->plugin_id == gres_context[i].plugin_id)
				break;
		}
		list_iterator_destroy(iter);
		if (!gres_ptr || !gres_ptr->gres_data)
			continue;
		gres_step_ptr = (gres_step_state_t *) gres_ptr->gres_data;
		if ((gres_step_ptr->node_cnt != 1) ||
		    !gres_step_ptr->gres_bit_alloc ||
		    !gres_step_ptr->gres_bit_alloc[0])
			continue;

		devices = gres_step_ptr->gres_bit_alloc[0];
		if (settings)
			debug2("settings: %s", settings);
		if (devices) {
			char *dev_str = bit_fmt_full(devices);
			info("devices: %s", dev_str);
			xfree(dev_str);
		}
		(*(gres_context[i].ops.step_configure_hardware))(devices,
								 settings);
	}
	slurm_mutex_unlock(&gres_context_lock);
}

/*
 * Optionally undo GRES hardware configuration while privileged
 */
extern void gres_plugin_step_unconfigure_hardware(void)
{
	int i;
	(void) gres_plugin_init();
	slurm_mutex_lock(&gres_context_lock);
	for (i = 0; i < gres_context_cnt; i++) {
		if (gres_context[i].ops.step_unconfigure_hardware == NULL) {
			continue;
		}
		(*(gres_context[i].ops.step_unconfigure_hardware)) ();
	}
	slurm_mutex_unlock(&gres_context_lock);
}

/*
 * Given a set GRES maps and the local process ID, return the bitmap of
 * GRES that should be available to this task.
 */
static bitstr_t *_get_gres_map(char *map_gres, int local_proc_id)
{
	bitstr_t *usable_gres = NULL;
	char *tmp, *tok, *save_ptr = NULL, *mult;
	int task_offset = 0, task_mult;
	int map_value;

	if (!map_gres || !map_gres[0])
		return NULL;

	tmp = xstrdup(map_gres);
	tok = strtok_r(tmp, ",", &save_ptr);
	while (tok) {
		if ((mult = strchr(tok, '*'))) {
			mult[0] = '\0';
			task_mult = atoi(mult + 1);
		} else
			task_mult = 1;
		if ((local_proc_id >= task_offset) &&
		    (local_proc_id <= (task_offset + task_mult - 1))) {
			map_value = strtol(tok, NULL, 0);
			if ((map_value < 0) || (map_value >= MAX_GRES_BITMAP))
				break;	/* Bad value */
			usable_gres = bit_alloc(MAX_GRES_BITMAP);
			bit_set(usable_gres, map_value);
			break;	/* All done */
		} else {
			task_offset += task_mult;
		}
		tok = strtok_r(NULL, ",", &save_ptr);
	}
	xfree(tmp);

	return usable_gres;
}

/*
 * Given a set GRES masks and the local process ID, return the bitmap of
 * GRES that should be available to this task.
 */
static bitstr_t * _get_gres_mask(char *mask_gres, int local_proc_id)
{
	bitstr_t *usable_gres = NULL;
	char *tmp, *tok, *save_ptr = NULL, *mult;
	int i, task_offset = 0, task_mult;
	uint64_t mask_value;

	if (!mask_gres || !mask_gres[0])
		return NULL;

	tmp = xstrdup(mask_gres);
	tok = strtok_r(tmp, ",", &save_ptr);
	while (tok) {
		if ((mult = strchr(tok, '*')))
			task_mult = atoi(mult + 1);
		else
			task_mult = 1;
		if ((local_proc_id >= task_offset) &&
		    (local_proc_id <= (task_offset + task_mult - 1))) {
			mask_value = strtol(tok, NULL, 0);
			if ((mask_value <= 0) || (mask_value >= 0xffffffff))
				break;	/* Bad value */
			usable_gres = bit_alloc(MAX_GRES_BITMAP);
			for (i = 0; i < 64; i++) {
				if ((mask_value >> i) & 0x1)
					bit_set(usable_gres, i);
			}
			break;	/* All done */
		} else {
			task_offset += task_mult;
		}
		tok = strtok_r(NULL, ",", &save_ptr);
	}
	xfree(tmp);

	return usable_gres;
}

/*
 * Set environment as required for all tasks of a job step
 * IN/OUT job_env_ptr - environment variable array
 * IN step_gres_list - generated by gres_plugin_step_alloc()
 * IN accel_bind_type - GRES binding options (old format, a bitmap)
 * IN tres_bind - TRES binding directives (new format, a string)
 * IN tres_freq - TRES power management directives
 * IN local_proc_id - task rank, local to this compute node only
 */
extern void gres_plugin_step_set_env(char ***job_env_ptr, List step_gres_list,
				     uint16_t accel_bind_type, char *tres_bind,
				     char *tres_freq, int local_proc_id)
{
	int i;
	ListIterator gres_iter;
	gres_state_t *gres_ptr = NULL;
	bool bind_gpu = accel_bind_type & ACCEL_BIND_CLOSEST_GPU;
	bool bind_nic = accel_bind_type & ACCEL_BIND_CLOSEST_NIC;
	bool bind_mic = accel_bind_type & ACCEL_BIND_CLOSEST_MIC;
	char *sep, *map_gpu = NULL, *mask_gpu = NULL;
	bitstr_t *usable_gres = NULL;

	if (step_gres_list == NULL)
		return;

	if (!bind_gpu && tres_bind && (sep = strstr(tres_bind, "gpu:"))) {
		sep += 4;
		if (!strncasecmp(sep, "closest", 7))
			bind_gpu = true;
		else if (!strncasecmp(sep, "map_gpu:", 8))
			map_gpu = sep + 8;
		else if (!strncasecmp(sep, "mask_gpu:", 9))
			mask_gpu = sep + 9;
	}

	(void) gres_plugin_init();
	slurm_mutex_lock(&gres_context_lock);
	gres_iter = list_iterator_create(step_gres_list);
	while ((gres_ptr = list_next(gres_iter))) {
		for (i = 0; i < gres_context_cnt; i++) {
			if (gres_ptr->plugin_id == gres_context[i].plugin_id)
				break;
		}
		if (i >= gres_context_cnt) {
			error("%s: gres not found in context.  This should never happen",
			      __func__);
			continue;
		}

		if (!gres_context[i].ops.step_set_env)
			continue;	/* No plugin to call */
		if (bind_gpu || bind_mic || bind_nic || map_gpu || mask_gpu) {
			if (!xstrcmp(gres_context[i].gres_name, "gpu")) {
				if (map_gpu) {
					usable_gres = _get_gres_map(map_gpu,
								local_proc_id);
				} else if (mask_gpu) {
					usable_gres = _get_gres_mask(mask_gpu,
								local_proc_id);
				} else if (bind_gpu)
					usable_gres = _get_usable_gres(i);
				else
					continue;
			} else if (!xstrcmp(gres_context[i].gres_name, "mic")) {
				if (bind_mic)
					usable_gres = _get_usable_gres(i);
				else
					continue;
			} else if (!xstrcmp(gres_context[i].gres_name, "nic")) {
				if (bind_nic)
					usable_gres = _get_usable_gres(i);
				else
					continue;
			} else {
				continue;
			}

		}

		if (accel_bind_type || tres_bind) {
			(*(gres_context[i].ops.step_reset_env))
				(job_env_ptr,
				 gres_ptr->gres_data,
				 usable_gres);
		} else {
			(*(gres_context[i].ops.step_set_env))
				(job_env_ptr, gres_ptr->gres_data, tres_freq,
				 local_proc_id);
		}
		FREE_NULL_BITMAP(usable_gres);
	}
	list_iterator_destroy(gres_iter);

	slurm_mutex_unlock(&gres_context_lock);
}

static void _step_state_log(void *gres_data, uint32_t job_id, uint32_t step_id,
			    char *gres_name)
{
	gres_step_state_t *gres_ptr = (gres_step_state_t *) gres_data;
	char tmp_str[128];
	int i;

	xassert(gres_ptr);
	info("gres:%s type:%s(%u) step:%u.%u flags:%s state", gres_name,
	     gres_ptr->type_name, gres_ptr->type_id, job_id, step_id,
	     _gres_flags_str(gres_ptr->flags));
	if (gres_ptr->cpus_per_gres)
		info("  cpus_per_gres:%u", gres_ptr->cpus_per_gres);
	if (gres_ptr->gres_per_step)
		info("  gres_per_step:%"PRIu64, gres_ptr->gres_per_step);
	if (gres_ptr->gres_per_node) {
		info("  gres_per_node:%"PRIu64" node_cnt:%u",
		     gres_ptr->gres_per_node, gres_ptr->node_cnt);
	}
	if (gres_ptr->gres_per_socket)
		info("  gres_per_socket:%"PRIu64, gres_ptr->gres_per_socket);
	if (gres_ptr->gres_per_task)
		info("  gres_per_task:%"PRIu64, gres_ptr->gres_per_task);
	if (gres_ptr->mem_per_gres)
		info("  mem_per_gres:%"PRIu64, gres_ptr->mem_per_gres);

	if (gres_ptr->node_in_use == NULL)
		info("  node_in_use:NULL");
	else if (gres_ptr->gres_bit_alloc == NULL)
		info("  gres_bit_alloc:NULL");
	else {
		for (i = 0; i < gres_ptr->node_cnt; i++) {
			if (!bit_test(gres_ptr->node_in_use, i))
				continue;
			if (gres_ptr->gres_bit_alloc[i]) {
				bit_fmt(tmp_str, sizeof(tmp_str),
					gres_ptr->gres_bit_alloc[i]);
				info("  gres_bit_alloc[%d]:%s of %d", i,
				     tmp_str,
				     (int)bit_size(gres_ptr->gres_bit_alloc[i]));
			} else
				info("  gres_bit_alloc[%d]:NULL", i);
		}
	}
}

/*
 * Log a step's current gres state
 * IN gres_list - generated by gres_plugin_step_alloc()
 * IN job_id - job's ID
 */
extern void gres_plugin_step_state_log(List gres_list, uint32_t job_id,
				       uint32_t step_id)
{
	int i;
	ListIterator gres_iter;
	gres_state_t *gres_ptr;

	if (!gres_debug || (gres_list == NULL))
		return;

	(void) gres_plugin_init();

	slurm_mutex_lock(&gres_context_lock);
	gres_iter = list_iterator_create(gres_list);
	while ((gres_ptr = (gres_state_t *) list_next(gres_iter))) {
		for (i = 0; i < gres_context_cnt; i++) {
			if (gres_ptr->plugin_id != gres_context[i].plugin_id)
				continue;
			_step_state_log(gres_ptr->gres_data, job_id, step_id,
					gres_context[i].gres_name);
			break;
		}
	}
	list_iterator_destroy(gres_iter);
	slurm_mutex_unlock(&gres_context_lock);
}

/*
 * Determine how many cores of a job's allocation can be allocated to a step
 *	on a specific node
 * IN job_gres_list - a running job's gres info
 * IN/OUT step_gres_list - a pending job step's gres requirements
 * IN node_offset - index into the job's node allocation
 * IN first_step_node - true if this is node zero of the step (do initialization)
 * IN cpus_per_task - number of CPUs required per task
 * IN max_rem_nodes - maximum nodes remaining for step (including this one)
 * IN ignore_alloc - if set ignore resources already allocated to running steps
 * IN job_id, step_id - ID of the step being allocated.
 * RET Count of available cores on this node (sort of):
 *     NO_VAL64 if no limit or 0 if node is not usable
 */
extern uint64_t gres_plugin_step_test(List step_gres_list, List job_gres_list,
				      int node_offset, bool first_step_node,
				      uint16_t cpus_per_task, int max_rem_nodes,
				      bool ignore_alloc,
				      uint32_t job_id, uint32_t step_id)
{
	int i;
	uint64_t core_cnt, tmp_cnt;
	ListIterator  job_gres_iter, step_gres_iter;
	gres_state_t *job_gres_ptr, *step_gres_ptr;

	if (step_gres_list == NULL)
		return NO_VAL64;
	if (job_gres_list == NULL)
		return 0;

	if (cpus_per_task == 0)
		cpus_per_task = 1;
	core_cnt = NO_VAL64;
	(void) gres_plugin_init();

	slurm_mutex_lock(&gres_context_lock);
	step_gres_iter = list_iterator_create(step_gres_list);
	while ((step_gres_ptr = (gres_state_t *) list_next(step_gres_iter))) {
		job_gres_iter = list_iterator_create(job_gres_list);
		while ((job_gres_ptr = (gres_state_t *)
				list_next(job_gres_iter))) {
			if (step_gres_ptr->plugin_id == job_gres_ptr->plugin_id)
				break;
		}
		list_iterator_destroy(job_gres_iter);
		if (job_gres_ptr == NULL) {
			/* job lack resources required by the step */
			core_cnt = 0;
			break;
		}

		for (i = 0; i < gres_context_cnt; i++) {
			if (step_gres_ptr->plugin_id !=
			    gres_context[i].plugin_id)
				continue;
			tmp_cnt = _step_test(step_gres_ptr->gres_data,
					     job_gres_ptr->gres_data,
					     node_offset, first_step_node,
					     cpus_per_task, max_rem_nodes,
					     ignore_alloc,
					     gres_context[i].gres_name,
					     job_id, step_id,
					     step_gres_ptr->plugin_id);
			if ((tmp_cnt != NO_VAL64) && (tmp_cnt < core_cnt))
				core_cnt = tmp_cnt;
			break;
		}
		if (core_cnt == 0)
			break;
	}
	list_iterator_destroy(step_gres_iter);
	slurm_mutex_unlock(&gres_context_lock);

	return core_cnt;
}

/*
 * Return TRUE if this plugin ID consumes GRES count > 1 for a single device
 * file (e.g. MPS)
 */
static bool _shared_gres(uint32_t plugin_id)
{
	if (plugin_id == mps_plugin_id)
		return true;
	return false;
}
/*
 * Return TRUE if this plugin ID shares resources with another GRES that
 * consumes subsets of its resources (e.g. GPU)
 */
static bool _sharing_gres(uint32_t plugin_id)
{
	if (plugin_id == gpu_plugin_id)
		return true;
	return false;
}

static int _step_alloc(void *step_gres_data, void *job_gres_data,
		       uint32_t plugin_id, int node_offset,
		       bool first_step_node, char *gres_name,
		       uint32_t job_id, uint32_t step_id,
		       uint16_t tasks_on_node, uint32_t rem_nodes)
{
	gres_job_state_t  *job_gres_ptr  = (gres_job_state_t *)  job_gres_data;
	gres_step_state_t *step_gres_ptr = (gres_step_state_t *) step_gres_data;
	uint64_t gres_needed, gres_avail, max_gres = 0;
	bitstr_t *gres_bit_alloc;
	int i, len;

	xassert(job_gres_ptr);
	xassert(step_gres_ptr);

	if (job_gres_ptr->node_cnt == 0)	/* no_consume */
		return SLURM_SUCCESS;

	if (node_offset >= job_gres_ptr->node_cnt) {
		error("gres/%s: %s for %u.%u, node offset invalid "
		      "(%d >= %u)",
		      gres_name, __func__, job_id, step_id, node_offset,
		      job_gres_ptr->node_cnt);
		return SLURM_ERROR;
	}

	if (first_step_node)
		step_gres_ptr->total_gres = 0;
	if (step_gres_ptr->gres_per_node) {
		gres_needed = step_gres_ptr->gres_per_node;
	} else if (step_gres_ptr->gres_per_task) {
		gres_needed = step_gres_ptr->gres_per_task * tasks_on_node;
	} else if (step_gres_ptr->gres_per_step && (rem_nodes == 1)) {
		gres_needed = step_gres_ptr->gres_per_step -
			      step_gres_ptr->total_gres;
	} else if (step_gres_ptr->gres_per_step) {
		/* Leave at least one GRES per remaining node */
		max_gres = step_gres_ptr->gres_per_step -
			   step_gres_ptr->total_gres - (rem_nodes - 1);
		gres_needed = 1;
	} else {
		/*
		 * No explicit step GRES specification.
		 * Note that gres_per_socket is not supported for steps
		 */
		gres_needed = job_gres_ptr->gres_cnt_node_alloc[node_offset];
	}
	if (step_gres_ptr->node_cnt == 0)
		step_gres_ptr->node_cnt = job_gres_ptr->node_cnt;
	if (!step_gres_ptr->gres_cnt_node_alloc) {
		step_gres_ptr->gres_cnt_node_alloc =
			xcalloc(step_gres_ptr->node_cnt, sizeof(uint64_t));
	}

	if (job_gres_ptr->gres_cnt_node_alloc &&
	    job_gres_ptr->gres_cnt_node_alloc[node_offset])
		gres_avail = job_gres_ptr->gres_cnt_node_alloc[node_offset];
	else if (job_gres_ptr->gres_bit_select &&
		 job_gres_ptr->gres_bit_select[node_offset])
		gres_avail = bit_set_count(
				job_gres_ptr->gres_bit_select[node_offset]);
	else if (job_gres_ptr->gres_cnt_node_alloc)
		gres_avail = job_gres_ptr->gres_cnt_node_alloc[node_offset];
	else
		gres_avail = job_gres_ptr->gres_per_node;
	if (gres_needed > gres_avail) {
		error("gres/%s: %s for %u.%u, step's > job's "
		      "for node %d (%"PRIu64" > %"PRIu64")",
		      gres_name, __func__, job_id, step_id, node_offset,
		      gres_needed, gres_avail);
		return SLURM_ERROR;
	}

	if (!job_gres_ptr->gres_cnt_step_alloc) {
		job_gres_ptr->gres_cnt_step_alloc =
			xcalloc(job_gres_ptr->node_cnt, sizeof(uint64_t));
	}

	if (gres_needed >
	    (gres_avail - job_gres_ptr->gres_cnt_step_alloc[node_offset])) {
		error("gres/%s: %s for %u.%u, step's > job's "
		      "remaining for node %d (%"PRIu64" > "
		      "(%"PRIu64" - %"PRIu64"))",
		      gres_name, __func__, job_id, step_id, node_offset,
		      gres_needed, gres_avail,
		      job_gres_ptr->gres_cnt_step_alloc[node_offset]);
		return SLURM_ERROR;
	}
	gres_avail -= job_gres_ptr->gres_cnt_step_alloc[node_offset];
	if (max_gres)
		gres_needed = MIN(gres_avail, max_gres);

	if (step_gres_ptr->gres_cnt_node_alloc &&
	    (node_offset < step_gres_ptr->node_cnt))
		step_gres_ptr->gres_cnt_node_alloc[node_offset] = gres_needed;
	step_gres_ptr->total_gres += gres_needed;

	if (step_gres_ptr->node_in_use == NULL) {
		step_gres_ptr->node_in_use = bit_alloc(job_gres_ptr->node_cnt);
	}
	bit_set(step_gres_ptr->node_in_use, node_offset);
	job_gres_ptr->gres_cnt_step_alloc[node_offset] += gres_needed;

	if ((job_gres_ptr->gres_bit_alloc == NULL) ||
	    (job_gres_ptr->gres_bit_alloc[node_offset] == NULL)) {
		debug3("gres/%s: %s gres_bit_alloc for %u.%u is NULL",
		       gres_name, __func__, job_id, step_id);
		return SLURM_SUCCESS;
	}

	gres_bit_alloc = bit_copy(job_gres_ptr->gres_bit_alloc[node_offset]);
	len = bit_size(gres_bit_alloc);
	if (_shared_gres(plugin_id)) {
		for (i = 0; i < len; i++) {
			if (gres_needed > 0) {
				if (bit_test(gres_bit_alloc, i))
					gres_needed = 0;
			} else {
				bit_clear(gres_bit_alloc, i);
			}
		}
	} else {
		if (job_gres_ptr->gres_bit_step_alloc &&
		    job_gres_ptr->gres_bit_step_alloc[node_offset]) {
			bit_and_not(gres_bit_alloc,
				job_gres_ptr->gres_bit_step_alloc[node_offset]);
		}
		for (i = 0; i < len; i++) {
			if (gres_needed > 0) {
				if (bit_test(gres_bit_alloc, i))
					gres_needed--;
			} else {
				bit_clear(gres_bit_alloc, i);
			}
		}
	}
	if (gres_needed) {
		error("gres/%s: %s step %u.%u oversubscribed resources on node %d",
		      gres_name, __func__, job_id, step_id, node_offset);
	}

	if (job_gres_ptr->gres_bit_step_alloc == NULL) {
		job_gres_ptr->gres_bit_step_alloc =
			xcalloc(job_gres_ptr->node_cnt, sizeof(bitstr_t *));
	}
	if (job_gres_ptr->gres_bit_step_alloc[node_offset]) {
		bit_or(job_gres_ptr->gres_bit_step_alloc[node_offset],
		       gres_bit_alloc);
	} else {
		job_gres_ptr->gres_bit_step_alloc[node_offset] =
			bit_copy(gres_bit_alloc);
	}
	if (step_gres_ptr->gres_bit_alloc == NULL) {
		step_gres_ptr->gres_bit_alloc = xcalloc(job_gres_ptr->node_cnt,
							sizeof(bitstr_t *));
	}
	if (step_gres_ptr->gres_bit_alloc[node_offset]) {
		error("gres/%s: %s step %u.%u bit_alloc already exists",
		      gres_name, __func__, job_id, step_id);
		bit_or(step_gres_ptr->gres_bit_alloc[node_offset],
		       gres_bit_alloc);
		FREE_NULL_BITMAP(gres_bit_alloc);
	} else {
		step_gres_ptr->gres_bit_alloc[node_offset] = gres_bit_alloc;
	}

	return SLURM_SUCCESS;
}

/*
 * Allocate resource to a step and update job and step gres information
 * IN step_gres_list - step's gres_list built by
 *		gres_plugin_step_state_validate()
 * IN job_gres_list - job's gres_list built by gres_plugin_job_state_validate()
 * IN node_offset - job's zero-origin index to the node of interest
 * IN first_step_node - true if this is the first node in the step's allocation
 * IN tasks_on_node - number of tasks to be launched on this node
 * IN rem_nodes - desired additional node count to allocate, including this node
 * IN job_id, step_id - ID of the step being allocated.
 * RET SLURM_SUCCESS or error code
 */
extern int gres_plugin_step_alloc(List step_gres_list, List job_gres_list,
				  int node_offset, bool first_step_node,
				  uint16_t tasks_on_node, uint32_t rem_nodes,
				  uint32_t job_id, uint32_t step_id)
{
	int i, rc, rc2;
	ListIterator step_gres_iter,  job_gres_iter;
	gres_state_t *step_gres_ptr, *job_gres_ptr;

	if (step_gres_list == NULL)
		return SLURM_SUCCESS;
	if (job_gres_list == NULL) {
		error("%s: step allocates GRES, but job %u has none",
		      __func__, job_id);
		return SLURM_ERROR;
	}

	rc = gres_plugin_init();

	slurm_mutex_lock(&gres_context_lock);
	step_gres_iter = list_iterator_create(step_gres_list);
	while ((step_gres_ptr = (gres_state_t *) list_next(step_gres_iter))) {
		for (i = 0; i < gres_context_cnt; i++) {
			if (step_gres_ptr->plugin_id ==
			    gres_context[i].plugin_id)
				break;
		}
		if (i >= gres_context_cnt) {
			error("%s: could not find GRES plugin %u for step %u.%u",
			      __func__, step_gres_ptr->plugin_id,
			      job_id, step_id);
			rc = ESLURM_INVALID_GRES;
			break;
		}

		job_gres_iter = list_iterator_create(job_gres_list);
		while ((job_gres_ptr = (gres_state_t *)
				list_next(job_gres_iter))) {
			gres_job_state_t  *d_job_gres_ptr =
				(gres_job_state_t *) job_gres_ptr->gres_data;
			gres_step_state_t *d_step_gres_ptr =
				(gres_step_state_t *) step_gres_ptr->gres_data;
			/*
			 * Here we need to check the type along with the
			 * plugin_id just in case we have more than one plugin
			 * with the same name.
			 */
			if ((step_gres_ptr->plugin_id ==
			     job_gres_ptr->plugin_id) &&
			    (!d_step_gres_ptr->type_name ||
			     (d_job_gres_ptr->type_id ==
			      d_step_gres_ptr->type_id)))
				break;
		}
		list_iterator_destroy(job_gres_iter);
		if (job_gres_ptr == NULL) {
			info("%s: job %u lacks gres/%s for step %u", __func__,
			     job_id, gres_context[i].gres_name, step_id);
			rc = ESLURM_INVALID_GRES;
			break;
		}

		rc2 = _step_alloc(step_gres_ptr->gres_data,
				  job_gres_ptr->gres_data,
				  step_gres_ptr->plugin_id, node_offset,
				  first_step_node, gres_context[i].gres_name,
				  job_id, step_id, tasks_on_node, rem_nodes);
		if (rc2 != SLURM_SUCCESS)
			rc = rc2;
	}
	list_iterator_destroy(step_gres_iter);
	slurm_mutex_unlock(&gres_context_lock);

	return rc;
}


static int _step_dealloc(void *step_gres_data, void *job_gres_data,
			 char *gres_name, uint32_t job_id, uint32_t step_id)
{

	gres_job_state_t  *job_gres_ptr  = (gres_job_state_t *)  job_gres_data;
	gres_step_state_t *step_gres_ptr = (gres_step_state_t *) step_gres_data;
	uint32_t i, j, node_cnt;
	uint64_t gres_cnt;
	int len_j, len_s;

	xassert(job_gres_ptr);
	xassert(step_gres_ptr);

	if (job_gres_ptr->node_cnt == 0) {	/* no_consume */
		xassert(!step_gres_ptr->node_in_use);
		xassert(!step_gres_ptr->gres_bit_alloc);
		return SLURM_SUCCESS;
	}

	if (step_gres_ptr->node_in_use == NULL) {
		error("gres/%s: %s step %u.%u dealloc, node_in_use is NULL",
		      gres_name, __func__, job_id, step_id);
		return SLURM_ERROR;
	}

	node_cnt = MIN(job_gres_ptr->node_cnt, step_gres_ptr->node_cnt);
	for (i = 0; i < node_cnt; i++) {
		if (!bit_test(step_gres_ptr->node_in_use, i))
			continue;

		if (step_gres_ptr->gres_cnt_node_alloc)
			gres_cnt = step_gres_ptr->gres_cnt_node_alloc[i];
		else
			gres_cnt = step_gres_ptr->gres_per_node;
		if (job_gres_ptr->gres_cnt_step_alloc) {
			if (job_gres_ptr->gres_cnt_step_alloc[i] >=
			    gres_cnt) {
				job_gres_ptr->gres_cnt_step_alloc[i] -=
					gres_cnt;
			} else {
				error("gres/%s: %s step %u.%u dealloc count "
				      "underflow",
				      gres_name, __func__, job_id, step_id);
				job_gres_ptr->gres_cnt_step_alloc[i] = 0;
			}
		}
		if ((step_gres_ptr->gres_bit_alloc == NULL) ||
		    (step_gres_ptr->gres_bit_alloc[i] == NULL))
			continue;
		if (job_gres_ptr->gres_bit_alloc[i] == NULL) {
			error("gres/%s: %s job %u gres_bit_alloc[%d]"
			      " is NULL", __func__, gres_name, job_id, i);
			continue;
		}
		len_j = bit_size(job_gres_ptr->gres_bit_alloc[i]);
		len_s = bit_size(step_gres_ptr->gres_bit_alloc[i]);
		if (len_j != len_s) {
			error("gres/%s: %s step %u.%u dealloc, bit_alloc[%d] "
			      "size mis-match (%d != %d)",
			      gres_name, __func__, job_id, step_id,
			      i, len_j, len_s);
			len_j = MIN(len_j, len_s);
		}
		for (j = 0; j < len_j; j++) {
			if (!bit_test(step_gres_ptr->gres_bit_alloc[i], j))
				continue;
			if (job_gres_ptr->gres_bit_step_alloc &&
			    job_gres_ptr->gres_bit_step_alloc[i]) {
				bit_clear(job_gres_ptr->gres_bit_step_alloc[i],
					  j);
			}
		}
		FREE_NULL_BITMAP(step_gres_ptr->gres_bit_alloc[i]);
	}

	return SLURM_SUCCESS;
}

/*
 * Deallocate resource to a step and update job and step gres information
 * IN step_gres_list - step's gres_list built by
 *		gres_plugin_step_state_validate()
 * IN job_gres_list - job's gres_list built by gres_plugin_job_state_validate()
 * IN job_id, step_id - ID of the step being allocated.
 * RET SLURM_SUCCESS or error code
 */
extern int gres_plugin_step_dealloc(List step_gres_list, List job_gres_list,
				    uint32_t job_id, uint32_t step_id)
{
	int i, rc, rc2;
	ListIterator step_gres_iter,  job_gres_iter;
	gres_state_t *step_gres_ptr, *job_gres_ptr;

	if (step_gres_list == NULL)
		return SLURM_SUCCESS;
	if (job_gres_list == NULL) {
		error("%s: step deallocates gres, but job %u has none",
		      __func__, job_id);
		return SLURM_ERROR;
	}

	rc = gres_plugin_init();

	slurm_mutex_lock(&gres_context_lock);
	step_gres_iter = list_iterator_create(step_gres_list);
	job_gres_iter = list_iterator_create(job_gres_list);
	while ((step_gres_ptr = list_next(step_gres_iter))) {
		list_iterator_reset(job_gres_iter);
		while ((job_gres_ptr = list_next(job_gres_iter))) {
			gres_job_state_t  *d_job_gres_ptr =
				(gres_job_state_t *) job_gres_ptr->gres_data;
			gres_step_state_t *d_step_gres_ptr =
				(gres_step_state_t *) step_gres_ptr->gres_data;
			/*
			 * Here we need to check the type along with the
			 * plugin_id just in case we have more than one plugin
			 * with the same name.
			 */
			if ((step_gres_ptr->plugin_id ==
			     job_gres_ptr->plugin_id) &&
			    (!d_step_gres_ptr->type_name ||
			     (d_job_gres_ptr->type_id ==
			      d_step_gres_ptr->type_id)))
				break;
		}

		if (job_gres_ptr == NULL)
			continue;

		for (i = 0; i < gres_context_cnt; i++) {
			if (step_gres_ptr->plugin_id !=
			    gres_context[i].plugin_id)
				continue;
			rc2 = _step_dealloc(step_gres_ptr->gres_data,
					   job_gres_ptr->gres_data,
					   gres_context[i].gres_name, job_id,
					   step_id);
			if (rc2 != SLURM_SUCCESS)
				rc = rc2;
			break;
		}
	}
	list_iterator_destroy(job_gres_iter);
	list_iterator_destroy(step_gres_iter);
	slurm_mutex_unlock(&gres_context_lock);

	return rc;
}

/*
 * Determine total count GRES of a given type are allocated to a job across
 * all nodes
 * IN job_gres_list - job's gres_list built by gres_plugin_job_state_validate()
 * IN gres_name - name of a GRES type
 * RET count of this GRES allocated to this job
 */
extern uint64_t gres_get_value_by_type(List job_gres_list, char *gres_name)
{
	int i;
	uint32_t plugin_id;
	uint64_t gres_cnt = 0;
	ListIterator job_gres_iter;
	gres_state_t *job_gres_ptr;
	gres_job_state_t *job_gres_data;

	if (job_gres_list == NULL)
		return NO_VAL64;

	gres_cnt = NO_VAL64;
	(void) gres_plugin_init();
	plugin_id = gres_plugin_build_id(gres_name);

	slurm_mutex_lock(&gres_context_lock);
	job_gres_iter = list_iterator_create(job_gres_list);
	while ((job_gres_ptr = (gres_state_t *) list_next(job_gres_iter))) {
		for (i = 0; i < gres_context_cnt; i++) {
			if (job_gres_ptr->plugin_id != plugin_id)
				continue;
			job_gres_data = (gres_job_state_t *)
					job_gres_ptr->gres_data;
			gres_cnt = job_gres_data->gres_per_node;
			break;
		}
	}
	list_iterator_destroy(job_gres_iter);
	slurm_mutex_unlock(&gres_context_lock);

	return gres_cnt;
}

/*
 * Fill in an array of GRES type IDs contained within the given job gres_list
 *		and an array of corresponding counts of those GRES types.
 * IN gres_list - a List of GRES types allocated to a job.
 * IN arr_len - Length of the arrays (the number of elements in the gres_list).
 * IN gres_count_ids, gres_count_vals - the GRES type ID's and values found
 *	 	in the gres_list.
 * RET SLURM_SUCCESS or error code
 */
extern int gres_plugin_job_count(List gres_list, int arr_len,
				 uint32_t *gres_count_ids,
				 uint64_t *gres_count_vals)
{
	ListIterator  job_gres_iter;
	gres_state_t *job_gres_ptr;
	void         *job_gres_data;
	int           rc, ix = 0;

	rc = gres_plugin_init();
	if ((rc == SLURM_SUCCESS) && (arr_len <= 0))
		rc = EINVAL;
	if (rc != SLURM_SUCCESS)
		return rc;

	slurm_mutex_lock(&gres_context_lock);

	job_gres_iter = list_iterator_create(gres_list);
	while ((job_gres_ptr = (gres_state_t*) list_next(job_gres_iter))) {
		gres_job_state_t *job_gres_state_ptr;
		job_gres_data = job_gres_ptr->gres_data;
		job_gres_state_ptr = (gres_job_state_t *) job_gres_data;
		xassert(job_gres_state_ptr);

		gres_count_ids[ix]  = job_gres_ptr->plugin_id;
		gres_count_vals[ix] = job_gres_state_ptr->total_gres;
		if (++ix >= arr_len)
			break;
	}
	list_iterator_destroy(job_gres_iter);

	slurm_mutex_unlock(&gres_context_lock);

	return rc;
}

/*
 * Build a string identifying total GRES counts of each type
 * IN gres_list - a List of GRES types allocated to a job.
 * RET string containing comma-separated list of gres type:model:count
 *     must release memory using xfree()
 */
extern char *gres_plugin_job_alloc_count(List gres_list)
{
	ListIterator  job_gres_iter;
	gres_state_t *job_gres_ptr;
	void         *job_gres_data;
	char         *gres_alloc = NULL, *gres_name, *sep = "";
	int           i;

	(void) gres_plugin_init();
	slurm_mutex_lock(&gres_context_lock);

	job_gres_iter = list_iterator_create(gres_list);
	while ((job_gres_ptr = (gres_state_t*) list_next(job_gres_iter))) {
		gres_job_state_t *job_gres_state_ptr;
		job_gres_data = job_gres_ptr->gres_data;
		job_gres_state_ptr = (gres_job_state_t *) job_gres_data;
		if (!job_gres_state_ptr) {
			error("%s: job gres_data is NULL", __func__);
			continue;
		}
		gres_name = "UNKNOWN";
		for (i = 0; i < gres_context_cnt; i++) {
			if (gres_context[i].plugin_id !=
			    job_gres_ptr->plugin_id)
				continue;
			gres_name = gres_context[i].gres_name;
		}

		if (job_gres_state_ptr->type_name) {
			xstrfmtcat(gres_alloc, "%s%s:%s:%"PRIu64, sep,
				   gres_name, job_gres_state_ptr->type_name,
				   job_gres_state_ptr->total_gres);
		} else {
			xstrfmtcat(gres_alloc, "%s%s:%"PRIu64, sep, gres_name,
				   job_gres_state_ptr->total_gres);
		}
		sep = ",";
	}
	list_iterator_destroy(job_gres_iter);

	slurm_mutex_unlock(&gres_context_lock);

	return gres_alloc;
}
/*
 * Fill in an array of GRES type ids contained within the given node gres_list
 *		and an array of corresponding counts of those GRES types.
 * IN gres_list - a List of GRES types found on a node.
 * IN arrlen - Length of the arrays (the number of elements in the gres_list).
 * IN gres_count_ids, gres_count_vals - the GRES type ID's and values found
 *	 	in the gres_list.
 * IN val_type - Type of value desired, see GRES_VAL_TYPE_*
 * RET SLURM_SUCCESS or error code
 */
extern int gres_plugin_node_count(List gres_list, int arr_len,
				  int* gres_count_ids, int* gres_count_vals,
				  int val_type)
{
	ListIterator  node_gres_iter;
	gres_state_t* node_gres_ptr;
	void*         node_gres_data;
	uint32_t      val;
	int           rc, ix = 0;

	rc = gres_plugin_init();
	if ((rc == SLURM_SUCCESS) && (arr_len <= 0))
		rc = EINVAL;
	if (rc != SLURM_SUCCESS)
		return rc;

	slurm_mutex_lock(&gres_context_lock);

	node_gres_iter = list_iterator_create(gres_list);
	while ((node_gres_ptr = (gres_state_t*) list_next(node_gres_iter))) {
		gres_node_state_t *node_gres_state_ptr;
		val = 0;
		node_gres_data = node_gres_ptr->gres_data;
		node_gres_state_ptr = (gres_node_state_t *) node_gres_data;
		xassert(node_gres_state_ptr);

		switch (val_type) {
		case (GRES_VAL_TYPE_FOUND):
			val = node_gres_state_ptr->gres_cnt_found;
			break;
		case (GRES_VAL_TYPE_CONFIG):
			val = node_gres_state_ptr->gres_cnt_config;
			break;
		case (GRES_VAL_TYPE_AVAIL):
			val = node_gres_state_ptr->gres_cnt_avail;
			break;
		case (GRES_VAL_TYPE_ALLOC):
			val = node_gres_state_ptr->gres_cnt_alloc;
		}

		gres_count_ids[ix]  = node_gres_ptr->plugin_id;
		gres_count_vals[ix] = val;
		if (++ix >= arr_len)
			break;
	}
	list_iterator_destroy(node_gres_iter);

	slurm_mutex_unlock(&gres_context_lock);

	return rc;
}

/* Send GRES information to slurmstepd on the specified file descriptor */
extern void gres_plugin_send_stepd(int fd)
{
	int i;

	(void) gres_plugin_init();

	slurm_mutex_lock(&gres_context_lock);
	for (i = 0; i < gres_context_cnt; i++) {
		if (gres_context[i].ops.send_stepd == NULL)
			continue;	/* No plugin to call */
		(*(gres_context[i].ops.send_stepd)) (fd);
	}
	slurm_mutex_unlock(&gres_context_lock);
}

/* Receive GRES information from slurmd on the specified file descriptor */
extern void gres_plugin_recv_stepd(int fd)
{
	int i;

	(void) gres_plugin_init();

	slurm_mutex_lock(&gres_context_lock);
	for (i = 0; i < gres_context_cnt; i++) {
		if (gres_context[i].ops.recv_stepd == NULL)
			continue;	/* No plugin to call */
		(*(gres_context[i].ops.recv_stepd)) (fd);
	}
	slurm_mutex_unlock(&gres_context_lock);
}

/* Get generic GRES data types here. Call the plugin for others */
static int _get_job_info(int gres_inx, gres_job_state_t *job_gres_data,
			 uint32_t node_inx, enum gres_job_data_type data_type,
			 void *data)
{
	uint64_t *u64_data = (uint64_t *) data;
	bitstr_t **bit_data = (bitstr_t **) data;
	int rc = SLURM_SUCCESS;

	if (!job_gres_data || !data)
		return EINVAL;
	if (node_inx >= job_gres_data->node_cnt)
		return ESLURM_INVALID_NODE_COUNT;
	if (data_type == GRES_JOB_DATA_COUNT) {
		*u64_data = job_gres_data->gres_per_node;
	} else if (data_type == GRES_JOB_DATA_BITMAP) {
		if (job_gres_data->gres_bit_alloc)
			*bit_data = job_gres_data->gres_bit_alloc[node_inx];
		else
			*bit_data = NULL;
	} else {
		/* Support here for plugin-specific data types */
		rc = (*(gres_context[gres_inx].ops.job_info))
			(job_gres_data, node_inx, data_type, data);
	}

	return rc;
}

/*
 * get data from a job's GRES data structure
 * IN job_gres_list  - job's GRES data structure
 * IN gres_name - name of a GRES type
 * IN node_inx - zero-origin index of the node within the job's allocation
 *	for which data is desired
 * IN data_type - type of data to get from the job's data
 * OUT data - pointer to the data from job's GRES data structure
 *            DO NOT FREE: This is a pointer into the job's data structure
 * RET - SLURM_SUCCESS or error code
 */
extern int gres_get_job_info(List job_gres_list, char *gres_name,
			     uint32_t node_inx,
			     enum gres_job_data_type data_type, void *data)
{
	int i, rc = ESLURM_INVALID_GRES;
	uint32_t plugin_id;
	ListIterator job_gres_iter;
	gres_state_t *job_gres_ptr;
	gres_job_state_t *job_gres_data;

	if (data == NULL)
		return EINVAL;
	if (job_gres_list == NULL)	/* No GRES allocated */
		return ESLURM_INVALID_GRES;

	(void) gres_plugin_init();
	plugin_id = gres_plugin_build_id(gres_name);

	slurm_mutex_lock(&gres_context_lock);
	job_gres_iter = list_iterator_create(job_gres_list);
	while ((job_gres_ptr = (gres_state_t *) list_next(job_gres_iter))) {
		for (i = 0; i < gres_context_cnt; i++) {
			if (job_gres_ptr->plugin_id != plugin_id)
				continue;
			job_gres_data = (gres_job_state_t *)
					job_gres_ptr->gres_data;
			rc = _get_job_info(i, job_gres_data, node_inx,
					   data_type, data);
			break;
		}
	}
	list_iterator_destroy(job_gres_iter);
	slurm_mutex_unlock(&gres_context_lock);

	return rc;
}

/* Given a job's GRES data structure, return the indecies for selected elements
 * IN job_gres_list  - job's GRES data structure
 * OUT gres_detail_cnt - Number of elements (nodes) in gres_detail_str
 * OUT gres_detail_str - Description of GRES on each node
 */
extern void gres_build_job_details(List job_gres_list,
				   uint32_t *gres_detail_cnt,
				   char ***gres_detail_str)
{
	int i, j;
	ListIterator job_gres_iter;
	gres_state_t *job_gres_ptr;
	gres_job_state_t *job_gres_data;
	char *sep1, *sep2, tmp_str[128], *type, **my_gres_details = NULL;
	uint32_t my_gres_cnt = 0;

	/* Release any vestigial data (e.g. from job requeue) */
	for (i = 0; i < *gres_detail_cnt; i++)
		xfree(gres_detail_str[0][i]);
	xfree(*gres_detail_str);
	*gres_detail_cnt = 0;

	if (job_gres_list == NULL)	/* No GRES allocated */
		return;

	(void) gres_plugin_init();

	slurm_mutex_lock(&gres_context_lock);
	job_gres_iter = list_iterator_create(job_gres_list);
	while ((job_gres_ptr = (gres_state_t *) list_next(job_gres_iter))) {
		job_gres_data = (gres_job_state_t *) job_gres_ptr->gres_data;
		if (job_gres_data->gres_bit_alloc == NULL)
			continue;
		if (my_gres_details == NULL) {
			my_gres_cnt = job_gres_data->node_cnt;
			my_gres_details = xcalloc(my_gres_cnt, sizeof(char *));
		}
		for (i = 0; i < gres_context_cnt; i++) {
			if (job_gres_ptr->plugin_id !=
			    gres_context[i].plugin_id)
				continue;
			for (j = 0; j < my_gres_cnt; j++) {
				if (j >= job_gres_data->node_cnt)
					break;	/* node count mismatch */
				if (my_gres_details[j])
					sep1 = ",";
				else
					sep1 = "";
				if (job_gres_data->type_name) {
					sep2 = ":";
					type = job_gres_data->type_name;
				} else {
					sep2 = "";
					type = "";
				}
				if (job_gres_data->gres_bit_alloc[j]) {
					bit_fmt(tmp_str, sizeof(tmp_str),
		                                job_gres_data->
						gres_bit_alloc[j]);
					xstrfmtcat(my_gres_details[j],
						   "%s%s%s%s(IDX:%s)", sep1,
						   gres_context[i].gres_name,
						   sep2, type, tmp_str);
				} else {
					xstrfmtcat(my_gres_details[j],
						   "%s%s%s%s(CNT:%"PRIu64")",
						   sep1,
						   gres_context[i].gres_name,
						   sep2, type,
						   job_gres_data->
						   gres_cnt_node_alloc[j]);
				}
			}
			break;
		}
	}
	list_iterator_destroy(job_gres_iter);
	slurm_mutex_unlock(&gres_context_lock);
	*gres_detail_cnt = my_gres_cnt;
	*gres_detail_str = my_gres_details;
}

/* Get generic GRES data types here. Call the plugin for others */
static int _get_step_info(int gres_inx, gres_step_state_t *step_gres_data,
			  uint32_t node_inx, enum gres_step_data_type data_type,
			  void *data)
{
	uint64_t *u64_data = (uint64_t *) data;
	bitstr_t **bit_data = (bitstr_t **) data;
	int rc = SLURM_SUCCESS;

	if (!step_gres_data || !data)
		return EINVAL;
	if (node_inx >= step_gres_data->node_cnt)
		return ESLURM_INVALID_NODE_COUNT;
	if (data_type == GRES_STEP_DATA_COUNT) {
		*u64_data = step_gres_data->gres_per_node;
	} else if (data_type == GRES_STEP_DATA_BITMAP) {
		if (step_gres_data->gres_bit_alloc)
			*bit_data = step_gres_data->gres_bit_alloc[node_inx];
		else
			*bit_data = NULL;
	} else {
		/* Support here for plugin-specific data types */
		rc = (*(gres_context[gres_inx].ops.step_info))
			(step_gres_data, node_inx, data_type, data);
	}

	return rc;
}

/*
 * get data from a step's GRES data structure
 * IN step_gres_list  - step's GRES data structure
 * IN gres_name - name of a GRES type
 * IN node_inx - zero-origin index of the node within the job's allocation
 *	for which data is desired. Note this can differ from the step's
 *	node allocation index.
 * IN data_type - type of data to get from the step's data
 * OUT data - pointer to the data from step's GRES data structure
 *            DO NOT FREE: This is a pointer into the step's data structure
 * RET - SLURM_SUCCESS or error code
 */
extern int gres_get_step_info(List step_gres_list, char *gres_name,
			      uint32_t node_inx,
			      enum gres_step_data_type data_type, void *data)
{
	int i, rc = ESLURM_INVALID_GRES;
	uint32_t plugin_id;
	ListIterator step_gres_iter;
	gres_state_t *step_gres_ptr;
	gres_step_state_t *step_gres_data;

	if (data == NULL)
		return EINVAL;
	if (step_gres_list == NULL)	/* No GRES allocated */
		return ESLURM_INVALID_GRES;

	(void) gres_plugin_init();
	plugin_id = gres_plugin_build_id(gres_name);

	slurm_mutex_lock(&gres_context_lock);
	step_gres_iter = list_iterator_create(step_gres_list);
	while ((step_gres_ptr = (gres_state_t *) list_next(step_gres_iter))) {
		for (i = 0; i < gres_context_cnt; i++) {
			if (step_gres_ptr->plugin_id != plugin_id)
				continue;
			step_gres_data = (gres_step_state_t *)
					 step_gres_ptr->gres_data;
			rc = _get_step_info(i, step_gres_data, node_inx,
					    data_type, data);
			break;
		}
	}
	list_iterator_destroy(step_gres_iter);
	slurm_mutex_unlock(&gres_context_lock);

	return rc;
}

extern gres_step_state_t *gres_get_step_state(List gres_list, char *name)
{
	gres_state_t *gres_state_ptr;

	if (!gres_list || !name || !list_count(gres_list))
		return NULL;

	slurm_mutex_lock(&gres_context_lock);
	gres_state_ptr = list_find_first(gres_list, _gres_step_find_name, name);
	slurm_mutex_unlock(&gres_context_lock);

	if (!gres_state_ptr)
		return NULL;

	return (gres_step_state_t *)gres_state_ptr->gres_data;
}

extern gres_job_state_t *gres_get_job_state(List gres_list, char *name)
{
	gres_state_t *gres_state_ptr;

	if (!gres_list || !name || !list_count(gres_list))
		return NULL;

	slurm_mutex_lock(&gres_context_lock);
	gres_state_ptr = list_find_first(gres_list, _gres_job_find_name, name);
	slurm_mutex_unlock(&gres_context_lock);

	if (!gres_state_ptr)
		return NULL;

	return (gres_job_state_t *)gres_state_ptr->gres_data;
}

extern char *gres_2_tres_str(List gres_list, bool is_job, bool locked)
{
	ListIterator itr;
	slurmdb_tres_rec_t *tres_rec;
	gres_state_t *gres_state_ptr;
	int i;
	uint64_t count;
	char *col_name = NULL;
	char *tres_str = NULL;
	static bool first_run = 1;
	static slurmdb_tres_rec_t tres_req;
	assoc_mgr_lock_t locks = { .tres = READ_LOCK };

	/* we only need to init this once */
	if (first_run) {
		first_run = 0;
		memset(&tres_req, 0, sizeof(slurmdb_tres_rec_t));
		tres_req.type = "gres";
	}

	if (!gres_list)
		return NULL;

	/* must be locked first before gres_contrex_lock!!! */
	if (!locked)
		assoc_mgr_lock(&locks);

	slurm_mutex_lock(&gres_context_lock);
	itr = list_iterator_create(gres_list);
	while ((gres_state_ptr = list_next(itr))) {
		if (is_job) {
			gres_job_state_t *gres_data_ptr = (gres_job_state_t *)
				gres_state_ptr->gres_data;
			col_name = gres_data_ptr->type_name;
			count = gres_data_ptr->total_gres;
		} else {
			gres_step_state_t *gres_data_ptr = (gres_step_state_t *)
				gres_state_ptr->gres_data;
			col_name = gres_data_ptr->type_name;
			count = gres_data_ptr->total_gres;
		}

		for (i = 0; i < gres_context_cnt; i++) {
			if (gres_context[i].plugin_id ==
			    gres_state_ptr->plugin_id) {
				tres_req.name = gres_context[i].gres_name;
				break;
			}
		}

		if (!tres_req.name) {
			debug("%s: couldn't find name", __func__);
			continue;
		}

		tres_rec = assoc_mgr_find_tres_rec(&tres_req);

		if (tres_rec &&
		    slurmdb_find_tres_count_in_string(
			    tres_str, tres_rec->id) == INFINITE64)
			/* New gres */
			xstrfmtcat(tres_str, "%s%u=%"PRIu64,
				   tres_str ? "," : "",
				   tres_rec->id, count);

		if (i < gres_context_cnt) {
			if (col_name) {
				/*
				 * Now let's put of the : name TRES if we are
				 * tracking it as well.  This would be handy
				 * for GRES like "gpu:tesla", where you might
				 * want to track both as TRES.
				 */
				tres_req.name = xstrdup_printf(
					"%s%s",
					gres_context[i].gres_name_colon,
					col_name);
				tres_rec = assoc_mgr_find_tres_rec(&tres_req);
				xfree(tres_req.name);
				if (tres_rec &&
				    slurmdb_find_tres_count_in_string(
					    tres_str, tres_rec->id) == INFINITE64)
					/* New GRES */
					xstrfmtcat(tres_str, "%s%u=%"PRIu64,
						   tres_str ? "," : "",
						   tres_rec->id, count);
			} else {
				/*
				 * Job allocated GRES without "type"
				 * specification, but Slurm is only accounting
				 * for this GRES by specific "type", so pick
				 * some valid "type" to get some accounting.
				 * Although the reported "type" may not be
				 * accurate, it is better than nothing...
				 */
				tres_req.name = xstrdup_printf(
					"%s", gres_context[i].gres_name);
				tres_rec = assoc_mgr_find_tres_rec2(&tres_req);
				xfree(tres_req.name);
				if (tres_rec &&
				    slurmdb_find_tres_count_in_string(
					    tres_str, tres_rec->id) == INFINITE64)
					/* New GRES */
					xstrfmtcat(tres_str, "%s%u=%"PRIu64,
						   tres_str ? "," : "",
						   tres_rec->id, count);
			}
		}
	}
	list_iterator_destroy(itr);
	slurm_mutex_unlock(&gres_context_lock);

	if (!locked)
		assoc_mgr_unlock(&locks);

	return tres_str;
}

/* Fill in job/node TRES arrays with allocated GRES. */
static void _set_type_tres_cnt(gres_state_type_enum_t state_type,
			       List gres_list,
			       uint32_t node_cnt,
			       uint64_t *tres_cnt,
			       bool locked)
{
	ListIterator itr;
	gres_state_t *gres_state_ptr;
	static bool first_run = 1;
	static slurmdb_tres_rec_t tres_rec;
	char *col_name = NULL;
	uint64_t count;
	int i, tres_pos;
	assoc_mgr_lock_t locks = { .tres = READ_LOCK };

	/* we only need to init this once */
	if (first_run) {
		first_run = 0;
		memset(&tres_rec, 0, sizeof(slurmdb_tres_rec_t));
		tres_rec.type = "gres";
	}

	if (!gres_list || !tres_cnt ||
	    ((state_type == GRES_STATE_TYPE_JOB) &&
	     (!node_cnt || (node_cnt == NO_VAL))))
		return;

	/* must be locked first before gres_contrex_lock!!! */
	if (!locked)
		assoc_mgr_lock(&locks);

	slurm_mutex_lock(&gres_context_lock);
	/* Initialize all GRES counters to zero. Increment them later. */
	for (i = 0; i < gres_context_cnt; i++) {
		tres_rec.name =	gres_context[i].gres_name;
		if (tres_rec.name &&
		    ((tres_pos = assoc_mgr_find_tres_pos(&tres_rec,true)) !=-1))
			tres_cnt[tres_pos] = 0;
	}

	itr = list_iterator_create(gres_list);
	while ((gres_state_ptr = list_next(itr))) {
		bool set_total = false;
		for (i = 0; i < gres_context_cnt; i++) {
			if (gres_context[i].plugin_id ==
			    gres_state_ptr->plugin_id) {
				tres_rec.name =	gres_context[i].gres_name;
				break;
			}
		}
		if (!tres_rec.name) {
			debug("%s: couldn't find name", __func__);
			continue;
		}

		/* Get alloc count for main GRES. */
		switch (state_type) {
		case GRES_STATE_TYPE_JOB:
		{
			gres_job_state_t *gres_data_ptr = (gres_job_state_t *)
				gres_state_ptr->gres_data;
			count = gres_data_ptr->total_gres;
			break;
		}
		case GRES_STATE_TYPE_NODE:
		{
			gres_node_state_t *gres_data_ptr = (gres_node_state_t *)
				gres_state_ptr->gres_data;
			count = gres_data_ptr->gres_cnt_alloc;
			break;
		}
		default:
			error("%s: unsupported state type %d", __func__,
			      state_type);
			continue;
		}
		/*
		 * Set main TRES's count (i.e. if no GRES "type" is being
		 * accounted for). We need to increment counter since the job
		 * may have been allocated multiple GRES types, but Slurm is
		 * only configured to track the total count. For example, a job
		 * allocated 1 GPU of type "tesla" and 1 GPU of type "volta",
		 * but we want to record that the job was allocated a total of
		 * 2 GPUs.
		 */
		if ((tres_pos = assoc_mgr_find_tres_pos(&tres_rec,true)) != -1){
			tres_cnt[tres_pos] += count;
			set_total = true;
		}

		/*
		 * Set TRES count for GRES model types. This would be handy for
		 * GRES like "gpu:tesla", where you might want to track both as
		 * TRES.
		 */
		switch (state_type) {
		case GRES_STATE_TYPE_JOB:
		{
			gres_job_state_t *gres_data_ptr = (gres_job_state_t *)
				gres_state_ptr->gres_data;

			col_name = gres_data_ptr->type_name;
			if (col_name) {
				tres_rec.name = xstrdup_printf(
					"%s%s",
					gres_context[i].gres_name_colon,
					col_name);
				if ((tres_pos = assoc_mgr_find_tres_pos(
					     &tres_rec, true)) != -1)
					tres_cnt[tres_pos] = count;
				xfree(tres_rec.name);
			} else if (!set_total) {
				/*
				 * Job allocated GRES without "type"
				 * specification, but Slurm is only accounting
				 * for this GRES by specific "type", so pick
				 * some valid "type" to get some accounting.
				 * Although the reported "type" may not be
				 * accurate, it is better than nothing...
				 */
				tres_rec.name = xstrdup_printf(
					"%s", gres_context[i].gres_name);
				if ((tres_pos = assoc_mgr_find_tres_pos2(
					     &tres_rec, true)) != -1)
					tres_cnt[tres_pos] = count;
				xfree(tres_rec.name);
			}
			break;
		}
		case GRES_STATE_TYPE_NODE:
		{
			int type;
			gres_node_state_t *gres_data_ptr = (gres_node_state_t *)
				gres_state_ptr->gres_data;

			for (type = 0; type < gres_data_ptr->type_cnt; type++) {
				col_name = gres_data_ptr->type_name[type];
				if (!col_name)
					continue;

				tres_rec.name = xstrdup_printf(
						"%s%s",
						gres_context[i].gres_name_colon,
						col_name);

				count = gres_data_ptr->type_cnt_alloc[type];

				if ((tres_pos = assoc_mgr_find_tres_pos(
							&tres_rec, true)) != -1)
					tres_cnt[tres_pos] = count;
				xfree(tres_rec.name);
			}
			break;
		}
		default:
			error("%s: unsupported state type %d", __func__,
			      state_type);
			continue;
		}
	}
	list_iterator_destroy(itr);
	slurm_mutex_unlock(&gres_context_lock);

	if (!locked)
		assoc_mgr_unlock(&locks);

	return;
}

extern void gres_set_job_tres_cnt(List gres_list,
				  uint32_t node_cnt,
				  uint64_t *tres_cnt,
				  bool locked)
{
	_set_type_tres_cnt(GRES_STATE_TYPE_JOB,
			   gres_list, node_cnt, tres_cnt, locked);
}

extern void gres_set_node_tres_cnt(List gres_list,
				   uint64_t *tres_cnt,
				   bool locked)
{
	_set_type_tres_cnt(GRES_STATE_TYPE_NODE,
			   gres_list, 0, tres_cnt, locked);
}

extern char *gres_device_major(char *dev_path)
{
	int loc_major, loc_minor;
	char *ret_major = NULL;
	struct stat fs;

	if (stat(dev_path, &fs) < 0) {
		error("%s: stat(%s): %m", __func__, dev_path);
		return NULL;
	}
	loc_major = (int)major(fs.st_rdev);
	loc_minor = (int)minor(fs.st_rdev);
	debug3("%s : %s major %d, minor %d",
	       __func__, dev_path, loc_major, loc_minor);
	if (S_ISBLK(fs.st_mode)) {
		xstrfmtcat(ret_major, "b %d:", loc_major);
		//info("device is block ");
	}
	if (S_ISCHR(fs.st_mode)) {
		xstrfmtcat(ret_major, "c %d:", loc_major);
		//info("device is character ");
	}
	xstrfmtcat(ret_major, "%d rwm", loc_minor);

	return ret_major;
}

/* Free memory for gres_device_t record */
extern void destroy_gres_device(void *gres_device_ptr)
{
	gres_device_t *gres_device = (gres_device_t *) gres_device_ptr;

	if (!gres_device)
		return;
	xfree(gres_device->path);
	xfree(gres_device->major);
	xfree(gres_device);
}

/*
 * Convert GRES config_flags to a string. The pointer returned references local
 * storage in this function, which is not re-entrant.
 */
extern char *gres_flags2str(uint8_t config_flags)
{
	static char flag_str[64];
	char *sep = "";

	flag_str[0] = '\0';
	if (config_flags & GRES_CONF_HAS_FILE) {
		strcat(flag_str, "HAS_FILE");
		sep = ",";
	}
	if (config_flags & GRES_CONF_HAS_TYPE) {
		strcat(flag_str, sep);
		strcat(flag_str, "HAS_TYPE");
	}

	return flag_str;
}<|MERGE_RESOLUTION|>--- conflicted
+++ resolved
@@ -2101,10 +2101,6 @@
 			if (gres_slurmd_conf->plugin_id !=
 			    context_ptr->plugin_id)
 				continue;
-			if (gres_data->gres_bit_alloc) {
-				gres_data->gres_bit_alloc = bit_realloc(
-					gres_data->gres_bit_alloc, set_cnt);
-			}
 			if ((gres_data->gres_bit_alloc) &&
 			    !_shared_gres(context_ptr->plugin_id))
 				gres_data->topo_gres_cnt_alloc[i] = 0;
@@ -2149,7 +2145,6 @@
 				      node_name);
 			}
 
-<<<<<<< HEAD
 			if (gres_slurmd_conf->links) {
 				if (gres_data->links_cnt &&
 				    (gres_data->link_len != gres_cnt)) {
@@ -2177,24 +2172,6 @@
 						bit_alloc(set_cnt);
 					bit_set(gres_data->topo_gres_bitmap[i],
 						gres_inx);
-=======
-			gres_data->links_bitmap[i] =
-				_links_str2bitmap(gres_slurmd_conf->links,
-						  node_name);
-			gres_data->topo_gres_bitmap[i] = bit_alloc(gres_cnt);
-			gres_data->topo_gres_cnt_alloc[i] = 0;
-			for (j = 0; j < gres_slurmd_conf->count; j++) {
-				if (gres_inx >= set_cnt) {
-					/* Ignore excess GRES on node */
-					break;
-				}
-				bit_set(gres_data->topo_gres_bitmap[i],
-					gres_inx);
-				if (gres_data->gres_bit_alloc &&
-				    bit_test(gres_data->gres_bit_alloc,
-					     gres_inx)) {
-					gres_data->topo_gres_cnt_alloc[i]++;
->>>>>>> dfb899a6
 				}
 				gres_inx++;
 			} else {
