--- conflicted
+++ resolved
@@ -106,13 +106,10 @@
 #define OPT_HINT	0x1a
 #define OPT_CPU_FREQ    0x1b
 #define OPT_THREAD_SPEC 0x1c
-<<<<<<< HEAD
 #define OPT_SPREAD_JOB  0x1d
 #define OPT_DELAY_BOOT	0x1e
 #define OPT_INT64	0x1f
-=======
 #define OPT_USE_MIN_NODES 0x23
->>>>>>> a5686458
 
 /* generic getopt_long flags, integers and *not* valid characters */
 
@@ -428,7 +425,6 @@
   {"SALLOC_PARTITION",     OPT_STRING,     &opt.partition,     NULL          },
   {"SALLOC_POWER",         OPT_POWER,      NULL,               NULL          },
   {"SALLOC_PROFILE",       OPT_PROFILE,    NULL,               NULL          },
-  {"SALLOC_REQ_SWITCH",    OPT_INT,        &opt.req_switch,    NULL          },
   {"SALLOC_QOS",           OPT_STRING,     &opt.qos,           NULL          },
   {"SALLOC_REQ_SWITCH",    OPT_INT,        &opt.req_switch,    NULL          },
   {"SALLOC_RESERVATION",   OPT_STRING,     &opt.reservation,   NULL          },
@@ -439,10 +435,6 @@
   {"SALLOC_USE_MIN_NODES", OPT_USE_MIN_NODES ,NULL,            NULL          },
   {"SALLOC_WAIT",          OPT_IMMEDIATE,  NULL,               NULL          },
   {"SALLOC_WAIT_ALL_NODES",OPT_INT,        &opt.wait_all_nodes,NULL          },
-<<<<<<< HEAD
-=======
-  {"SALLOC_WCKEY",         OPT_STRING,     &opt.wckey,         NULL          },
->>>>>>> a5686458
   {"SALLOC_WAIT4SWITCH",   OPT_TIME_VAL,   NULL,               NULL          },
   {"SALLOC_WCKEY",         OPT_STRING,     &opt.wckey,         NULL          },
   {NULL, 0, NULL, NULL}
@@ -652,7 +644,6 @@
 		opt.core_spec = parse_int("thread_spec", val, true) |
 					 CORE_SPEC_THREAD;
 		break;
-<<<<<<< HEAD
 	case OPT_SPREAD_JOB:
 		opt.job_flags |= SPREAD_JOB;
 		break;
@@ -663,10 +654,9 @@
 			      val);
 		else
 			opt.delay_boot = (uint32_t) i;
-=======
+		break;
 	case OPT_USE_MIN_NODES:
 		opt.job_flags |= USE_MIN_NODES;
->>>>>>> a5686458
 		break;
 	default:
 		/* do nothing */
@@ -1337,13 +1327,11 @@
 			opt.core_spec = parse_int("thread_spec", optarg, true) |
 				CORE_SPEC_THREAD;
 			break;
-<<<<<<< HEAD
 		case LONG_OPT_SPREAD_JOB:
 			opt.job_flags |= SPREAD_JOB;
-=======
+			break;
 		case LONG_OPT_USE_MIN_NODES:
 			opt.job_flags |= USE_MIN_NODES;
->>>>>>> a5686458
 			break;
 		default:
 			if (spank_process_option(opt_char, optarg) < 0) {
@@ -2094,11 +2082,7 @@
 "              [--switches=max-switches[@max-time-to-wait]]\n"
 "              [--core-spec=cores] [--thread-spec=threads] [--reboot]\n"
 "              [--bb=burst_buffer_spec] [--bbf=burst_buffer_file]\n"
-<<<<<<< HEAD
-"              [--delay-boot=mins] [executable [args...]]\n");
-=======
-"              [--use-min-nodes] [executable [args...]]\n");
->>>>>>> a5686458
+"              [--delay-boot=mins] [--use-min-nodes] [executable [args...]]\n");
 }
 
 static void _help(void)
